--- conflicted
+++ resolved
@@ -37,26 +37,13 @@
 
 ## Available Clients
 
-<<<<<<< HEAD
-- **Discord** (`@eliza/client-discord`) - Full Discord bot integration
-- **Twitter** (`@eliza/client-twitter`) - Twitter bot and interaction handling
-- **Telegram** (`@eliza/client-telegram`) - Telegram bot integration
-- **Direct** (`@eliza/client-direct`) - Direct API interface for custom integrations
-- **Auto** (`@eliza/client-auto`) - Automated trading and interaction client
-- **Deva** (`@elizaos/client-deva`) - Client for integrating with Deva.me
-- **Discord** (`@elizaos/client-discord`) - Full Discord bot integration
-- **Twitter** (`@elizaos/client-twitter`) - Twitter bot and interaction handling
-- **Telegram** (`@elizaos/client-telegram`) - Telegram bot integration
-- **Direct** (`@elizaos/client-direct`) - Direct API interface for custom integrations
-- **Auto** (`@elizaos/client-auto`) - Automated trading and interaction client
-=======
 -   **Discord** (`@elizaos/client-discord`) - Full Discord bot integration
 -   **Twitter** (`@elizaos/client-twitter`) - Twitter bot and interaction handling
 -   **Telegram** (`@elizaos/client-telegram`) - Telegram bot integration
 -   **Direct** (`@elizaos/client-direct`) - Direct API for custom integrations
 -   **Auto** (`@elizaos/client-auto`) - Automated trading and interaction client
 -   **Alexa skill** (`@elizaos/client-alexa`) - Alexa skill API integration
->>>>>>> 0bab4d50
+-   **Deva** (`@elizaos/client-deva`) - Client for integrating with Deva.me
 
 ---
 
@@ -310,7 +297,24 @@
 }
 ```
 
-<<<<<<< HEAD
+## Alexa Client
+
+The Alexa client provides API integration with alexa skill.
+
+### Basic Setup
+
+```typescript
+import { AlexaClientInterface } from "@elizaos/client-alexa";
+
+// Initialize client
+const client = await AlexaClientInterface.start(runtime);
+
+// Configuration in .env
+ALEXA_SKILL_ID= your_alexa_skill_id
+ALEXA_CLIENT_ID= your_alexa_client_id #Alexa developer console permissions tab
+ALEXA_CLIENT_SECRET= your_alexa_client_secret #Alexa developer console permissions tab
+```
+
 ## Deva Client
 
 The Deva client allows fetching user-related data and making posts based on it.
@@ -343,11 +347,11 @@
 
 ```typescript
 public async getMe(): Promise<DevaPersona | null> {
-  return await fetch(`${this.apiBaseUrl}/persona`, {
-    headers: { ...this.defaultHeaders },
-  })
-    .then((res) => res.json())
-    .catch(() => null);
+    return await fetch(`${this.apiBaseUrl}/persona`, {
+		    headers: { ...this.defaultHeaders },
+    })
+        .then((res) => res.json())
+        .catch(() => null);
 }
 ```
 
@@ -355,16 +359,17 @@
 
 ```typescript
 public async getPersonaPosts(personaId: string): Promise<DevaPost[]> {
-  const res = await fetch(
-    `${this.apiBaseUrl}/post?filter_persona_id=${personaId}`,
-    {
-      headers: {
-        Authorization: `Bearer ${this.accessToken}`,
-        "Content-Type": "application/json",
-      },
-    }
-  ).then((res) => res.json());
-  return res.items;
+	  const res = await fetch(
+		    `${this.apiBaseUrl}/post?filter_persona_id=${personaId}`, 
+        {
+			      headers: {
+            Authorization: `Bearer ${this.accessToken}`,
+            "Content-Type": "application/json",
+        },
+    })
+        .then((res) => res.json());
+	  
+	  return res.items;
 }
 ```
 
@@ -372,35 +377,16 @@
 
 ```typescript
 public async makePost({ text, in_reply_to_id }: { text: string; in_reply_to_id: string }): Promise<DevaPost> {
-   const res = await fetch(`${this.apiBaseUrl}/post`, {
-      method: "POST",
-      headers: {
-         Authorization: `Bearer ${this.accessToken}`,
-         "Content-Type": "application/json",
-      },
-      body: JSON.stringify({ text, in_reply_to_id, author_type: "BOT" }),
-   }).then((res) => res.json());
-
-   console.log(res);
-   return res;
-=======
-## Alexa Client
-
-The Alexa client provides API integration with alexa skill.
-
-### Basic Setup
-
-```typescript
-import { AlexaClientInterface } from "@elizaos/client-alexa";
-
-// Initialize client
-const client = await AlexaClientInterface.start(runtime);
-
-// Configuration in .env
-ALEXA_SKILL_ID= your_alexa_skill_id
-ALEXA_CLIENT_ID= your_alexa_client_id #Alexa developer console permissions tab
-ALEXA_CLIENT_SECRET= your_alexa_client_secret #Alexa developer console permissions tab
->>>>>>> 0bab4d50
+    const res = await fetch(`${this.apiBaseUrl}/post`, {
+		    method: "POST", 
+        headers: {
+            Authorization: `Bearer ${this.accessToken}`,
+            "Content-Type": "application/json",
+        },
+        body: JSON.stringify({ text, in_reply_to_id, author_type: "BOT" }),
+    }).then((res) => res.json());
+
+    return res;
 ```
 
 ## Common Features
@@ -411,17 +397,9 @@
 
 ```typescript
 interface ClientInterface {
-<<<<<<< HEAD
-  async handleMessage(message: Message): Promise<void>;
-
-  async generateResponse(context: Context): Promise<Response>;
-
-  async sendMessage(destination: string, content: Content): Promise<void>;
-=======
     handleMessage(message: Message): Promise<void>;
     generateResponse(context: Context): Promise<Response>;
     sendMessage(destination: string, content: Content): Promise<void>;
->>>>>>> 0bab4d50
 }
 ```
 
@@ -429,17 +407,9 @@
 
 ```typescript
 interface MediaProcessor {
-<<<<<<< HEAD
-  async processImage(image: Image): Promise<ProcessedImage>;
-
-  async processVideo(video: Video): Promise<ProcessedVideo>;
-
-  async processAudio(audio: Audio): Promise<ProcessedAudio>;
-=======
     processImage(image: Image): Promise<ProcessedImage>;
     processVideo(video: Video): Promise<ProcessedVideo>;
     processAudio(audio: Audio): Promise<ProcessedAudio>;
->>>>>>> 0bab4d50
 }
 ```
 
