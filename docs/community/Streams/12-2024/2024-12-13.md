---
sidebar_position: 5
title: "What Did You Get Done This Week? #5"
description: "Building the Future: 30+ Developers Share Their AI Agent Progress"
---

# What Did You Get Done This Week? #5

**Building the Future: 30+ Developers Share Their AI Agent Progress**

- Date: 2024-12-13
- Twitter Spaces: https://x.com/i/spaces/1lDxLlgYjMkxm
- YouTube Link: https://www.youtube.com/watch?v=4u8rbjmvWC0


## Timestamps

<<<<<<< HEAD
- **00:01:04** - shawmakesmagic: Introduction and Format Changes for the Space
    - Link: https://www.youtube.com/watch?v=4u8rbjmvWC0&t=64
- **00:02:38** - xsubtropic: Redux project, DaVinci AI
    - Link: https://www.youtube.com/watch?v=4u8rbjmvWC0&t=158
- **00:06:57** - CottenIO: Scripted, AI Summit Recap
    - Link: https://www.youtube.com/watch?v=4u8rbjmvWC0&t=417
- **00:08:58** - HDPbilly: Real Agency HQ, "Sploot" agent
    - Link: https://www.youtube.com/watch?v=4u8rbjmvWC0&t=538
- **00:13:29** - IQ6900: On-chain ASCII art service
    - Link: https://www.youtube.com/watch?v=4u8rbjmvWC0&t=809
- **00:18:50** - frankdegods: Eliza Character Sheet Tweaks
    - Link: https://www.youtube.com/watch?v=4u8rbjmvWC0&t=1130
- **00:20:15** - jamesyoung: AI Agent Starter Kit
    - Link: https://www.youtube.com/watch?v=4u8rbjmvWC0&t=1215
- **00:23:29** - 0xglu: Ducky and Agent Swarms
    - Link: https://www.youtube.com/watch?v=4u8rbjmvWC0&t=1409
- **00:25:30** - chrislatorres: Eliza.gg - Eliza documentation site
    - Link: https://www.youtube.com/watch?v=4u8rbjmvWC0&t=1530
- **00:27:47** - reality_spiral: Self-Improving Agents & Github integration
    - Link: https://www.youtube.com/watch?v=4u8rbjmvWC0&t=1667
- **00:31:43** - robotsreview: Story Protocol plugin and Agentic TCPIP
    - Link: https://www.youtube.com/watch?v=4u8rbjmvWC0&t=1903
- **00:34:19** - shannonNullCode: Emblem Vault & Message Ingestion
    - Link: https://www.youtube.com/watch?v=4u8rbjmvWC0&t=2059
- **00:38:40** - bcsmithx: Agent Tank - Computer use agents
    - Link: https://www.youtube.com/watch?v=4u8rbjmvWC0&t=2320
- **00:41:20** - boyaloxer: Plugin Feel - Emotion-based agent
    - Link: https://www.youtube.com/watch?v=4u8rbjmvWC0&t=2480
- **00:44:09** - JustJamieJoyce: Muse of Truth/Research AI agents
    - Link: https://www.youtube.com/watch?v=4u8rbjmvWC0&t=2649
- **00:46:11** - yikesawjeez: Discord bot & Contribution updates
    - Link: https://www.youtube.com/watch?v=4u8rbjmvWC0&t=2771
- **00:50:56** - RodrigoSotoAlt: Monad, Metaplex Nfts, Solana integrations
    - Link: https://www.youtube.com/watch?v=4u8rbjmvWC0&t=3056
- **00:53:22** - HowieDuhzit: Eliza Character Generator
    - Link: https://www.youtube.com/watch?v=4u8rbjmvWC0&t=3202
- **00:55:57** - xrpublisher: XR Publisher, 3D Social Network on the edge
    - Link: https://www.youtube.com/watch?v=4u8rbjmvWC0&t=3357
- **01:00:57** - BV_Bloom1: 3D Agent Interactions
    - Link: https://www.youtube.com/watch?v=4u8rbjmvWC0&t=3657
- **01:02:57** - nftRanch: Trading Bot and Eliza V2 integrations
    - Link: https://www.youtube.com/watch?v=4u8rbjmvWC0&t=3777
- **01:05:57** - 019ec6e2: Mimetic Platform and Agent Interactions
    - Link: https://www.youtube.com/watch?v=4u8rbjmvWC0&t=3957
- **01:09:17** - jacobmtucker: Agent Transaction Control Protocol
    - Link: https://www.youtube.com/watch?v=4u8rbjmvWC0&t=4157
- **01:12:26** - CurtisLaird5: C-Studio character interface
    - Link: https://www.youtube.com/watch?v=4u8rbjmvWC0&t=4346
- **01:17:13** - unl\_\_cky: Escapism, art generation AI
    - Link: https://www.youtube.com/watch?v=4u8rbjmvWC0&t=4633
- **01:19:17** - Rowdymode: Twin Tone - Interactive Streaming
    - Link: https://www.youtube.com/watch?v=4u8rbjmvWC0&t=4757
- **01:20:29** - mitchcastanet: Binary Star System research with agents
    - Link: https://www.youtube.com/watch?v=4u8rbjmvWC0&t=4829
- **01:23:15** - GoatOfGamblers: Prediction market for meme coins
    - Link: https://www.youtube.com/watch?v=4u8rbjmvWC0&t=4995
- **01:25:27** - JohnNaulty: SWE contributions, plugin working groups
    - Link: https://www.youtube.com/watch?v=4u8rbjmvWC0&t=5127
- **01:29:30** - mayanicks0x: Axie, AI KOL Agent
    - Link: https://www.youtube.com/watch?v=4u8rbjmvWC0&t=5370
- **01:31:30** - wakesync: Eliza Wakes Up, web app updates
    - Link: https://www.youtube.com/watch?v=4u8rbjmvWC0&t=5490
- **01:35:28** - TrenchBuddy: Trading agents and AWS templates
    - Link: https://www.youtube.com/watch?v=4u8rbjmvWC0&t=5728
- **01:38:36** - rakshitaphilip: Brunette token and agent tips on Warpcast
    - Link: https://www.youtube.com/watch?v=4u8rbjmvWC0&t=5916
- **01:44:49** - MbBrainz: Menu Recommendation app
    - Link: https://www.youtube.com/watch?v=4u8rbjmvWC0&t=6289
- **01:46:03** - Hawkeye_Picks: Storytelling bot
    - Link: https://www.youtube.com/watch?v=4u8rbjmvWC0&t=6363
- **01:49:16** - shawmakesmagic: Hiring and Eliza V2
    - Link: https://www.youtube.com/watch?v=4u8rbjmvWC0&t=6556
- **01:54:30** - dankvr: Community updates, tooling
    - Link: https://www.youtube.com/watch?v=4u8rbjmvWC0&t=6870
=======
- [00:01:04](<https://www.youtube.com/watch?v=4u8rbjmvWC0&t=64>) - **shawmakesmagic**: Introduction and Format Changes for the Space
- [00:02:38](<https://www.youtube.com/watch?v=4u8rbjmvWC0&t=158>) - **xsubtropic**: Redux project, DaVinci AI
- [00:06:57](<https://www.youtube.com/watch?v=4u8rbjmvWC0&t=417>) - **CottenIO**: Scripted, AI Summit Recap
- [00:08:58](<https://www.youtube.com/watch?v=4u8rbjmvWC0&t=538>) - **HDPbilly**: Real Agency HQ, "Sploot" agent
- [00:13:29](<https://www.youtube.com/watch?v=4u8rbjmvWC0&t=809>) - **IQ6900**: On-chain ASCII art service
- [00:18:50](<https://www.youtube.com/watch?v=4u8rbjmvWC0&t=1130>) - **frankdegods**: Eliza Character Sheet Tweaks
- [00:20:15](<https://www.youtube.com/watch?v=4u8rbjmvWC0&t=1215>) - **jamesyoung**: AI Agent Starter Kit
- [00:23:29](<https://www.youtube.com/watch?v=4u8rbjmvWC0&t=1409>) - **0xglu**: Ducky and Agent Swarms
- [00:25:30](<https://www.youtube.com/watch?v=4u8rbjmvWC0&t=1530>) - **chrislatorres**: Eliza.gg - Eliza documentation site
- [00:27:47](<https://www.youtube.com/watch?v=4u8rbjmvWC0&t=1667>) - **reality_spiral**: Self-Improving Agents & Github integration
- [00:31:43](<https://www.youtube.com/watch?v=4u8rbjmvWC0&t=1903>) - **robotsreview**: Story Protocol plugin and Agentic TCPIP
- [00:34:19](<https://www.youtube.com/watch?v=4u8rbjmvWC0&t=2059>) - **shannonNullCode**: Emblem Vault & Message Ingestion
- [00:38:40](<https://www.youtube.com/watch?v=4u8rbjmvWC0&t=2320>) - **bcsmithx**: Agent Tank - Computer use agents
- [00:41:20](<https://www.youtube.com/watch?v=4u8rbjmvWC0&t=2480>) - **boyaloxer**: Plugin Feel - Emotion-based agent
- [00:44:09](<https://www.youtube.com/watch?v=4u8rbjmvWC0&t=2649>) - **JustJamieJoyce**: Muse of Truth/Research AI agents
- [00:46:11](<https://www.youtube.com/watch?v=4u8rbjmvWC0&t=2771>) - **yikesawjeez**: Discord bot & Contribution updates
- [00:50:56](<https://www.youtube.com/watch?v=4u8rbjmvWC0&t=3056>) - **RodrigoSotoAlt**: Monad, Metaplex Nfts, Solana integrations
- [00:53:22](<https://www.youtube.com/watch?v=4u8rbjmvWC0&t=3202>) - **HowieDuhzit**: Eliza Character Generator
- [00:55:57](<https://www.youtube.com/watch?v=4u8rbjmvWC0&t=3357>) - **xrpublisher**: XR Publisher, 3D Social Network on the edge
- [01:00:57](<https://www.youtube.com/watch?v=4u8rbjmvWC0&t=3657>) - **BV_Bloom1**: 3D Agent Interactions
- [01:02:57](<https://www.youtube.com/watch?v=4u8rbjmvWC0&t=3777>) - **nftRanch**: Trading Bot and Eliza V2 integrations
- [01:05:57](<https://www.youtube.com/watch?v=4u8rbjmvWC0&t=3957>) - **019ec6e2**: Mimetic Platform and Agent Interactions
- [01:09:17](<https://www.youtube.com/watch?v=4u8rbjmvWC0&t=4157>) - **jacobmtucker**: Agent Transaction Control Protocol
- [01:12:26](<https://www.youtube.com/watch?v=4u8rbjmvWC0&t=4346>) - **CurtisLaird5**: C-Studio character interface
- [01:17:13](<https://www.youtube.com/watch?v=4u8rbjmvWC0&t=4633>) - **unl__cky**: Escapism, art generation AI
- [01:19:17](<https://www.youtube.com/watch?v=4u8rbjmvWC0&t=4757>) - **Rowdymode**: Twin Tone - Interactive Streaming
- [01:20:29](<https://www.youtube.com/watch?v=4u8rbjmvWC0&t=4829>) - **mitchcastanet**: Binary Star System research with agents
- [01:23:15](<https://www.youtube.com/watch?v=4u8rbjmvWC0&t=4995>) - **GoatOfGamblers**: Prediction market for meme coins
- [01:25:27](<https://www.youtube.com/watch?v=4u8rbjmvWC0&t=5127>) - **JohnNaulty**: SWE contributions, plugin working groups
- [01:29:30](<https://www.youtube.com/watch?v=4u8rbjmvWC0&t=5370>) - **mayanicks0x**: Axie, AI KOL Agent
- [01:31:30](<https://www.youtube.com/watch?v=4u8rbjmvWC0&t=5490>) - **wakesync**: Eliza Wakes Up, web app updates
- [01:35:28](<https://www.youtube.com/watch?v=4u8rbjmvWC0&t=5728>) - **TrenchBuddy**: Trading agents and AWS templates
- [01:38:36](<https://www.youtube.com/watch?v=4u8rbjmvWC0&t=5916>) - **rakshitaphilip**: Brunette token and agent tips on Warpcast
- [01:44:49](<https://www.youtube.com/watch?v=4u8rbjmvWC0&t=6289>) - **MbBrainz**: Menu Recommendation app
- [01:46:03](<https://www.youtube.com/watch?v=4u8rbjmvWC0&t=6363>) - **Hawkeye_Picks**: Storytelling bot
- [01:49:16](<https://www.youtube.com/watch?v=4u8rbjmvWC0&t=6556>) - **shawmakesmagic**: Hiring and Eliza V2
- [01:54:30](<https://www.youtube.com/watch?v=4u8rbjmvWC0&t=6870>) - **dankvr**: Community updates, tooling
>>>>>>> ae566593

## Summary

This Twitter Spaces event, hosted by ai16z and titled "What Did You Get Done This Week? #5", was a fast-paced update session focusing on community members' progress on projects related to the Eliza AI framework. It was designed to be more structured, focusing on concrete accomplishments of the week and quickly moving through each speaker. A key aspect was also including updates from people who didn't want to speak directly, by reading their updates from a thread.

**Structure and Goals:**

- **Focused Updates:** The goal was to have concise updates, with emphasis on what was _actually achieved_ during the week rather than broader discussions.
- **Time Management:** The hosts aimed to keep things moving efficiently and keep the meeting within a target time frame.
- **Inclusive Updates:** Those who didn't want to speak could post a list of their accomplishments in a reply to a tweet, and those would be read aloud at the end.
- **Data Capture:** The event aimed to capture updates for transcription, summaries, and later documentation purposes.
- **Community Coordination:** The updates were seen as a way to help with coordination within the AI 16z community and with future planning.
- **Working Groups:** There were several mentions of establishing more focused working groups around topics like swarms, plugins, and security.

**Other Notable Points:**

- **Hiring:** Several speakers mentioned that they were actively hiring for developers.
- **Open Source:** A consistent theme was the push for open-source development and community contribution.
- **AI Integration:** There were many projects that were actively integrating AI agents into different platforms like Twitter, Discord, Telegram, and gaming environments.
- **Memory and Context:** A recurring challenge was dealing with memory limitations and ensuring agents had sufficient context for coherent responses.
- **Iterative Refinement:** There was a lot of focus on iteratively testing, tweaking, and improving both agent behavior and infrastructure.
- **Eliza v2:** There was a lot of hype around the upcoming Eliza v2 release, with many teams planning to align their development with the new version.
- **Rapid Pace:** The rapid pace of development in the Eliza ecosystem was acknowledged, with many feeling like they were "stupidly early."
- **Community Focus:** There was also recognition of the importance of community collaboration.

Overall, this event showed a vibrant and active community rapidly developing projects using the Eliza framework. It highlighted both the significant progress made in the past week and the challenges being tackled, showcasing the potential for AI agents in diverse real world applications.

## Hot Takes

1.  **"These corporations are going to cease to exist."** - **(00:07:31)** Tim Cotton makes a bold prediction about the future of traditional corporations in the face of AI agent technology. This implies a near-term and disruptive shift.

2.  **"I think I own like all the coins on stage and in the audience."** - **(00:19:25)** Frankdegods makes a boastful claim about his holdings which may ruffle feathers, especially regarding insider trading and ethical issues.

3.  **"I'm pretty sure that's a bug. You should make a PR for that because that should be fixed. That's definitely a bug."** - **(00:11:56)** Shaw quickly calls out the small model being set as default, and pushes for action on it. This could be considered a strong take that implies a sense of urgency to fix the problem.

4.  **"The goal always will be up and running with an agent in three minutes."** - **(00:22:09)** JamesYoung makes a claim about what is achievable with their tooling that may be too simplistic for some devs, and could be hard to reach with all the nuances and API keys they would need.

5.  **"We think that IP is the native asset ingested by and produced by agents like Eliza."** - **(01:10:26)** Jacob Tucker frames intellectual property as the core fuel for AI agents, which is a strong claim with implications about ownership and legal frameworks within AI systems and how that works with open source code.

---

\[00:02:45\] Tropic

- Working on Redux and agent DaVinci AI (fork of Eliza)
- Built streams UI showing DaVinci's thoughts on various topics
- Integrated NASA APIs for deep space photo analysis
- Created review engine for content quality before Twitter posts
- Shipped admin UI for Twitter post management
- Improving docs and refactoring Redux extensions

\[00:07:00\] Tim Cotton

- Spoke at AI Summit NYC about Eliza
- Working on Chad's metacognition loop
- Preparing to contribute to Eliza repo
- Actively hiring TypeScript developers
- Developing two upcoming partner projects

\[00:09:00\] HDP

- Building an agent on Eliza Framework for Real Agency HQ
- Implemented memory summarization system
- Fine-tuned a model for character "Sploots"
- Improved memory handling by summarizing past conversations
- Fixed model size issues in default runtime

\[00:13:45\] IQ6900

- Launching on-chain ASCII art storage service on Solana
- Developed efficient state-based storage solution
- Planning to introduce AI agent named Q
- Working to store Eliza's character file on-chain

\[00:19:15\] Frank

- Working on character sheets for Eliza agents
- Contributing to the community growth
- Focusing on improving agent interactions

\[00:21:40\] James (CollabLand)

- Released AI agent starter kit
- Added support for Telegram integration
- Planning Twitter and Farcaster Frames support
- Implementing Solana support
- Using Lit Protocol for key management

\[00:25:45\] 0xGlue (Duck AI)

- Improved Duck's codebase stability
- Working on hosting solution
- Implemented swarms functionality
- Developed decentralized P2P network for agent communication

\[00:27:35\] Chris Torres

- Created Eliza.gg
- Built documentation gathering system
- Implemented Q&A system for Eliza ecosystem

\[00:30:00\] Reality Spiral

- Working with agents to define their own character files
- Developing GitHub plugin for agent interaction
- Building Coinbase integration features
- Creating self-improving prompts

\[00:36:00\] Jamie

- Developing the Muse system
- Working on Muse of Truth for intelligence assessment
- Creating multiple specialized AI agents

\[00:41:45\] Shannon Code

- Working on Emblem Vault wallet service
- Implemented message ingestion across platforms
- Developed temporal memory system
- Working on agent interoperability

\[00:47:00\] Ben (Agent Tank)

- Launched Agent Tank with 4 computer-use agents
- Added OCR and voice features using 11labs
- Open-sourcing stack as "Tankwork"
- Planning Eliza compatibility

\[00:50:00\] Soto

- Built workshop for Monad developer ecosystem
- Implemented compressed NFTs for Bozo agent
- Working on 3D NFT collection

\[00:52:15\] Howie

- Created Eliza installer
- Built Eliza character generator
- Added OpenRouter API integration
- Implemented character file backup system

\[00:54:40\] Anthony (XR Publisher)

- Developed admin panel in Cloudflare worker
- Implemented edge-based memory system
- Added Discord integration with slash commands
- Working on 3D social network powered by AI

\[01:02:00\] Bloom

- Developed agent communication logic in 3D environment
- Working on character rigging
- Implementing React-based sentiment detection

\[01:04:00\] Ranch (Berkshire Hathaway)

- Fixed Docker issues
- Working on autonomous trading agent
- Implementing risk factor assessment
- Developing yield management system

\[01:05:45\] Unlucky (Escapism)

- Created autonomous art generation AI
- Refined character file with agent's input
- Reduced reply spam and improved engagement
- Building Discord community

\[01:07:25\] Hawkeye

- Working on storytelling bot project
- Developing choose-your-own-adventure system
- Experimenting with Alchemy for video commentary features
- Planning AI-driven talk show format

\[01:09:40\] Trench Buddy

- Creating individualized trading agents
- Modified Eliza framework for multiple agent support
- Built AWS CloudFormation templates
- Implemented Lambda function integration
- Added PostgreSQL database support

\[01:13:00\] Auk

- Working on Brunette token
- Developed agent on Warpcast
- Added MidJourney integration
- Implementing wallet handling and tipping system

\[01:14:45\] Maya

- Launched Axie on PumpFun
- Developing AI clone capabilities for KOLs
- Working with large alpha groups
- Planning integration across platforms

\[01:15:45\] Asimov (Eliza Wakes Up team)

- Implemented persistent web memory
- Added voice input/output using Whisper and 11 Labs
- Created Laura for Eliza with contextual image generation
- Developed conversation sharing system
- Built points system
- Implemented journal entry system every 6 hours
- Working on core memories feature

\[01:18:30\] Shaw (final update)

- Scaling up operations and hiring team members
- Completed foundation formation for Eliza Labs
- Working on value accrual strategies
- Developing partnership with major university for PhD program
- Architecting Eliza V2
- Focus on stability and multimodal capabilities

\[01:19:45\] Jin

- Refined Discord summarization scripts
- Open-sourced Discord summarizer
- Implemented Markdown to JSON conversion
- Created GitHub contributor analysis tools
- Working on AI agent training data systems
- Developing self-aware codebase features<|MERGE_RESOLUTION|>--- conflicted
+++ resolved
@@ -15,82 +15,6 @@
 
 ## Timestamps
 
-<<<<<<< HEAD
-- **00:01:04** - shawmakesmagic: Introduction and Format Changes for the Space
-    - Link: https://www.youtube.com/watch?v=4u8rbjmvWC0&t=64
-- **00:02:38** - xsubtropic: Redux project, DaVinci AI
-    - Link: https://www.youtube.com/watch?v=4u8rbjmvWC0&t=158
-- **00:06:57** - CottenIO: Scripted, AI Summit Recap
-    - Link: https://www.youtube.com/watch?v=4u8rbjmvWC0&t=417
-- **00:08:58** - HDPbilly: Real Agency HQ, "Sploot" agent
-    - Link: https://www.youtube.com/watch?v=4u8rbjmvWC0&t=538
-- **00:13:29** - IQ6900: On-chain ASCII art service
-    - Link: https://www.youtube.com/watch?v=4u8rbjmvWC0&t=809
-- **00:18:50** - frankdegods: Eliza Character Sheet Tweaks
-    - Link: https://www.youtube.com/watch?v=4u8rbjmvWC0&t=1130
-- **00:20:15** - jamesyoung: AI Agent Starter Kit
-    - Link: https://www.youtube.com/watch?v=4u8rbjmvWC0&t=1215
-- **00:23:29** - 0xglu: Ducky and Agent Swarms
-    - Link: https://www.youtube.com/watch?v=4u8rbjmvWC0&t=1409
-- **00:25:30** - chrislatorres: Eliza.gg - Eliza documentation site
-    - Link: https://www.youtube.com/watch?v=4u8rbjmvWC0&t=1530
-- **00:27:47** - reality_spiral: Self-Improving Agents & Github integration
-    - Link: https://www.youtube.com/watch?v=4u8rbjmvWC0&t=1667
-- **00:31:43** - robotsreview: Story Protocol plugin and Agentic TCPIP
-    - Link: https://www.youtube.com/watch?v=4u8rbjmvWC0&t=1903
-- **00:34:19** - shannonNullCode: Emblem Vault & Message Ingestion
-    - Link: https://www.youtube.com/watch?v=4u8rbjmvWC0&t=2059
-- **00:38:40** - bcsmithx: Agent Tank - Computer use agents
-    - Link: https://www.youtube.com/watch?v=4u8rbjmvWC0&t=2320
-- **00:41:20** - boyaloxer: Plugin Feel - Emotion-based agent
-    - Link: https://www.youtube.com/watch?v=4u8rbjmvWC0&t=2480
-- **00:44:09** - JustJamieJoyce: Muse of Truth/Research AI agents
-    - Link: https://www.youtube.com/watch?v=4u8rbjmvWC0&t=2649
-- **00:46:11** - yikesawjeez: Discord bot & Contribution updates
-    - Link: https://www.youtube.com/watch?v=4u8rbjmvWC0&t=2771
-- **00:50:56** - RodrigoSotoAlt: Monad, Metaplex Nfts, Solana integrations
-    - Link: https://www.youtube.com/watch?v=4u8rbjmvWC0&t=3056
-- **00:53:22** - HowieDuhzit: Eliza Character Generator
-    - Link: https://www.youtube.com/watch?v=4u8rbjmvWC0&t=3202
-- **00:55:57** - xrpublisher: XR Publisher, 3D Social Network on the edge
-    - Link: https://www.youtube.com/watch?v=4u8rbjmvWC0&t=3357
-- **01:00:57** - BV_Bloom1: 3D Agent Interactions
-    - Link: https://www.youtube.com/watch?v=4u8rbjmvWC0&t=3657
-- **01:02:57** - nftRanch: Trading Bot and Eliza V2 integrations
-    - Link: https://www.youtube.com/watch?v=4u8rbjmvWC0&t=3777
-- **01:05:57** - 019ec6e2: Mimetic Platform and Agent Interactions
-    - Link: https://www.youtube.com/watch?v=4u8rbjmvWC0&t=3957
-- **01:09:17** - jacobmtucker: Agent Transaction Control Protocol
-    - Link: https://www.youtube.com/watch?v=4u8rbjmvWC0&t=4157
-- **01:12:26** - CurtisLaird5: C-Studio character interface
-    - Link: https://www.youtube.com/watch?v=4u8rbjmvWC0&t=4346
-- **01:17:13** - unl\_\_cky: Escapism, art generation AI
-    - Link: https://www.youtube.com/watch?v=4u8rbjmvWC0&t=4633
-- **01:19:17** - Rowdymode: Twin Tone - Interactive Streaming
-    - Link: https://www.youtube.com/watch?v=4u8rbjmvWC0&t=4757
-- **01:20:29** - mitchcastanet: Binary Star System research with agents
-    - Link: https://www.youtube.com/watch?v=4u8rbjmvWC0&t=4829
-- **01:23:15** - GoatOfGamblers: Prediction market for meme coins
-    - Link: https://www.youtube.com/watch?v=4u8rbjmvWC0&t=4995
-- **01:25:27** - JohnNaulty: SWE contributions, plugin working groups
-    - Link: https://www.youtube.com/watch?v=4u8rbjmvWC0&t=5127
-- **01:29:30** - mayanicks0x: Axie, AI KOL Agent
-    - Link: https://www.youtube.com/watch?v=4u8rbjmvWC0&t=5370
-- **01:31:30** - wakesync: Eliza Wakes Up, web app updates
-    - Link: https://www.youtube.com/watch?v=4u8rbjmvWC0&t=5490
-- **01:35:28** - TrenchBuddy: Trading agents and AWS templates
-    - Link: https://www.youtube.com/watch?v=4u8rbjmvWC0&t=5728
-- **01:38:36** - rakshitaphilip: Brunette token and agent tips on Warpcast
-    - Link: https://www.youtube.com/watch?v=4u8rbjmvWC0&t=5916
-- **01:44:49** - MbBrainz: Menu Recommendation app
-    - Link: https://www.youtube.com/watch?v=4u8rbjmvWC0&t=6289
-- **01:46:03** - Hawkeye_Picks: Storytelling bot
-    - Link: https://www.youtube.com/watch?v=4u8rbjmvWC0&t=6363
-- **01:49:16** - shawmakesmagic: Hiring and Eliza V2
-    - Link: https://www.youtube.com/watch?v=4u8rbjmvWC0&t=6556
-- **01:54:30** - dankvr: Community updates, tooling
-    - Link: https://www.youtube.com/watch?v=4u8rbjmvWC0&t=6870
-=======
 - [00:01:04](<https://www.youtube.com/watch?v=4u8rbjmvWC0&t=64>) - **shawmakesmagic**: Introduction and Format Changes for the Space
 - [00:02:38](<https://www.youtube.com/watch?v=4u8rbjmvWC0&t=158>) - **xsubtropic**: Redux project, DaVinci AI
 - [00:06:57](<https://www.youtube.com/watch?v=4u8rbjmvWC0&t=417>) - **CottenIO**: Scripted, AI Summit Recap
@@ -128,7 +52,7 @@
 - [01:46:03](<https://www.youtube.com/watch?v=4u8rbjmvWC0&t=6363>) - **Hawkeye_Picks**: Storytelling bot
 - [01:49:16](<https://www.youtube.com/watch?v=4u8rbjmvWC0&t=6556>) - **shawmakesmagic**: Hiring and Eliza V2
 - [01:54:30](<https://www.youtube.com/watch?v=4u8rbjmvWC0&t=6870>) - **dankvr**: Community updates, tooling
->>>>>>> ae566593
+
 
 ## Summary
 
@@ -156,6 +80,7 @@
 
 Overall, this event showed a vibrant and active community rapidly developing projects using the Eliza framework. It highlighted both the significant progress made in the past week and the challenges being tackled, showcasing the potential for AI agents in diverse real world applications.
 
+
 ## Hot Takes
 
 1.  **"These corporations are going to cease to exist."** - **(00:07:31)** Tim Cotton makes a bold prediction about the future of traditional corporations in the face of AI agent technology. This implies a near-term and disruptive shift.
