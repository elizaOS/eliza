--- conflicted
+++ resolved
@@ -88,19 +88,13 @@
 TWITTER_RETRY_LIMIT=            # Maximum retry attempts for Twitter login
 TWITTER_SPACES_ENABLE=false     # Enable or disable Twitter Spaces logic
 
-<<<<<<< HEAD
 TWITTER_API_IO_KEY=elizaOS_public_key_love_truth_future #A third-party Twitter API key for data retrieval. This shared key is for testing only - get your personal key at https://twitterapi.io to avoid QPS limitations
 
-X_SERVER_URL=
-XAI_API_KEY=
-XAI_MODEL=
-=======
 # CONFIGURATION FOR APPROVING TWEETS BEFORE IT GETS POSTED
 TWITTER_APPROVAL_DISCORD_CHANNEL_ID= # Channel ID for the Discord bot to listen and send approval messages
 TWITTER_APPROVAL_DISCORD_BOT_TOKEN= # Discord bot token (this could be a different bot token from DISCORD_API_TOKEN)
 TWITTER_APPROVAL_ENABLED=  # Enable or disable Twitter approval logic #Default is false
 TWITTER_APPROVAL_CHECK_INTERVAL=60000  # Default: 60 seconds
->>>>>>> 71180bab
 
 # Post Interval Settings (in minutes)
 POST_INTERVAL_MIN=              # Default: 90
