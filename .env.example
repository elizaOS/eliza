# Cache Configs
CACHE_STORE=database # Defaults to database. Other available cache store: redis and filesystem
REDIS_URL= # Redis URL - could be a local redis instance or cloud hosted redis. Also support rediss:// urls

# Discord Configuration
DISCORD_APPLICATION_ID=
DISCORD_API_TOKEN=              # Bot token
DISCORD_VOICE_CHANNEL_ID=       # The ID of the voice channel the bot should join (optional)

# AI Model API Keys
OPENAI_API_KEY=                 # OpenAI API key, starting with sk-
OPENAI_API_URL=                 # OpenAI API Endpoint (optional), Default: https://api.openai.com/v1
SMALL_OPENAI_MODEL=             # Default: gpt-4o-mini
MEDIUM_OPENAI_MODEL=            # Default: gpt-4o
LARGE_OPENAI_MODEL=             # Default: gpt-4o
EMBEDDING_OPENAI_MODEL=         # Default: text-embedding-3-small
IMAGE_OPENAI_MODEL=             # Default: dall-e-3

# Eternal AI's Decentralized Inference API
ETERNALAI_URL=
ETERNALAI_MODEL=                # Default: "neuralmagic/Meta-Llama-3.1-405B-Instruct-quantized.w4a16"
ETERNALAI_API_KEY=

GROK_API_KEY=                   # GROK API Key
GROQ_API_KEY=                   # Starts with gsk_
OPENROUTER_API_KEY=
GOOGLE_GENERATIVE_AI_API_KEY=   # Gemini API key

ALI_BAILIAN_API_KEY=            # Ali Bailian API Key
NANOGPT_API_KEY=                # NanoGPT API Key

HYPERBOLIC_API_KEY=             # Hyperbolic API Key
HYPERBOLIC_MODEL=
IMAGE_HYPERBOLIC_MODEL=         # Default: FLUX.1-dev
SMALL_HYPERBOLIC_MODEL=         # Default: meta-llama/Llama-3.2-3B-Instruct
MEDIUM_HYPERBOLIC_MODEL=        # Default: meta-llama/Meta-Llama-3.1-70B-Instruct
LARGE_HYPERBOLIC_MODEL=         # Default: meta-llama/Meta-Llama-3.1-405-Instruct

# Livepeer configuration
LIVEPEER_GATEWAY_URL=           # Free inference gateways and docs: https://livepeer-eliza.com/
LIVEPEER_IMAGE_MODEL=           # Default: ByteDance/SDXL-Lightning

# Speech Synthesis
ELEVENLABS_XI_API_KEY=          # API key from elevenlabs

# Direct Client Setting
EXPRESS_MAX_PAYLOAD= # Default: 100kb

# ElevenLabs Settings
ELEVENLABS_MODEL_ID=eleven_multilingual_v2
ELEVENLABS_VOICE_ID=21m00Tcm4TlvDq8ikWAM
ELEVENLABS_VOICE_STABILITY=0.5
ELEVENLABS_VOICE_SIMILARITY_BOOST=0.9
ELEVENLABS_VOICE_STYLE=0.66
ELEVENLABS_VOICE_USE_SPEAKER_BOOST=false
ELEVENLABS_OPTIMIZE_STREAMING_LATENCY=4
ELEVENLABS_OUTPUT_FORMAT=pcm_16000

# Twitter/X Configuration
TWITTER_DRY_RUN=false
TWITTER_USERNAME=               # Account username
TWITTER_PASSWORD=               # Account password
TWITTER_EMAIL=                  # Account email
TWITTER_2FA_SECRET=

TWITTER_POLL_INTERVAL=120       # How often (in seconds) the bot should check for interactions
TWITTER_SEARCH_ENABLE=FALSE     # Enable timeline search, WARNING this greatly increases your chance of getting banned
TWITTER_TARGET_USERS=           # Comma separated list of Twitter user names to interact with
TWITTER_RETRY_LIMIT=            # Maximum retry attempts for Twitter login

X_SERVER_URL=
XAI_API_KEY=
XAI_MODEL=

# Post Interval Settings (in minutes)
POST_INTERVAL_MIN=              # Default: 90
POST_INTERVAL_MAX=              # Default: 180
POST_IMMEDIATELY=

# Twitter action processing configuration
ACTION_INTERVAL=300000      # Interval in milliseconds between action processing runs (default: 5 minutes)
ENABLE_ACTION_PROCESSING=false   # Set to true to enable the action processing loop

# Feature Flags
IMAGE_GEN=                      # Set to TRUE to enable image generation
USE_OPENAI_EMBEDDING=           # Set to TRUE for OpenAI/1536, leave blank for local
USE_OLLAMA_EMBEDDING=           # Set to TRUE for OLLAMA/1024, leave blank for local

# OpenRouter Models
OPENROUTER_MODEL=               # Default: uses hermes 70b/405b
SMALL_OPENROUTER_MODEL=
MEDIUM_OPENROUTER_MODEL=
LARGE_OPENROUTER_MODEL=

# REDPILL Configuration
# https://docs.red-pill.ai/get-started/supported-models
REDPILL_API_KEY=                # REDPILL API Key
REDPILL_MODEL=
SMALL_REDPILL_MODEL=            # Default: gpt-4o-mini
MEDIUM_REDPILL_MODEL=           # Default: gpt-4o
LARGE_REDPILL_MODEL=            # Default: gpt-4o

# Grok Configuration
SMALL_GROK_MODEL=       # Default: grok-2-1212
MEDIUM_GROK_MODEL=      # Default: grok-2-1212
LARGE_GROK_MODEL=       # Default: grok-2-1212
EMBEDDING_GROK_MODEL=   # Default: grok-2-1212

# Ollama Configuration
OLLAMA_SERVER_URL=              # Default: localhost:11434
OLLAMA_MODEL=
OLLAMA_EMBEDDING_MODEL=         # Default: mxbai-embed-large
SMALL_OLLAMA_MODEL=             # Default: llama3.2
MEDIUM_OLLAMA_MODEL=            # Default: hermes3
LARGE_OLLAMA_MODEL=             # Default: hermes3:70b

# Google Configuration
GOOGLE_MODEL=
SMALL_GOOGLE_MODEL=             # Default: gemini-1.5-flash-latest
MEDIUM_GOOGLE_MODEL=            # Default: gemini-1.5-flash-latest
LARGE_GOOGLE_MODEL=             # Default: gemini-1.5-pro-latest
EMBEDDING_GOOGLE_MODEL=         # Default: text-embedding-004

# Groq Configuration
SMALL_GROQ_MODEL=               # Default: llama-3.1-8b-instant
MEDIUM_GROQ_MODEL=              # Default: llama-3.3-70b-versatile
LARGE_GROQ_MODEL=               # Default: llama-3.2-90b-vision-preview
EMBEDDING_GROQ_MODEL=           # Default: llama-3.1-8b-instant

# LlamaLocal Configuration
LLAMALOCAL_PATH=                # Default: "" which is the current directory in plugin-node/dist/ which gets destroyed and recreated on every build

# NanoGPT Configuration
SMALL_NANOGPT_MODEL=            # Default: gpt-4o-mini
MEDIUM_NANOGPT_MODEL=           # Default: gpt-4o
LARGE_NANOGPT_MODEL=            # Default: gpt-4o

# Anthropic Configuration
ANTHROPIC_API_KEY=              # For Claude
SMALL_ANTHROPIC_MODEL=          # Default: claude-3-haiku-20240307
MEDIUM_ANTHROPIC_MODEL=         # Default: claude-3-5-sonnet-20241022
LARGE_ANTHROPIC_MODEL=          # Default: claude-3-5-sonnet-20241022

# Heurist Configuration
HEURIST_API_KEY=                # Get from https://heurist.ai/dev-access
SMALL_HEURIST_MODEL=            # Default: meta-llama/llama-3-70b-instruct
MEDIUM_HEURIST_MODEL=           # Default: meta-llama/llama-3-70b-instruct
LARGE_HEURIST_MODEL=            # Default: meta-llama/llama-3.1-405b-instruct
HEURIST_IMAGE_MODEL=            # Default: PepeXL

# Gaianet Configuration
GAIANET_MODEL=
GAIANET_SERVER_URL=

SMALL_GAIANET_MODEL=            # Default: llama3b
SMALL_GAIANET_SERVER_URL=       # Default: https://llama3b.gaia.domains/v1
MEDIUM_GAIANET_MODEL=           # Default: llama
MEDIUM_GAIANET_SERVER_URL=      # Default: https://llama8b.gaia.domains/v1
LARGE_GAIANET_MODEL=            # Default: qwen72b
LARGE_GAIANET_SERVER_URL=       # Default: https://qwen72b.gaia.domains/v1

GAIANET_EMBEDDING_MODEL=
USE_GAIANET_EMBEDDING=          # Set to TRUE for GAIANET/768, leave blank for local

# EVM
EVM_PRIVATE_KEY=
EVM_PROVIDER_URL=

# Avalanche
AVALANCHE_PRIVATE_KEY=
AVALANCHE_PUBLIC_KEY=

# Solana
SOLANA_PRIVATE_KEY=
SOLANA_PUBLIC_KEY=
SOLANA_CLUSTER= # Default: devnet. Solana Cluster: 'devnet' | 'testnet' | 'mainnet-beta'
SOLANA_ADMIN_PRIVATE_KEY= # This wallet is used to verify NFTs
SOLANA_ADMIN_PUBLIC_KEY= # This wallet is used to verify NFTs
SOLANA_VERIFY_TOKEN= # Authentication token for calling the verification API

# Fallback Wallet Configuration (deprecated)
WALLET_PRIVATE_KEY=
WALLET_PUBLIC_KEY=

BIRDEYE_API_KEY=

# Solana Configuration
SOL_ADDRESS=So11111111111111111111111111111111111111112
SLIPPAGE=1
BASE_MINT=So11111111111111111111111111111111111111112
RPC_URL=https://api.mainnet-beta.solana.com
HELIUS_API_KEY=

# Telegram Configuration
TELEGRAM_BOT_TOKEN=

# Together Configuration
TOGETHER_API_KEY=

# Server Configuration
SERVER_PORT=3000

# Abstract Configuration
ABSTRACT_ADDRESS=
ABSTRACT_PRIVATE_KEY=
ABSTRACT_RPC_URL=https://api.testnet.abs.xyz

# Starknet Configuration
STARKNET_ADDRESS=
STARKNET_PRIVATE_KEY=
STARKNET_RPC_URL=

# Intiface Configuration
INTIFACE_WEBSOCKET_URL=ws://localhost:12345

# Farcaster Neynar Configuration
FARCASTER_FID=                  # The FID associated with the account your are sending casts from
FARCASTER_NEYNAR_API_KEY=       # Neynar API key: https://neynar.com/
FARCASTER_NEYNAR_SIGNER_UUID=   # Signer for the account you are sending casts from. Create a signer here: https://dev.neynar.com/app
FARCASTER_DRY_RUN=false         # Set to true if you want to run the bot without actually publishing casts
FARCASTER_POLL_INTERVAL=120     # How often (in seconds) the bot should check for farcaster interactions (replies and mentions)

# Coinbase
COINBASE_COMMERCE_KEY=          # From Coinbase developer portal
COINBASE_API_KEY=               # From Coinbase developer portal
COINBASE_PRIVATE_KEY=           # From Coinbase developer portal
COINBASE_GENERATED_WALLET_ID=   # Not your address but the wallet ID from generating a wallet through the plugin
COINBASE_GENERATED_WALLET_HEX_SEED= # Not your address but the wallet hex seed from generating a wallet through the plugin and calling export
COINBASE_NOTIFICATION_URI=      # For webhook plugin the uri you want to send the webhook to for dummy ones use https://webhook.site

# Coinbase Charity Configuration
IS_CHARITABLE=false   # Set to true to enable charity donations
CHARITY_ADDRESS_BASE=0x1234567890123456789012345678901234567890
CHARITY_ADDRESS_SOL=pWvDXKu6CpbKKvKQkZvDA66hgsTB6X2AgFxksYogHLV
CHARITY_ADDRESS_ETH=0x750EF1D7a0b4Ab1c97B7A623D7917CcEb5ea779C
CHARITY_ADDRESS_ARB=0x1234567890123456789012345678901234567890
CHARITY_ADDRESS_POL=0x1234567890123456789012345678901234567890

# Conflux Configuration
CONFLUX_CORE_PRIVATE_KEY=
CONFLUX_CORE_SPACE_RPC_URL=
CONFLUX_ESPACE_PRIVATE_KEY=
CONFLUX_ESPACE_RPC_URL=
CONFLUX_MEME_CONTRACT_ADDRESS=

# ZeroG
ZEROG_INDEXER_RPC=
ZEROG_EVM_RPC=
ZEROG_PRIVATE_KEY=
ZEROG_FLOW_ADDRESS=

# TEE Configuration
# TEE_MODE options:
# - LOCAL: Uses simulator at localhost:8090 (for local development)
# - DOCKER: Uses simulator at host.docker.internal:8090 (for docker development)
# - PRODUCTION: No simulator, uses production endpoints
# Defaults to OFF if not specified
TEE_MODE=OFF                    # LOCAL | DOCKER | PRODUCTION
WALLET_SECRET_SALT=             # ONLY define if you want to use TEE Plugin, otherwise it will throw errors

# Galadriel Configuration
GALADRIEL_API_KEY=gal-*         # Get from https://dashboard.galadriel.com/

# Venice Configuration
VENICE_API_KEY=                 # generate from venice settings
SMALL_VENICE_MODEL=             # Default: llama-3.3-70b
MEDIUM_VENICE_MODEL=            # Default: llama-3.3-70b
LARGE_VENICE_MODEL=             # Default: llama-3.1-405b
IMAGE_VENICE_MODEL=             # Default: fluently-xl

# Akash Chat API Configuration docs: https://chatapi.akash.network/documentation
AKASH_CHAT_API_KEY= # Get from https://chatapi.akash.network/
SMALL_AKASH_CHAT_API_MODEL=  # Default: Meta-Llama-3-2-3B-Instruct
MEDIUM_AKASH_CHAT_API_MODEL= # Default: Meta-Llama-3-3-70B-Instruct
LARGE_AKASH_CHAT_API_MODEL=  # Default: Meta-Llama-3-1-405B-Instruct-FP8

# fal.ai Configuration
FAL_API_KEY=
FAL_AI_LORA_PATH=

# Web search API Configuration
TAVILY_API_KEY=

# WhatsApp Cloud API Configuration
WHATSAPP_ACCESS_TOKEN=          # Permanent access token from Facebook Developer Console
WHATSAPP_PHONE_NUMBER_ID=       # Phone number ID from WhatsApp Business API
WHATSAPP_BUSINESS_ACCOUNT_ID=   # Business Account ID from Facebook Business Manager
WHATSAPP_WEBHOOK_VERIFY_TOKEN=  # Custom string for webhook verification
WHATSAPP_API_VERSION=v17.0      # WhatsApp API version (default: v17.0)

# Flow Blockchain Configuration
FLOW_ADDRESS=
FLOW_PRIVATE_KEY=               # Private key for SHA3-256 + P256 ECDSA
FLOW_NETWORK=                   # Default: mainnet
FLOW_ENDPOINT_URL=              # Default: https://mainnet.onflow.org

# ICP
INTERNET_COMPUTER_PRIVATE_KEY=
INTERNET_COMPUTER_ADDRESS=

# Aptos
APTOS_PRIVATE_KEY=              # Aptos private key
APTOS_NETWORK=                  # Must be one of mainnet, testnet

# EchoChambers Configuration
ECHOCHAMBERS_API_URL=http://127.0.0.1:3333
ECHOCHAMBERS_API_KEY=testingkey0011
ECHOCHAMBERS_USERNAME=eliza
ECHOCHAMBERS_DEFAULT_ROOM=general
ECHOCHAMBERS_POLL_INTERVAL=60
ECHOCHAMBERS_MAX_MESSAGES=10

# MultiversX
MVX_PRIVATE_KEY= # Multiversx private key
MVX_NETWORK= # must be one of mainnet, devnet, testnet

# NEAR
NEAR_WALLET_SECRET_KEY=
NEAR_WALLET_PUBLIC_KEY=
NEAR_ADDRESS=
SLIPPAGE=1
RPC_URL=https://rpc.testnet.near.org
NEAR_NETWORK=testnet # or mainnet

# ZKsync Era Configuration
ZKSYNC_ADDRESS=
ZKSYNC_PRIVATE_KEY=

# Ton
TON_PRIVATE_KEY= # Ton Mnemonic Seed Phrase Join With Empty String
TON_RPC_URL=     # ton rpc

# AWS S3 Configuration Settings for File Upload
AWS_ACCESS_KEY_ID=
AWS_SECRET_ACCESS_KEY=
AWS_REGION=
AWS_S3_BUCKET=
AWS_S3_UPLOAD_PATH=

# Deepgram
DEEPGRAM_API_KEY=

# Sui
SUI_PRIVATE_KEY= # Sui Mnemonic Seed Phrase (`sui keytool generate ed25519`)
SUI_NETWORK=     # must be one of mainnet, testnet, devnet, localnet

# Story
STORY_PRIVATE_KEY= # Story private key
STORY_API_BASE_URL= # Story API base URL
STORY_API_KEY= # Story API key
PINATA_JWT= # Pinata JWT for uploading files to IPFS

<<<<<<< HEAD
# Cosmos based networks
COSMOS_MNEMONIC= # Mnemonic to generate cosmos accounts
COSMOS_CHAIN_NAME= # chainName matching with chain-registry entries here: https://github.com/cosmos/chain-registry
COSMOS_RPC_URL= # (optional) rpc url for the chain. ex: https://rpc.osmosis.zone:443
COSMOS_CHAIN_DENOM= # (optional) the base token denom
COSMOS_CHAIN_DECIMALS=6 # (optional) the decimals for token actions. default is 6
COSMOS_COINGECKO_ID=osmosis # the coingecko id of the token
=======
# Cronos zkEVM
CRONOSZKEVM_ADDRESS=
CRONOSZKEVM_PRIVATE_KEY=

# Fuel Ecosystem (FuelVM)
FUEL_WALLET_PRIVATE_KEY=
>>>>>>> ec741a56
<|MERGE_RESOLUTION|>--- conflicted
+++ resolved
@@ -350,7 +350,6 @@
 STORY_API_KEY= # Story API key
 PINATA_JWT= # Pinata JWT for uploading files to IPFS
 
-<<<<<<< HEAD
 # Cosmos based networks
 COSMOS_MNEMONIC= # Mnemonic to generate cosmos accounts
 COSMOS_CHAIN_NAME= # chainName matching with chain-registry entries here: https://github.com/cosmos/chain-registry
@@ -358,11 +357,10 @@
 COSMOS_CHAIN_DENOM= # (optional) the base token denom
 COSMOS_CHAIN_DECIMALS=6 # (optional) the decimals for token actions. default is 6
 COSMOS_COINGECKO_ID=osmosis # the coingecko id of the token
-=======
+
 # Cronos zkEVM
 CRONOSZKEVM_ADDRESS=
 CRONOSZKEVM_PRIVATE_KEY=
 
 # Fuel Ecosystem (FuelVM)
-FUEL_WALLET_PRIVATE_KEY=
->>>>>>> ec741a56
+FUEL_WALLET_PRIVATE_KEY=