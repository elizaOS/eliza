--- conflicted
+++ resolved
@@ -502,8 +502,7 @@
 GIPHY_API_KEY=
 
 # OpenWeather
-<<<<<<< HEAD
-OPEN_WEATHER_API_KEY=           # OpenWeather API key
+OPEN_WEATHER_API_KEY= # OpenWeather API key
 
 # Nostr
 # The list of Nostr relays to connect to.
@@ -518,10 +517,6 @@
 NOSTR_POST_IMMEDIATELY=false
 # Whether to dry run or not
 NOSTR_DRY_RUN=false
-
-=======
-OPEN_WEATHER_API_KEY= # OpenWeather API key
->>>>>>> 5f1ab1c4
 
 #GITCOIN Passport
 PASSPORT_API_KEY= #Gitcoin Passport key
