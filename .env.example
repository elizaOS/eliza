# Discord Configuration
DISCORD_APPLICATION_ID=
DISCORD_API_TOKEN=              # Bot token
DISCORD_VOICE_CHANNEL_ID=       # The ID of the voice channel the bot should join (optional)

# AI Model API Keys
OPENAI_API_KEY=                 # OpenAI API key, starting with sk-
SMALL_OPENAI_MODEL=             # Default: gpt-4o-mini
MEDIUM_OPENAI_MODEL=            # Default: gpt-4o
LARGE_OPENAI_MODEL=             # Default: gpt-4o
EMBEDDING_OPENAI_MODEL=         # Default: text-embedding-3-small
IMAGE_OPENAI_MODEL=             # Default: dall-e-3

# Eternal AI's Decentralized Inference API
ETERNALAI_URL=
ETERNALAI_MODEL=                # Default: "neuralmagic/Meta-Llama-3.1-405B-Instruct-quantized.w4a16"
ETERNALAI_API_KEY=

GROK_API_KEY=                   # GROK API Key
GROQ_API_KEY=                   # Starts with gsk_
OPENROUTER_API_KEY=
GOOGLE_GENERATIVE_AI_API_KEY=   # Gemini API key

ALI_BAILIAN_API_KEY=            # Ali Bailian API Key
NANOGPT_API_KEY=                # NanoGPT API Key

HYPERBOLIC_API_KEY=             # Hyperbolic API Key
HYPERBOLIC_MODEL=
IMAGE_HYPERBOLIC_MODEL=         # Default: FLUX.1-dev
SMALL_HYPERBOLIC_MODEL=         # Default: meta-llama/Llama-3.2-3B-Instruct
MEDIUM_HYPERBOLIC_MODEL=        # Default: meta-llama/Meta-Llama-3.1-70B-Instruct
LARGE_HYPERBOLIC_MODEL=         # Default: meta-llama/Meta-Llama-3.1-405-Instruct

# Speech Synthesis
ELEVENLABS_XI_API_KEY=          # API key from elevenlabs

# ElevenLabs Settings
ELEVENLABS_MODEL_ID=eleven_multilingual_v2
ELEVENLABS_VOICE_ID=21m00Tcm4TlvDq8ikWAM
ELEVENLABS_VOICE_STABILITY=0.5
ELEVENLABS_VOICE_SIMILARITY_BOOST=0.9
ELEVENLABS_VOICE_STYLE=0.66
ELEVENLABS_VOICE_USE_SPEAKER_BOOST=false
ELEVENLABS_OPTIMIZE_STREAMING_LATENCY=4
ELEVENLABS_OUTPUT_FORMAT=pcm_16000

# Twitter/X Configuration
TWITTER_DRY_RUN=false
TWITTER_USERNAME=               # Account username
TWITTER_PASSWORD=               # Account password
TWITTER_EMAIL=                  # Account email
TWITTER_2FA_SECRET=

TWITTER_COOKIES=                # Account cookies
TWITTER_POLL_INTERVAL=120       # How often (in seconds) the bot should check for interactions
TWITTER_SEARCH_ENABLE=FALSE     # Enable timeline search, WARNING this greatly increases your chance of getting banned
TWITTER_TARGET_USERS=           # Comma separated list of Twitter user names to interact with

X_SERVER_URL=
XAI_API_KEY=
XAI_MODEL=

# Post Interval Settings (in minutes)
POST_INTERVAL_MIN=              # Default: 90
POST_INTERVAL_MAX=              # Default: 180
POST_IMMEDIATELY=

# Twitter action processing configuration
ACTION_INTERVAL=300000      # Interval in milliseconds between action processing runs (default: 5 minutes)
ENABLE_ACTION_PROCESSING=false   # Set to true to enable the action processing loop

# Feature Flags
IMAGE_GEN=                      # Set to TRUE to enable image generation
USE_OPENAI_EMBEDDING=           # Set to TRUE for OpenAI/1536, leave blank for local
USE_OLLAMA_EMBEDDING=           # Set to TRUE for OLLAMA/1024, leave blank for local

# OpenRouter Models
OPENROUTER_MODEL=               # Default: uses hermes 70b/405b
SMALL_OPENROUTER_MODEL=
MEDIUM_OPENROUTER_MODEL=
LARGE_OPENROUTER_MODEL=

# REDPILL Configuration
# https://docs.red-pill.ai/get-started/supported-models
REDPILL_API_KEY=                # REDPILL API Key
REDPILL_MODEL=
SMALL_REDPILL_MODEL=            # Default: gpt-4o-mini
MEDIUM_REDPILL_MODEL=           # Default: gpt-4o
LARGE_REDPILL_MODEL=            # Default: gpt-4o

# Grok Configuration
SMALL_GROK_MODEL=       # Default: grok-2-1212
MEDIUM_GROK_MODEL=      # Default: grok-2-1212
LARGE_GROK_MODEL=       # Default: grok-2-1212
EMBEDDING_GROK_MODEL=   # Default: grok-2-1212

# Ollama Configuration
OLLAMA_SERVER_URL=              # Default: localhost:11434
OLLAMA_MODEL=
OLLAMA_EMBEDDING_MODEL=         # Default: mxbai-embed-large
SMALL_OLLAMA_MODEL=             # Default: llama3.2
MEDIUM_OLLAMA_MODEL=            # Default: hermes3
LARGE_OLLAMA_MODEL=             # Default: hermes3:70b

# Google Configuration
GOOGLE_MODEL=
SMALL_GOOGLE_MODEL=             # Default: gemini-1.5-flash-latest
MEDIUM_GOOGLE_MODEL=            # Default: gemini-1.5-flash-latest
LARGE_GOOGLE_MODEL=             # Default: gemini-1.5-pro-latest
EMBEDDING_GOOGLE_MODEL=         # Default: text-embedding-004

# Groq Configuration
SMALL_GROQ_MODEL=               # Default: llama-3.1-8b-instant
MEDIUM_GROQ_MODEL=              # Default: llama-3.3-70b-versatile
LARGE_GROQ_MODEL=               # Default: llama-3.2-90b-vision-preview
EMBEDDING_GROQ_MODEL=           # Default: llama-3.1-8b-instant

# LlamaLocal Configuration
LLAMALOCAL_PATH=                # Default: "" which is the current directory in plugin-node/dist/ which gets destroyed and recreated on every build

# NanoGPT Configuration
SMALL_NANOGPT_MODEL=            # Default: gpt-4o-mini
MEDIUM_NANOGPT_MODEL=           # Default: gpt-4o
LARGE_NANOGPT_MODEL=            # Default: gpt-4o

# Anthropic Configuration
ANTHROPIC_API_KEY=              # For Claude
SMALL_ANTHROPIC_MODEL=          # Default: claude-3-haiku-20240307
MEDIUM_ANTHROPIC_MODEL=         # Default: claude-3-5-sonnet-20241022
LARGE_ANTHROPIC_MODEL=          # Default: claude-3-5-sonnet-20241022

# Heurist Configuration
HEURIST_API_KEY=                # Get from https://heurist.ai/dev-access
SMALL_HEURIST_MODEL=            # Default: meta-llama/llama-3-70b-instruct
MEDIUM_HEURIST_MODEL=           # Default: meta-llama/llama-3-70b-instruct
LARGE_HEURIST_MODEL=            # Default: meta-llama/llama-3.1-405b-instruct
HEURIST_IMAGE_MODEL=            # Default: PepeXL

# Gaianet Configuration
GAIANET_MODEL=
GAIANET_SERVER_URL=

SMALL_GAIANET_MODEL=            # Default: llama3b
SMALL_GAIANET_SERVER_URL=       # Default: https://llama3b.gaia.domains/v1
MEDIUM_GAIANET_MODEL=           # Default: llama
MEDIUM_GAIANET_SERVER_URL=      # Default: https://llama8b.gaia.domains/v1
LARGE_GAIANET_MODEL=            # Default: qwen72b
LARGE_GAIANET_SERVER_URL=       # Default: https://qwen72b.gaia.domains/v1

GAIANET_EMBEDDING_MODEL=
USE_GAIANET_EMBEDDING=          # Set to TRUE for GAIANET/768, leave blank for local

# EVM
EVM_PRIVATE_KEY=
EVM_PROVIDER_URL=

# Solana
SOLANA_PRIVATE_KEY=
SOLANA_PUBLIC_KEY=
SOLANA_CLUSTER= # Default: devnet. Solana Cluster: 'devnet' | 'testnet' | 'mainnet-beta'
SOLANA_ADMIN_PRIVATE_KEY= # This wallet is used to verify NFTs
SOLANA_ADMIN_PUBLIC_KEY= # This wallet is used to verify NFTs
SOLANA_VERIFY_TOKEN= # Authentication token for calling the verification API

# Fallback Wallet Configuration (deprecated)
WALLET_PRIVATE_KEY=
WALLET_PUBLIC_KEY=

BIRDEYE_API_KEY=

# Solana Configuration
SOL_ADDRESS=So11111111111111111111111111111111111111112
SLIPPAGE=1
BASE_MINT=So11111111111111111111111111111111111111112
RPC_URL=https://api.mainnet-beta.solana.com
HELIUS_API_KEY=

# Telegram Configuration
TELEGRAM_BOT_TOKEN=

# Together Configuration
TOGETHER_API_KEY=

# Server Configuration
SERVER_PORT=3000

# Starknet Configuration
STARKNET_ADDRESS=
STARKNET_PRIVATE_KEY=
STARKNET_RPC_URL=

# Intiface Configuration
INTIFACE_WEBSOCKET_URL=ws://localhost:12345

# Farcaster Neynar Configuration
FARCASTER_FID=                  # The FID associated with the account your are sending casts from
FARCASTER_NEYNAR_API_KEY=       # Neynar API key: https://neynar.com/
FARCASTER_NEYNAR_SIGNER_UUID=   # Signer for the account you are sending casts from. Create a signer here: https://dev.neynar.com/app
FARCASTER_DRY_RUN=false         # Set to true if you want to run the bot without actually publishing casts
FARCASTER_POLL_INTERVAL=120     # How often (in seconds) the bot should check for farcaster interactions (replies and mentions)

# Coinbase
COINBASE_COMMERCE_KEY=          # From Coinbase developer portal
COINBASE_API_KEY=               # From Coinbase developer portal
COINBASE_PRIVATE_KEY=           # From Coinbase developer portal
COINBASE_GENERATED_WALLET_ID=   # Not your address but the wallet ID from generating a wallet through the plugin
COINBASE_GENERATED_WALLET_HEX_SEED= # Not your address but the wallet hex seed from generating a wallet through the plugin and calling export
COINBASE_NOTIFICATION_URI=      # For webhook plugin the uri you want to send the webhook to for dummy ones use https://webhook.site

# Conflux Configuration
CONFLUX_CORE_PRIVATE_KEY=
CONFLUX_CORE_SPACE_RPC_URL=
CONFLUX_ESPACE_PRIVATE_KEY=
CONFLUX_ESPACE_RPC_URL=
CONFLUX_MEME_CONTRACT_ADDRESS=

# ZeroG
ZEROG_INDEXER_RPC=
ZEROG_EVM_RPC=
ZEROG_PRIVATE_KEY=
ZEROG_FLOW_ADDRESS=

# TEE Configuration
# TEE_MODE options:
# - LOCAL: Uses simulator at localhost:8090 (for local development)
# - DOCKER: Uses simulator at host.docker.internal:8090 (for docker development)
# - PRODUCTION: No simulator, uses production endpoints
# Defaults to OFF if not specified
TEE_MODE=OFF                    # LOCAL | DOCKER | PRODUCTION
WALLET_SECRET_SALT=             # ONLY define if you want to use TEE Plugin, otherwise it will throw errors

# Galadriel Configuration
GALADRIEL_API_KEY=gal-*         # Get from https://dashboard.galadriel.com/

# Venice Configuration
VENICE_API_KEY=                 # generate from venice settings
SMALL_VENICE_MODEL=             # Default: llama-3.3-70b
MEDIUM_VENICE_MODEL=            # Default: llama-3.3-70b
LARGE_VENICE_MODEL=             # Default: llama-3.1-405b
IMAGE_VENICE_MODEL=             # Default: fluently-xl

# fal.ai Configuration
FAL_API_KEY=
FAL_AI_LORA_PATH=

# WhatsApp Cloud API Configuration
WHATSAPP_ACCESS_TOKEN=          # Permanent access token from Facebook Developer Console
WHATSAPP_PHONE_NUMBER_ID=       # Phone number ID from WhatsApp Business API
WHATSAPP_BUSINESS_ACCOUNT_ID=   # Business Account ID from Facebook Business Manager
WHATSAPP_WEBHOOK_VERIFY_TOKEN=  # Custom string for webhook verification
WHATSAPP_API_VERSION=v17.0      # WhatsApp API version (default: v17.0)

# Flow Blockchain Configuration
FLOW_ADDRESS=
FLOW_PRIVATE_KEY=               # Private key for SHA3-256 + P256 ECDSA
FLOW_NETWORK=                   # Default: mainnet
FLOW_ENDPOINT_URL=              # Default: https://mainnet.onflow.org

# ICP
INTERNET_COMPUTER_PRIVATE_KEY=
INTERNET_COMPUTER_ADDRESS=

# Aptos
<<<<<<< HEAD
APTOS_PRIVATE_KEY=              # Aptos private key
APTOS_NETWORK=                  # Must be one of mainnet, testnet

# EchoChambers Configuration
ECHOCHAMBERS_API_URL=http://127.0.0.1:3333
ECHOCHAMBERS_API_KEY=testingkey0011
ECHOCHAMBERS_USERNAME=eliza
ECHOCHAMBERS_DEFAULT_ROOM=general
ECHOCHAMBERS_POLL_INTERVAL=60
ECHOCHAMBERS_MAX_MESSAGES=10

# MultiversX
MVX_PRIVATE_KEY= # Multiversx private key
MVX_NETWORK= # must be one of mainnet, devnet, testnet

# NEAR
NEAR_WALLET_SECRET_KEY=
NEAR_WALLET_PUBLIC_KEY=
NEAR_ADDRESS=
SLIPPAGE=1
RPC_URL=https://rpc.testnet.near.org
NEAR_NETWORK=testnet # or mainnet

# ZKsync Era Configuration
ZKSYNC_ADDRESS=
ZKSYNC_PRIVATE_KEY=

# Ton
TON_PRIVATE_KEY= # Ton Mnemonic Seed Phrase Join With Empty String
TON_RPC_URL=     # ton rpc

# AWS S3 Configuration Settings for File Upload
AWS_ACCESS_KEY_ID=
AWS_SECRET_ACCESS_KEY=
AWS_REGION=
AWS_S3_BUCKET=
AWS_S3_UPLOAD_PATH=

# Deepgram
DEEPGRAM_API_KEY=

# Sui
SUI_PRIVATE_KEY= # Sui Mnemonic Seed Phrase (`sui keytool generate ed25519`)
SUI_NETWORK=     # must be one of mainnet, testnet, devnet, localnet

# Story
STORY_PRIVATE_KEY= # Story private key
STORY_API_BASE_URL= # Story API base URL
STORY_API_KEY= # Story API key
PINATA_JWT= # Pinata JWT for uploading files to IPFS
=======
APTOS_PRIVATE_KEY= # Aptos private key
APTOS_NETWORK=     # must be one of mainnet, testnet

# Charity Configuration
IS_CHARITABLE=false   # Set to true to enable charity donations
CHARITY_ADDRESS_BASE=0x1234567890123456789012345678901234567890
CHARITY_ADDRESS_SOL=pWvDXKu6CpbKKvKQkZvDA66hgsTB6X2AgFxksYogHLV
CHARITY_ADDRESS_ETH=0x750EF1D7a0b4Ab1c97B7A623D7917CcEb5ea779C
CHARITY_ADDRESS_ARB=0x1234567890123456789012345678901234567890
CHARITY_ADDRESS_POL=0x1234567890123456789012345678901234567890
>>>>>>> 159132bd
<|MERGE_RESOLUTION|>--- conflicted
+++ resolved
@@ -207,6 +207,14 @@
 COINBASE_GENERATED_WALLET_HEX_SEED= # Not your address but the wallet hex seed from generating a wallet through the plugin and calling export
 COINBASE_NOTIFICATION_URI=      # For webhook plugin the uri you want to send the webhook to for dummy ones use https://webhook.site
 
+# Coinbase Charity Configuration
+IS_CHARITABLE=false   # Set to true to enable charity donations
+CHARITY_ADDRESS_BASE=0x1234567890123456789012345678901234567890
+CHARITY_ADDRESS_SOL=pWvDXKu6CpbKKvKQkZvDA66hgsTB6X2AgFxksYogHLV
+CHARITY_ADDRESS_ETH=0x750EF1D7a0b4Ab1c97B7A623D7917CcEb5ea779C
+CHARITY_ADDRESS_ARB=0x1234567890123456789012345678901234567890
+CHARITY_ADDRESS_POL=0x1234567890123456789012345678901234567890
+
 # Conflux Configuration
 CONFLUX_CORE_PRIVATE_KEY=
 CONFLUX_CORE_SPACE_RPC_URL=
@@ -261,7 +269,6 @@
 INTERNET_COMPUTER_ADDRESS=
 
 # Aptos
-<<<<<<< HEAD
 APTOS_PRIVATE_KEY=              # Aptos private key
 APTOS_NETWORK=                  # Must be one of mainnet, testnet
 
@@ -311,16 +318,4 @@
 STORY_PRIVATE_KEY= # Story private key
 STORY_API_BASE_URL= # Story API base URL
 STORY_API_KEY= # Story API key
-PINATA_JWT= # Pinata JWT for uploading files to IPFS
-=======
-APTOS_PRIVATE_KEY= # Aptos private key
-APTOS_NETWORK=     # must be one of mainnet, testnet
-
-# Charity Configuration
-IS_CHARITABLE=false   # Set to true to enable charity donations
-CHARITY_ADDRESS_BASE=0x1234567890123456789012345678901234567890
-CHARITY_ADDRESS_SOL=pWvDXKu6CpbKKvKQkZvDA66hgsTB6X2AgFxksYogHLV
-CHARITY_ADDRESS_ETH=0x750EF1D7a0b4Ab1c97B7A623D7917CcEb5ea779C
-CHARITY_ADDRESS_ARB=0x1234567890123456789012345678901234567890
-CHARITY_ADDRESS_POL=0x1234567890123456789012345678901234567890
->>>>>>> 159132bd
+PINATA_JWT= # Pinata JWT for uploading files to IPFS