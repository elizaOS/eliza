--- conflicted
+++ resolved
@@ -437,11 +437,81 @@
 FUEL_WALLET_PRIVATE_KEY=
 
 # Tokenizer Settings
-<<<<<<< HEAD
+TOKENIZER_MODEL=            # Specify the tokenizer model to be used.
+TOKENIZER_TYPE=             # Options: tiktoken (for OpenAI models) or auto (AutoTokenizer from Hugging Face for non-OpenAI models). Default: tiktoken.
+
+# Spheron
+SPHERON_PRIVATE_KEY=
+SPHERON_PROVIDER_PROXY_URL=
+SPHERON_WALLET_ADDRESS=
+
+# Stargaze NFT marketplace from Cosmos (You can use https://graphql.mainnet.stargaze-apis.com/graphql)
+STARGAZE_ENDPOINT=
+
+# GenLayer
+GENLAYER_PRIVATE_KEY= # Private key of the GenLayer account to use for the agent in this format (0x0000000000000000000000000000000000000000000000000000000000000000)
+
+####################################
+#### Misc Plugin Configurations ####
+####################################
+
+# Intiface Configuration
+INTIFACE_WEBSOCKET_URL=ws://localhost:12345
+
+# API key for giphy from https://developers.giphy.com/dashboard/
+GIPHY_API_KEY=
+
+# OpenWeather
+OPEN_WEATHER_API_KEY=           # OpenWeather API key
+
+
+
+# EchoChambers Configuration
+ECHOCHAMBERS_API_URL=http://127.0.0.1:3333
+ECHOCHAMBERS_API_KEY=testingkey0011
+ECHOCHAMBERS_USERNAME=eliza
+ECHOCHAMBERS_DEFAULT_ROOM=general
+ECHOCHAMBERS_POLL_INTERVAL=60
+ECHOCHAMBERS_MAX_MESSAGES=10
+
+# Allora
+ALLORA_API_KEY=                 # Allora API key, format: UP-f8db7d6558ab432ca0d92716
+ALLORA_CHAIN_SLUG=              # must be one of mainnet, testnet. If not specified, it will use testnet by default
+
+# Opacity zkTLS
+OPACITY_TEAM_ID=f309ac8ae8a9a14a7e62cd1a521b1c5f
+OPACITY_CLOUDFLARE_NAME=eigen-test
+OPACITY_PROVER_URL=https://opacity-ai-zktls-demo.vercel.app
+
+# AWS S3 Configuration Settings for File Upload
+AWS_ACCESS_KEY_ID=
+AWS_SECRET_ACCESS_KEY=
+AWS_REGION=
+AWS_S3_BUCKET=
+AWS_S3_UPLOAD_PATH=
+
+# Deepgram
+DEEPGRAM_API_KEY=
+
+# Web search API Configuration
+TAVILY_API_KEY=
+
+# Verifiable Inference Configuration
+VERIFIABLE_INFERENCE_ENABLED=false # Set to false to disable verifiable inference
+VERIFIABLE_INFERENCE_PROVIDER=opacity # Options: opacity
+
+
+# Autonome Configuration
+AUTONOME_JWT_TOKEN=
+AUTONOME_RPC=https://wizard-bff-rpc.alt.technology/v1/bff/aaa/apps
+
+# Tokenizer Settings
 TOKENIZER_MODEL=  # Specify the tokenizer model to be used.
 TOKENIZER_TYPE=   # Options: tiktoken (for OpenAI models) or auto (AutoTokenizer from Hugging Face for non-OpenAI models). Default: tiktoken.
 
-# Email Configuration
+###################################
+####### EMAIL CONFIGURATION #######
+###################################
 #
 # For initial testing, use a non-sending service like ethereal.email
 #
@@ -478,74 +548,9 @@
 EMAIL_SMTP_SECURE=false
 EMAIL_SMTP_USER=user@example.com
 EMAIL_SMTP_PASSWORD=your_password
-=======
-TOKENIZER_MODEL=            # Specify the tokenizer model to be used.
-TOKENIZER_TYPE=             # Options: tiktoken (for OpenAI models) or auto (AutoTokenizer from Hugging Face for non-OpenAI models). Default: tiktoken.
-
-# Spheron
-SPHERON_PRIVATE_KEY=
-SPHERON_PROVIDER_PROXY_URL=
-SPHERON_WALLET_ADDRESS=
-
-# Stargaze NFT marketplace from Cosmos (You can use https://graphql.mainnet.stargaze-apis.com/graphql)
-STARGAZE_ENDPOINT=
-
-# GenLayer
-GENLAYER_PRIVATE_KEY= # Private key of the GenLayer account to use for the agent in this format (0x0000000000000000000000000000000000000000000000000000000000000000)
-
-####################################
-#### Misc Plugin Configurations ####
-####################################
-
-# Intiface Configuration
-INTIFACE_WEBSOCKET_URL=ws://localhost:12345
-
-# API key for giphy from https://developers.giphy.com/dashboard/
-GIPHY_API_KEY=
-
-# OpenWeather
-OPEN_WEATHER_API_KEY=           # OpenWeather API key
-
-
-
-# EchoChambers Configuration
-ECHOCHAMBERS_API_URL=http://127.0.0.1:3333
-ECHOCHAMBERS_API_KEY=testingkey0011
-ECHOCHAMBERS_USERNAME=eliza
-ECHOCHAMBERS_DEFAULT_ROOM=general
-ECHOCHAMBERS_POLL_INTERVAL=60
-ECHOCHAMBERS_MAX_MESSAGES=10
-
-# Allora
-ALLORA_API_KEY=                 # Allora API key, format: UP-f8db7d6558ab432ca0d92716
-ALLORA_CHAIN_SLUG=              # must be one of mainnet, testnet. If not specified, it will use testnet by default
-
-# Opacity zkTLS
-OPACITY_TEAM_ID=f309ac8ae8a9a14a7e62cd1a521b1c5f
-OPACITY_CLOUDFLARE_NAME=eigen-test
-OPACITY_PROVER_URL=https://opacity-ai-zktls-demo.vercel.app
-
-# AWS S3 Configuration Settings for File Upload
-AWS_ACCESS_KEY_ID=
-AWS_SECRET_ACCESS_KEY=
-AWS_REGION=
-AWS_S3_BUCKET=
-AWS_S3_UPLOAD_PATH=
-
-# Deepgram
-DEEPGRAM_API_KEY=
-
-# Web search API Configuration
-TAVILY_API_KEY=
-
-# Verifiable Inference Configuration
-VERIFIABLE_INFERENCE_ENABLED=false # Set to false to disable verifiable inference
-VERIFIABLE_INFERENCE_PROVIDER=opacity # Options: opacity
-
-
-# Autonome Configuration
-AUTONOME_JWT_TOKEN=
-AUTONOME_RPC=https://wizard-bff-rpc.alt.technology/v1/bff/aaa/apps
+###################################
+##### END EMAIL CONFIGURATION #####
+###################################
 
 ####################################
 #### Akash Network Configuration ####
@@ -594,5 +599,4 @@
 
 # Quai Network Ecosystem
 QUAI_PRIVATE_KEY=
-QUAI_RPC_URL=https://rpc.quai.network
->>>>>>> d55c86c9
+QUAI_RPC_URL=https://rpc.quai.network