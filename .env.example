--- conflicted
+++ resolved
@@ -753,11 +753,6 @@
 PYTH_TEST_ID01=0xe62df6c8b4a85fe1a67db44dc12de5db330f7ac66b72dc658afedf0f4a415b43
 PYTH_TEST_ID02=0xff61491a931112ddf1bd8147cd1b641375f79f5825126d665480874634fd0ace
 
-<<<<<<< HEAD
-# Lit Protocol
-FUNDING_PRIVATE_KEY=    # Private key for funding transactions in Lit Protocol
-EVM_RPC_URL=                # RPC endpoint URL for blockchain interactions
-=======
 # Router Nitro EVM Configuration
 ROUTER_NITRO_EVM_ADDRESS=
 ROUTER_NITRO_EVM_PRIVATE_KEY=
@@ -886,4 +881,6 @@
 ANKR_LOG_LEVEL=debug
 ANKR_RUNTIME_CHECK_MODE=false
 ANKR_SPASH=true
->>>>>>> 97b067f8
+# Lit Protocol
+FUNDING_PRIVATE_KEY=    # Private key for funding transactions in Lit Protocol
+EVM_RPC_URL=                # RPC endpoint URL for blockchain interactions