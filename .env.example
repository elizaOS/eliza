####################################
#### Server & DB Configurations ####
####################################

# Cache Configs
CACHE_STORE=database # Defaults to database. Other available cache store: redis and filesystem
REDIS_URL= # Redis URL - could be a local redis instance or cloud hosted redis. Also support rediss:// URLs
PGLITE_DATA_DIR= #../pgLite/ if selecting a directory   --- or memory:// if selecting in memory

# Eliza Port Config
SERVER_PORT=3000

# Supabase Configuration
SUPABASE_URL=
SUPABASE_ANON_KEY=

###############################
#### Client Configurations ####
###############################

# Discord Configuration
DISCORD_APPLICATION_ID=
DISCORD_API_TOKEN=              # Bot token
DISCORD_VOICE_CHANNEL_ID=       # The ID of the voice channel the bot should join (optional)

# Farcaster Neynar Configuration
FARCASTER_FID=                  # The FID associated with the account your are sending casts from
FARCASTER_NEYNAR_API_KEY=       # Neynar API key: https://neynar.com/
FARCASTER_NEYNAR_SIGNER_UUID=   # Signer for the account you are sending casts from. Create a signer here: https://dev.neynar.com/app
FARCASTER_DRY_RUN=false         # Set to true if you want to run the bot without actually publishing casts
FARCASTER_POLL_INTERVAL=120     # How often (in seconds) the bot should check for farcaster interactions (replies and mentions)

# Telegram Configuration
TELEGRAM_BOT_TOKEN=

# Twitter/X Configuration
TWITTER_DRY_RUN=false
TWITTER_USERNAME=               # Account username
TWITTER_PASSWORD=               # Account password
TWITTER_EMAIL=                  # Account email
TWITTER_2FA_SECRET=
TWITTER_POLL_INTERVAL=120       # How often (in seconds) the bot should check for interactions
TWITTER_SEARCH_ENABLE=FALSE     # Enable timeline search, WARNING this greatly increases your chance of getting banned
TWITTER_TARGET_USERS=           # Comma separated list of Twitter user names to interact with
TWITTER_RETRY_LIMIT=            # Maximum retry attempts for Twitter login
TWITTER_SPACES_ENABLE=false     # Enable or disable Twitter Spaces logic
# Post Interval Settings (in minutes)
POST_INTERVAL_MIN=              # Default: 90
POST_INTERVAL_MAX=              # Default: 180
POST_IMMEDIATELY=               # Default: false
# Twitter action processing configuration
ACTION_INTERVAL=                # Interval in minutes between action processing runs (default: 5 minutes)
ENABLE_ACTION_PROCESSING=false  # Set to true to enable the action processing loop
MAX_ACTIONS_PROCESSING=1        # Maximum number of actions (e.g., retweets, likes) to process in a single cycle. Helps prevent excessive or uncontrolled actions.
ACTION_TIMELINE_TYPE=foryou     # Type of timeline to interact with. Options: "foryou" or "following". Default: "foryou"
# CONFIGURATION FOR APPROVING TWEETS BEFORE IT GETS POSTED
TWITTER_APPROVAL_DISCORD_CHANNEL_ID= # Channel ID for the Discord bot to listen and send approval messages
TWITTER_APPROVAL_DISCORD_BOT_TOKEN= # Discord bot token (this could be a different bot token from DISCORD_API_TOKEN)
TWITTER_APPROVAL_ENABLED=  # Enable or disable Twitter approval logic #Default is false
TWITTER_APPROVAL_CHECK_INTERVAL=60000  # Default: 60 seconds

# WhatsApp Cloud API Configuration
WHATSAPP_ACCESS_TOKEN=          # Permanent access token from Facebook Developer Console
WHATSAPP_PHONE_NUMBER_ID=       # Phone number ID from WhatsApp Business API
WHATSAPP_BUSINESS_ACCOUNT_ID=   # Business Account ID from Facebook Business Manager
WHATSAPP_WEBHOOK_VERIFY_TOKEN=  # Custom string for webhook verification
WHATSAPP_API_VERSION=v17.0      # WhatsApp API version (default: v17.0)


# Direct Client Setting
EXPRESS_MAX_PAYLOAD=            # Default: 100kb

#######################################
#### Model Provider Configurations ####
#######################################

# OpenAI Configuration
OPENAI_API_KEY=                 # OpenAI API key, starting with sk-
OPENAI_API_URL=                 # OpenAI API Endpoint (optional), Default: https://api.openai.com/v1
SMALL_OPENAI_MODEL=             # Default: gpt-4o-mini
MEDIUM_OPENAI_MODEL=            # Default: gpt-4o
LARGE_OPENAI_MODEL=             # Default: gpt-4o
EMBEDDING_OPENAI_MODEL=         # Default: text-embedding-3-small
IMAGE_OPENAI_MODEL=             # Default: dall-e-3
USE_OPENAI_EMBEDDING=           # Set to TRUE for OpenAI/1536, leave blank for local

# Eternal AI's Decentralized Inference API
ETERNALAI_URL=
ETERNALAI_MODEL=                # Default: "neuralmagic/Meta-Llama-3.1-405B-Instruct-quantized.w4a16"
ETERNALAI_CHAIN_ID=45762        #Default: "45762"
ETERNALAI_API_KEY=
ETERNALAI_LOG=false    #Default: false

# Hyperbolic Configuration
HYPERBOLIC_API_KEY=             # Hyperbolic API Key
HYPERBOLIC_MODEL=
IMAGE_HYPERBOLIC_MODEL=         # Default: FLUX.1-dev
SMALL_HYPERBOLIC_MODEL=         # Default: meta-llama/Llama-3.2-3B-Instruct
MEDIUM_HYPERBOLIC_MODEL=        # Default: meta-llama/Meta-Llama-3.1-70B-Instruct
LARGE_HYPERBOLIC_MODEL=         # Default: meta-llama/Meta-Llama-3.1-405-Instruct

# Infera Configuration
 INFERA_API_KEY=              # visit api.infera.org/docs to obtain an API key under /signup_user
 INFERA_MODEL=                # Default: llama3.2:latest
 INFERA_SERVER_URL=           # Default: https://api.infera.org/
 SMALL_INFERA_MODEL=          #Recommended: llama3.2:latest
 MEDIUM_INFERA_MODEL=         #Recommended: mistral-nemo:latest
 LARGE_INFERA_MODEL=          #Recommended: mistral-small:latest

 # Venice Configuration
 VENICE_API_KEY=                 # generate from venice settings
 SMALL_VENICE_MODEL=             # Default: llama-3.3-70b
 MEDIUM_VENICE_MODEL=            # Default: llama-3.3-70b
 LARGE_VENICE_MODEL=             # Default: llama-3.1-405b
 IMAGE_VENICE_MODEL=             # Default: fluently-xl

 # Nineteen.ai Configuration
 NINETEEN_AI_API_KEY=      # Get a free api key from https://nineteen.ai/app/api
 SMALL_NINETEEN_AI_MODEL=  # Default: unsloth/Llama-3.2-3B-Instruct
 MEDIUM_NINETEEN_AI_MODEL= # Default: unsloth/Meta-Llama-3.1-8B-Instruct
 LARGE_NINETEEN_AI_MODEL=  # Default: hugging-quants/Meta-Llama-3.1-70B-Instruct-AWQ-INT4
 IMAGE_NINETEEN_AI_MODE=   # Default: dataautogpt3/ProteusV0.4-Lightning

 # Akash Chat API Configuration docs: https://chatapi.akash.network/documentation
 AKASH_CHAT_API_KEY= # Get from https://chatapi.akash.network/
 SMALL_AKASH_CHAT_API_MODEL=  # Default: Meta-Llama-3-2-3B-Instruct
 MEDIUM_AKASH_CHAT_API_MODEL= # Default: Meta-Llama-3-3-70B-Instruct
 LARGE_AKASH_CHAT_API_MODEL=  # Default: Meta-Llama-3-1-405B-Instruct-FP8

# Livepeer configuration
LIVEPEER_GATEWAY_URL=           # Free inference gateways and docs: https://livepeer-eliza.com/
LIVEPEER_IMAGE_MODEL=           # Default: ByteDance/SDXL-Lightning

# Speech Synthesis
ELEVENLABS_XI_API_KEY=          # API key from elevenlabs

# Transcription Provider
TRANSCRIPTION_PROVIDER=         # Default: local (possible values: openai, deepgram, local)

# ElevenLabs Settings
ELEVENLABS_MODEL_ID=eleven_multilingual_v2
ELEVENLABS_VOICE_ID=21m00Tcm4TlvDq8ikWAM
ELEVENLABS_VOICE_STABILITY=0.5
ELEVENLABS_VOICE_SIMILARITY_BOOST=0.9
ELEVENLABS_VOICE_STYLE=0.66
ELEVENLABS_VOICE_USE_SPEAKER_BOOST=false
ELEVENLABS_OPTIMIZE_STREAMING_LATENCY=4
ELEVENLABS_OUTPUT_FORMAT=pcm_16000

# OpenRouter Configuration
OPENROUTER_API_KEY=             # OpenRouter API Key
OPENROUTER_MODEL=               # Default: uses hermes 70b/405b
SMALL_OPENROUTER_MODEL=
MEDIUM_OPENROUTER_MODEL=
LARGE_OPENROUTER_MODEL=

# REDPILL Configuration (https://docs.red-pill.ai/get-started/supported-models)
REDPILL_API_KEY=                # REDPILL API Key
REDPILL_MODEL=
SMALL_REDPILL_MODEL=            # Default: gpt-4o-mini
MEDIUM_REDPILL_MODEL=           # Default: gpt-4o
LARGE_REDPILL_MODEL=            # Default: gpt-4o

# Grok Configuration
GROK_API_KEY=                   # GROK/xAI API Key
SMALL_GROK_MODEL=       # Default: grok-2-1212
MEDIUM_GROK_MODEL=      # Default: grok-2-1212
LARGE_GROK_MODEL=       # Default: grok-2-1212
EMBEDDING_GROK_MODEL=   # Default: grok-2-1212

# Ollama Configuration
OLLAMA_SERVER_URL=              # Default: localhost:11434
OLLAMA_MODEL=
USE_OLLAMA_EMBEDDING=           # Set to TRUE for OLLAMA/1024, leave blank for local
OLLAMA_EMBEDDING_MODEL=         # Default: mxbai-embed-large
SMALL_OLLAMA_MODEL=             # Default: llama3.2
MEDIUM_OLLAMA_MODEL=            # Default: hermes3
LARGE_OLLAMA_MODEL=             # Default: hermes3:70b

# Google Configuration
GOOGLE_MODEL=
SMALL_GOOGLE_MODEL=             # Default: gemini-1.5-flash-latest
MEDIUM_GOOGLE_MODEL=            # Default: gemini-1.5-flash-latest
LARGE_GOOGLE_MODEL=             # Default: gemini-1.5-pro-latest
EMBEDDING_GOOGLE_MODEL=         # Default: text-embedding-004

# Mistral Configuration
MISTRAL_MODEL=
SMALL_MISTRAL_MODEL=            # Default: mistral-small-latest
MEDIUM_MISTRAL_MODEL=           # Default: mistral-large-latest
LARGE_MISTRAL_MODEL=            # Default: mistral-large-latest

# Groq Configuration
GROQ_API_KEY=                   # Starts with gsk_
SMALL_GROQ_MODEL=               # Default: llama-3.1-8b-instant
MEDIUM_GROQ_MODEL=              # Default: llama-3.3-70b-versatile
LARGE_GROQ_MODEL=               # Default: llama-3.2-90b-vision-preview
EMBEDDING_GROQ_MODEL=           # Default: llama-3.1-8b-instant

# LlamaLocal Configuration
LLAMALOCAL_PATH=                # Default: "" which is the current directory in plugin-node/dist/ which gets destroyed and recreated on every build

# NanoGPT Configuration
SMALL_NANOGPT_MODEL=            # Default: gpt-4o-mini
MEDIUM_NANOGPT_MODEL=           # Default: gpt-4o
LARGE_NANOGPT_MODEL=            # Default: gpt-4o

# Anthropic Configuration
ANTHROPIC_API_KEY=              # For Claude
SMALL_ANTHROPIC_MODEL=          # Default: claude-3-haiku-20240307
MEDIUM_ANTHROPIC_MODEL=         # Default: claude-3-5-sonnet-20241022
LARGE_ANTHROPIC_MODEL=          # Default: claude-3-5-sonnet-20241022

# Heurist Configuration
HEURIST_API_KEY=                # Get from https://heurist.ai/dev-access
SMALL_HEURIST_MODEL=            # Default: meta-llama/llama-3-70b-instruct
MEDIUM_HEURIST_MODEL=           # Default: meta-llama/llama-3-70b-instruct
LARGE_HEURIST_MODEL=            # Default: meta-llama/llama-3.1-405b-instruct
HEURIST_IMAGE_MODEL=            # Default: PepeXL

# Gaianet Configuration
GAIANET_MODEL=
GAIANET_SERVER_URL=
SMALL_GAIANET_MODEL=            # Default: llama3b
SMALL_GAIANET_SERVER_URL=       # Default: https://llama3b.gaia.domains/v1
MEDIUM_GAIANET_MODEL=           # Default: llama
MEDIUM_GAIANET_SERVER_URL=      # Default: https://llama8b.gaia.domains/v1
LARGE_GAIANET_MODEL=            # Default: qwen72b
LARGE_GAIANET_SERVER_URL=       # Default: https://qwen72b.gaia.domains/v1
GAIANET_EMBEDDING_MODEL=
USE_GAIANET_EMBEDDING=          # Set to TRUE for GAIANET/768, leave blank for local

# Volcengine Configuration
VOLENGINE_API_URL=              # Volcengine API Endpoint, Default: https://open.volcengineapi.com/api/v3/
VOLENGINE_MODEL=
SMALL_VOLENGINE_MODEL=          # Default: doubao-lite-128k
MEDIUM_VOLENGINE_MODEL=         # Default: doubao-pro-128k
LARGE_VOLENGINE_MODEL=          # Default: doubao-pro-256k
VOLENGINE_EMBEDDING_MODEL=      # Default: doubao-embedding

# DeepSeek Configuration
<<<<<<< HEAD
=======
DEEPSEEK_API_KEY=              #Your DeepSeek API key
>>>>>>> 64b4174c
DEEPSEEK_API_URL=              # Default: https://api.deepseek.com
SMALL_DEEPSEEK_MODEL=          # Default: deepseek-chat
MEDIUM_DEEPSEEK_MODEL=         # Default: deepseek-chat
LARGE_DEEPSEEK_MODEL=          # Default: deepseek-chat


# fal.ai Configuration
FAL_API_KEY=
FAL_AI_LORA_PATH=

# LetzAI Configuration
LETZAI_API_KEY=                 # LetzAI API Key
LETZAI_MODELS=                  # list of Letzai models to add to each prompt, e.g.: "@modelname1, @modelname2"

# Galadriel Configuration
GALADRIEL_API_KEY=gal-*         # Get from https://dashboard.galadriel.com/
SMALL_GALADRIEL_MODEL=          # Default: gpt-4o-mini
MEDIUM_GALADRIEL_MODEL=         # Default: gpt-4o
LARGE_GALADRIEL_MODEL=          # Default: gpt-4o
GALADRIEL_FINE_TUNE_API_KEY=    # Use an OpenAI key to use a fine-tuned model with the verified inference endpoint

# Remaining Provider Configurations
GOOGLE_GENERATIVE_AI_API_KEY=   # Gemini API key
ALI_BAILIAN_API_KEY=            # Ali Bailian API Key
NANOGPT_API_KEY=                # NanoGPT API Key
TOGETHER_API_KEY=               # Together API Key

######################################
#### Crypto Plugin Configurations ####
######################################

# CoinMarketCap / CMC
COINMARKETCAP_API_KEY=

# CoinGecko
COINGECKO_API_KEY=
COINGECKO_PRO_API_KEY=

# EVM
EVM_PRIVATE_KEY=
EVM_PROVIDER_URL=

# Avalanche
AVALANCHE_PRIVATE_KEY=
AVALANCHE_PUBLIC_KEY=

# Arthera
ARTHERA_PRIVATE_KEY=

# Solana
SOLANA_PRIVATE_KEY=
SOLANA_PUBLIC_KEY=
SOLANA_CLUSTER= # Default: devnet. Solana Cluster: 'devnet' | 'testnet' | 'mainnet-beta'
SOLANA_ADMIN_PRIVATE_KEY= # This wallet is used to verify NFTs
SOLANA_ADMIN_PUBLIC_KEY= # This wallet is used to verify NFTs
SOLANA_VERIFY_TOKEN= # Authentication token for calling the verification API

# Fallback Wallet Configuration (deprecated)
WALLET_PRIVATE_KEY=
WALLET_PUBLIC_KEY=

BIRDEYE_API_KEY=

# Solana Configuration
SOL_ADDRESS=So11111111111111111111111111111111111111112
SLIPPAGE=1
BASE_MINT=So11111111111111111111111111111111111111112
SOLANA_RPC_URL=https://api.mainnet-beta.solana.com
HELIUS_API_KEY=

# Abstract Configuration
ABSTRACT_ADDRESS=
ABSTRACT_PRIVATE_KEY=
ABSTRACT_RPC_URL=https://api.testnet.abs.xyz

# Starknet Configuration
STARKNET_ADDRESS=
STARKNET_PRIVATE_KEY=
STARKNET_RPC_URL=

# Lens Network Configuration
LENS_ADDRESS=
LENS_PRIVATE_KEY=

# Coinbase
COINBASE_COMMERCE_KEY=          # From Coinbase developer portal
COINBASE_API_KEY=               # From Coinbase developer portal
COINBASE_PRIVATE_KEY=           # From Coinbase developer portal
COINBASE_GENERATED_WALLET_ID=   # Not your address but the wallet ID from generating a wallet through the plugin
COINBASE_GENERATED_WALLET_HEX_SEED= # Not your address but the wallet hex seed from generating a wallet through the plugin and calling export
COINBASE_NOTIFICATION_URI=      # For webhook plugin the uri you want to send the webhook to for dummy ones use https://webhook.site

# Coinbase Charity Configuration
IS_CHARITABLE=false   # Set to true to enable charity donations
CHARITY_ADDRESS_BASE=0x1234567890123456789012345678901234567890
CHARITY_ADDRESS_SOL=pWvDXKu6CpbKKvKQkZvDA66hgsTB6X2AgFxksYogHLV
CHARITY_ADDRESS_ETH=0x750EF1D7a0b4Ab1c97B7A623D7917CcEb5ea779C
CHARITY_ADDRESS_ARB=0x1234567890123456789012345678901234567890
CHARITY_ADDRESS_POL=0x1234567890123456789012345678901234567890

# thirdweb
THIRDWEB_SECRET_KEY=              # Create key on thirdweb developer dashboard: https://thirdweb.com/

# Conflux Configuration
CONFLUX_CORE_PRIVATE_KEY=
CONFLUX_CORE_SPACE_RPC_URL=
CONFLUX_ESPACE_PRIVATE_KEY=
CONFLUX_ESPACE_RPC_URL=
CONFLUX_MEME_CONTRACT_ADDRESS=

# ZeroG
ZEROG_INDEXER_RPC=
ZEROG_EVM_RPC=
ZEROG_PRIVATE_KEY=
ZEROG_FLOW_ADDRESS=

# TEE Configuration
# TEE_MODE options:
# - LOCAL: Uses simulator at localhost:8090 (for local development)
# - DOCKER: Uses simulator at host.docker.internal:8090 (for docker development)
# - PRODUCTION: No simulator, uses production endpoints
# Defaults to OFF if not specified
TEE_MODE=OFF                    # LOCAL | DOCKER | PRODUCTION
WALLET_SECRET_SALT=             # ONLY define if you want to use TEE Plugin, otherwise it will throw errors

ENABLE_TEE_LOG=false            # Set to true to enable TEE logging, only available when running eliza in TEE

# Flow Blockchain Configuration
FLOW_ADDRESS=
FLOW_PRIVATE_KEY=               # Private key for SHA3-256 + P256 ECDSA
FLOW_NETWORK=                   # Default: mainnet
FLOW_ENDPOINT_URL=              # Default: https://mainnet.onflow.org

# ICP
INTERNET_COMPUTER_PRIVATE_KEY=
INTERNET_COMPUTER_ADDRESS=


#Cloudflare AI Gateway
CLOUDFLARE_GW_ENABLED=        # Set to true to enable Cloudflare AI Gateway
CLOUDFLARE_AI_ACCOUNT_ID=     # Cloudflare AI Account ID - found in the Cloudflare Dashboard under AI Gateway
CLOUDFLARE_AI_GATEWAY_ID=     # Cloudflare AI Gateway ID - found in the Cloudflare Dashboard under AI Gateway

# Aptos
APTOS_PRIVATE_KEY=              # Aptos private key
APTOS_NETWORK=                  # Must be one of mainnet, testnet

# MultiversX
MVX_PRIVATE_KEY=                # Multiversx private key
MVX_NETWORK=                    # must be one of mainnet, devnet, testnet

# NEAR
NEAR_WALLET_SECRET_KEY=          # NEAR Wallet Secret Key
NEAR_WALLET_PUBLIC_KEY=          # NEAR Wallet Public Key
NEAR_ADDRESS=
NEAR_SLIPPAGE=1
NEAR_RPC_URL=https://rpc.testnet.near.org
NEAR_NETWORK=testnet # or mainnet

# ZKsync Era Configuration
ZKSYNC_ADDRESS=
ZKSYNC_PRIVATE_KEY=

# Avail DA Configuration
AVAIL_ADDRESS=
AVAIL_SEED=
AVAIL_APP_ID=0
AVAIL_RPC_URL=wss://avail-turing.public.blastapi.io/     # (Default) Testnet: wss://avail-turing.public.blastapi.io/ | Mainnet: wss://avail-mainnet.public.blastapi.io/

# Marlin
TEE_MARLIN=                             # Set "yes" to enable the plugin
TEE_MARLIN_ATTESTATION_ENDPOINT=        # Optional, default "http://127.0.0.1:1350"

# Ton
TON_PRIVATE_KEY=            # Ton Mnemonic Seed Phrase Join With Empty String
TON_RPC_URL=                # ton rpc

# Sui
SUI_PRIVATE_KEY=            # Sui Mnemonic Seed Phrase (`sui keytool generate ed25519`) , Also support `suiprivatekeyxxxx` (sui keytool export --key-identity 0x63)
SUI_NETWORK=                # must be one of mainnet, testnet, devnet, localnet

# Story
STORY_PRIVATE_KEY=          # Story private key
STORY_API_BASE_URL=         # Story API base URL
STORY_API_KEY=              # Story API key
PINATA_JWT=                 # Pinata JWT for uploading files to IPFS

# Cosmos
COSMOS_RECOVERY_PHRASE=      # 12 words recovery phrase (need to be in quotes, because of spaces)
COSMOS_AVAILABLE_CHAINS=     # mantrachaintestnet2,cosmos  # Array of chains
# Cronos zkEVM
CRONOSZKEVM_ADDRESS=
CRONOSZKEVM_PRIVATE_KEY=

# Fuel Ecosystem (FuelVM)
FUEL_WALLET_PRIVATE_KEY=

# Tokenizer Settings
TOKENIZER_MODEL=            # Specify the tokenizer model to be used.
TOKENIZER_TYPE=             # Options: tiktoken (for OpenAI models) or auto (AutoTokenizer from Hugging Face for non-OpenAI models). Default: tiktoken.

# Spheron
SPHERON_PRIVATE_KEY=
SPHERON_PROVIDER_PROXY_URL=
SPHERON_WALLET_ADDRESS=

# Stargaze NFT marketplace from Cosmos (You can use https://graphql.mainnet.stargaze-apis.com/graphql)
STARGAZE_ENDPOINT=

# GenLayer
GENLAYER_PRIVATE_KEY= # Private key of the GenLayer account to use for the agent in this format (0x0000000000000000000000000000000000000000000000000000000000000000)

####################################
#### Misc Plugin Configurations ####
####################################

# Intiface Configuration
INTIFACE_WEBSOCKET_URL=ws://localhost:12345

# API key for giphy from https://developers.giphy.com/dashboard/
GIPHY_API_KEY=

# OpenWeather
OPEN_WEATHER_API_KEY=           # OpenWeather API key



# EchoChambers Configuration
ECHOCHAMBERS_API_URL=http://127.0.0.1:3333
ECHOCHAMBERS_API_KEY=testingkey0011
ECHOCHAMBERS_USERNAME=eliza
ECHOCHAMBERS_DEFAULT_ROOM=general
ECHOCHAMBERS_POLL_INTERVAL=60
ECHOCHAMBERS_MAX_MESSAGES=10

# Allora
ALLORA_API_KEY=                 # Allora API key, format: UP-f8db7d6558ab432ca0d92716
ALLORA_CHAIN_SLUG=              # must be one of mainnet, testnet. If not specified, it will use testnet by default

# Opacity zkTLS
OPACITY_TEAM_ID=f309ac8ae8a9a14a7e62cd1a521b1c5f
OPACITY_CLOUDFLARE_NAME=eigen-test
OPACITY_PROVER_URL=https://opacity-ai-zktls-demo.vercel.app

# AWS S3 Configuration Settings for File Upload
AWS_ACCESS_KEY_ID=
AWS_SECRET_ACCESS_KEY=
AWS_REGION=
AWS_S3_BUCKET=
AWS_S3_UPLOAD_PATH=

# Deepgram
DEEPGRAM_API_KEY=

# Web search API Configuration
TAVILY_API_KEY=

# Verifiable Inference Configuration
VERIFIABLE_INFERENCE_ENABLED=false # Set to false to disable verifiable inference
VERIFIABLE_INFERENCE_PROVIDER=opacity # Options: opacity


# Autonome Configuration
AUTONOME_JWT_TOKEN=
AUTONOME_RPC=https://wizard-bff-rpc.alt.technology/v1/bff/aaa/apps

####################################
#### Akash Network Configuration ####
####################################
AKASH_ENV=mainnet
AKASH_NET=https://raw.githubusercontent.com/ovrclk/net/master/mainnet
RPC_ENDPOINT=https://rpc.akashnet.net:443
AKASH_GAS_PRICES=0.025uakt
AKASH_GAS_ADJUSTMENT=1.5
AKASH_KEYRING_BACKEND=os
AKASH_FROM=default
AKASH_FEES=20000uakt
AKASH_DEPOSIT=500000uakt
AKASH_MNEMONIC=
AKASH_WALLET_ADDRESS=
# Akash Pricing API
AKASH_PRICING_API_URL=https://console-api.akash.network/v1/pricing
# Default values # 1 CPU = 1000 1GB = 1000000000 1GB = 1000000000
AKASH_DEFAULT_CPU=1000
AKASH_DEFAULT_MEMORY=1000000000
AKASH_DEFAULT_STORAGE=1000000000
AKASH_SDL=example.sdl.yml
# Close deployment
# Close all deployments = closeAll
# Close a single deployment = dseq and add the value in AKASH_CLOSE_DSEQ
AKASH_CLOSE_DEP=closeAll
AKASH_CLOSE_DSEQ=19729929
# Provider Info we added one to check you will have to pass this into the action
AKASH_PROVIDER_INFO=akash1ccktptfkvdc67msasmesuy5m7gpc76z75kukpz
# Deployment Status
# AKASH_DEP_STATUS = dseq or param_passed when you are building you wil pass the dseq dinamically to test you
# you can pass the dseq using AKASH_DEP_DSEQ 19729929 is an example of a dseq we test while build.
AKASH_DEP_STATUS=dseq
AKASH_DEP_DSEQ=19729929
# Gas Estimation Options: close, create, or update
# qseq is required when operation is "close" 19729929 is an example of a dseq we test while build.
AKASH_GAS_OPERATION=close
AKASH_GAS_DSEQ=19729929
# Manifest
# Values: "auto" | "manual" | "validate_only" Default: "auto"
AKASH_MANIFEST_MODE=auto
# Default: Will use the SDL directory
AKASH_MANIFEST_PATH=
# Values: "strict" | "lenient" | "none" - Default: "strict"
AKASH_MANIFEST_VALIDATION_LEVEL=strict

# Quai Network Ecosystem
QUAI_PRIVATE_KEY=
QUAI_RPC_URL=https://rpc.quai.network<|MERGE_RESOLUTION|>--- conflicted
+++ resolved
@@ -239,10 +239,7 @@
 VOLENGINE_EMBEDDING_MODEL=      # Default: doubao-embedding
 
 # DeepSeek Configuration
-<<<<<<< HEAD
-=======
 DEEPSEEK_API_KEY=              #Your DeepSeek API key
->>>>>>> 64b4174c
 DEEPSEEK_API_URL=              # Default: https://api.deepseek.com
 SMALL_DEEPSEEK_MODEL=          # Default: deepseek-chat
 MEDIUM_DEEPSEEK_MODEL=         # Default: deepseek-chat
