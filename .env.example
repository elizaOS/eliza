####################################
#### Server & DB Configurations ####
####################################

# Cache Configs
CACHE_STORE=database # Defaults to database. Other available cache store: redis and filesystem
REDIS_URL=           # Redis URL - could be a local redis instance or cloud hosted redis. Also support rediss:// URLs
PGLITE_DATA_DIR=     #../pgLite/ if selecting a directory   --- or memory:// if selecting in memory

# Eliza Port Config
SERVER_PORT=3000
VITE_SERVER_PORT=${SERVER_PORT}

# Supabase Configuration
SUPABASE_URL=
SUPABASE_ANON_KEY=

# Remote character url (optional)
REMOTE_CHARACTER_URL=

###############################
#### Client Configurations ####
###############################

# Discord Configuration
DISCORD_APPLICATION_ID=
DISCORD_API_TOKEN=        # Bot token
DISCORD_VOICE_CHANNEL_ID= # The ID of the voice channel the bot should join (optional)

# Farcaster Neynar Configuration
FARCASTER_FID=                # The FID associated with the account your are sending casts from
FARCASTER_NEYNAR_API_KEY=     # Neynar API key: https://neynar.com/
FARCASTER_NEYNAR_SIGNER_UUID= # Signer for the account you are sending casts from. Create a signer here: https://dev.neynar.com/app
FARCASTER_DRY_RUN=false       # Set to true if you want to run the bot without actually publishing casts
FARCASTER_POLL_INTERVAL=120   # How often (in seconds) the bot should check for farcaster interactions (replies and mentions)

# Telegram Configuration
TELEGRAM_BOT_TOKEN=

# Twitter/X Configuration
TWITTER_DRY_RUN=false
TWITTER_USERNAME= # Account username
TWITTER_PASSWORD= # Account password
TWITTER_EMAIL=    # Account email
TWITTER_2FA_SECRET=
TWITTER_POLL_INTERVAL=120   # How often (in seconds) the bot should check for interactions
TWITTER_SEARCH_ENABLE=FALSE # Enable timeline search, WARNING this greatly increases your chance of getting banned
TWITTER_TARGET_USERS=       # Comma separated list of Twitter user names to interact with
TWITTER_RETRY_LIMIT=        # Maximum retry attempts for Twitter login
TWITTER_SPACES_ENABLE=false # Enable or disable Twitter Spaces logic
# Post Interval Settings (in minutes)
POST_INTERVAL_MIN= # Default: 90
POST_INTERVAL_MAX= # Default: 180
POST_IMMEDIATELY=  # Default: false
# Twitter action processing configuration
ACTION_INTERVAL=               # Interval in minutes between action processing runs (default: 5 minutes)
ENABLE_ACTION_PROCESSING=false # Set to true to enable the action processing loop
MAX_ACTIONS_PROCESSING=1       # Maximum number of actions (e.g., retweets, likes) to process in a single cycle. Helps prevent excessive or uncontrolled actions.
ACTION_TIMELINE_TYPE=foryou    # Type of timeline to interact with. Options: "foryou" or "following". Default: "foryou"
# CONFIGURATION FOR APPROVING TWEETS BEFORE IT GETS POSTED
TWITTER_APPROVAL_DISCORD_CHANNEL_ID=  # Channel ID for the Discord bot to listen and send approval messages
TWITTER_APPROVAL_DISCORD_BOT_TOKEN=   # Discord bot token (this could be a different bot token from DISCORD_API_TOKEN)
TWITTER_APPROVAL_ENABLED=             # Enable or disable Twitter approval logic #Default is false
TWITTER_APPROVAL_CHECK_INTERVAL=60000 # Default: 60 seconds

# WhatsApp Cloud API Configuration
WHATSAPP_ACCESS_TOKEN=         # Permanent access token from Facebook Developer Console
WHATSAPP_PHONE_NUMBER_ID=      # Phone number ID from WhatsApp Business API
WHATSAPP_BUSINESS_ACCOUNT_ID=  # Business Account ID from Facebook Business Manager
WHATSAPP_WEBHOOK_VERIFY_TOKEN= # Custom string for webhook verification
WHATSAPP_API_VERSION=v17.0     # WhatsApp API version (default: v17.0)

# Direct Client Setting
EXPRESS_MAX_PAYLOAD= # Default: 100kb

#######################################
#### Model Provider Configurations ####
#######################################

# OpenAI Configuration
OPENAI_API_KEY=         # OpenAI API key, starting with sk-
OPENAI_API_URL=         # OpenAI API Endpoint (optional), Default: https://api.openai.com/v1
SMALL_OPENAI_MODEL=     # Default: gpt-4o-mini
MEDIUM_OPENAI_MODEL=    # Default: gpt-4o
LARGE_OPENAI_MODEL=     # Default: gpt-4o
EMBEDDING_OPENAI_MODEL= # Default: text-embedding-3-small
IMAGE_OPENAI_MODEL=     # Default: dall-e-3
USE_OPENAI_EMBEDDING=   # Set to TRUE for OpenAI/1536, leave blank for local

# Eternal AI's Decentralized Inference API
ETERNALAI_URL=
ETERNALAI_MODEL=                    # Default: "NousResearch/Hermes-3-Llama-3.1-70B-FP8"
ETERNALAI_CHAIN_ID=8453            # Default: "8453"
ETERNALAI_RPC_URL=                  # Ex: https://mainnet.base.org/
ETERNALAI_AGENT_CONTRACT_ADDRESS=   # Ex: 0xAed016e060e2fFE3092916b1650Fc558D62e1CCC
ETERNALAI_AGENT_ID=                 # Ex: 1711
ETERNALAI_API_KEY=
ETERNALAI_LOG=false #Default: false

# Hyperbolic Configuration
HYPERBOLIC_API_KEY= # Hyperbolic API Key
HYPERBOLIC_MODEL=
IMAGE_HYPERBOLIC_MODEL=  # Default: FLUX.1-dev
SMALL_HYPERBOLIC_MODEL=  # Default: meta-llama/Llama-3.2-3B-Instruct
MEDIUM_HYPERBOLIC_MODEL= # Default: meta-llama/Meta-Llama-3.1-70B-Instruct
LARGE_HYPERBOLIC_MODEL=  # Default: meta-llama/Meta-Llama-3.1-405-Instruct

# Infera Configuration
INFERA_API_KEY=      # visit api.infera.org/docs to obtain an API key under /signup_user
INFERA_MODEL=        # Default: llama3.2:latest
INFERA_SERVER_URL=   # Default: https://api.infera.org/
SMALL_INFERA_MODEL=  #Recommended: llama3.2:latest
MEDIUM_INFERA_MODEL= #Recommended: mistral-nemo:latest
LARGE_INFERA_MODEL=  #Recommended: mistral-small:latest

# Venice Configuration
VENICE_API_KEY=      # generate from venice settings
SMALL_VENICE_MODEL=  # Default: llama-3.3-70b
MEDIUM_VENICE_MODEL= # Default: llama-3.3-70b
LARGE_VENICE_MODEL=  # Default: llama-3.1-405b
IMAGE_VENICE_MODEL=  # Default: fluently-xl

# Nineteen.ai Configuration
NINETEEN_AI_API_KEY=      # Get a free api key from https://nineteen.ai/app/api
SMALL_NINETEEN_AI_MODEL=  # Default: unsloth/Llama-3.2-3B-Instruct
MEDIUM_NINETEEN_AI_MODEL= # Default: unsloth/Meta-Llama-3.1-8B-Instruct
LARGE_NINETEEN_AI_MODEL=  # Default: hugging-quants/Meta-Llama-3.1-70B-Instruct-AWQ-INT4
IMAGE_NINETEEN_AI_MODE=   # Default: dataautogpt3/ProteusV0.4-Lightning

# Akash Chat API Configuration docs: https://chatapi.akash.network/documentation
AKASH_CHAT_API_KEY=          # Get from https://chatapi.akash.network/
SMALL_AKASH_CHAT_API_MODEL=  # Default: Meta-Llama-3-2-3B-Instruct
MEDIUM_AKASH_CHAT_API_MODEL= # Default: Meta-Llama-3-3-70B-Instruct
LARGE_AKASH_CHAT_API_MODEL=  # Default: Meta-Llama-3-1-405B-Instruct-FP8

# Livepeer configuration
LIVEPEER_GATEWAY_URL= # Free inference gateways and docs: https://livepeer-eliza.com/
LIVEPEER_IMAGE_MODEL= # Default: ByteDance/SDXL-Lightning

# Speech Synthesis
ELEVENLABS_XI_API_KEY= # API key from elevenlabs

# Transcription Provider
TRANSCRIPTION_PROVIDER= # Default: local (possible values: openai, deepgram, local)

# ElevenLabs Settings
ELEVENLABS_MODEL_ID=eleven_multilingual_v2
ELEVENLABS_VOICE_ID=21m00Tcm4TlvDq8ikWAM
ELEVENLABS_VOICE_STABILITY=0.5
ELEVENLABS_VOICE_SIMILARITY_BOOST=0.9
ELEVENLABS_VOICE_STYLE=0.66
ELEVENLABS_VOICE_USE_SPEAKER_BOOST=false
ELEVENLABS_OPTIMIZE_STREAMING_LATENCY=4
ELEVENLABS_OUTPUT_FORMAT=pcm_16000

# OpenRouter Configuration
OPENROUTER_API_KEY= # OpenRouter API Key
OPENROUTER_MODEL=   # Default: uses hermes 70b/405b
SMALL_OPENROUTER_MODEL=
MEDIUM_OPENROUTER_MODEL=
LARGE_OPENROUTER_MODEL=

# REDPILL Configuration (https://docs.red-pill.ai/get-started/supported-models)
REDPILL_API_KEY= # REDPILL API Key
REDPILL_MODEL=
SMALL_REDPILL_MODEL=  # Default: gpt-4o-mini
MEDIUM_REDPILL_MODEL= # Default: gpt-4o
LARGE_REDPILL_MODEL=  # Default: gpt-4o

# Grok Configuration
GROK_API_KEY=         # GROK/xAI API Key
SMALL_GROK_MODEL=     # Default: grok-2-1212
MEDIUM_GROK_MODEL=    # Default: grok-2-1212
LARGE_GROK_MODEL=     # Default: grok-2-1212
EMBEDDING_GROK_MODEL= # Default: grok-2-1212

# Ollama Configuration
OLLAMA_SERVER_URL= # Default: localhost:11434
OLLAMA_MODEL=
USE_OLLAMA_EMBEDDING=   # Set to TRUE for OLLAMA/1024, leave blank for local
OLLAMA_EMBEDDING_MODEL= # Default: mxbai-embed-large
SMALL_OLLAMA_MODEL=     # Default: llama3.2
MEDIUM_OLLAMA_MODEL=    # Default: hermes3
LARGE_OLLAMA_MODEL=     # Default: hermes3:70b

# Google Configuration
GOOGLE_MODEL=
SMALL_GOOGLE_MODEL=     # Default: gemini-1.5-flash-latest
MEDIUM_GOOGLE_MODEL=    # Default: gemini-1.5-flash-latest
LARGE_GOOGLE_MODEL=     # Default: gemini-1.5-pro-latest
EMBEDDING_GOOGLE_MODEL= # Default: text-embedding-004

# Mistral Configuration
MISTRAL_MODEL=
SMALL_MISTRAL_MODEL=  # Default: mistral-small-latest
MEDIUM_MISTRAL_MODEL= # Default: mistral-large-latest
LARGE_MISTRAL_MODEL=  # Default: mistral-large-latest

# Groq Configuration
GROQ_API_KEY=         # Starts with gsk_
SMALL_GROQ_MODEL=     # Default: llama-3.1-8b-instant
MEDIUM_GROQ_MODEL=    # Default: llama-3.3-70b-versatile
LARGE_GROQ_MODEL=     # Default: llama-3.2-90b-vision-preview
EMBEDDING_GROQ_MODEL= # Default: llama-3.1-8b-instant

# LlamaLocal Configuration
LLAMALOCAL_PATH= # Default: "" which is the current directory in plugin-node/dist/ which gets destroyed and recreated on every build

# NanoGPT Configuration
SMALL_NANOGPT_MODEL=  # Default: gpt-4o-mini
MEDIUM_NANOGPT_MODEL= # Default: gpt-4o
LARGE_NANOGPT_MODEL=  # Default: gpt-4o

# Anthropic Configuration
ANTHROPIC_API_KEY=      # For Claude
SMALL_ANTHROPIC_MODEL=  # Default: claude-3-haiku-20240307
MEDIUM_ANTHROPIC_MODEL= # Default: claude-3-5-sonnet-20241022
LARGE_ANTHROPIC_MODEL=  # Default: claude-3-5-sonnet-20241022

# Heurist Configuration
HEURIST_API_KEY=      # Get from https://heurist.ai/dev-access
SMALL_HEURIST_MODEL=  # Default: meta-llama/llama-3-70b-instruct
MEDIUM_HEURIST_MODEL= # Default: meta-llama/llama-3-70b-instruct
LARGE_HEURIST_MODEL=  # Default: meta-llama/llama-3.1-405b-instruct
HEURIST_IMAGE_MODEL=  # Default: PepeXL

# Gaianet Configuration
GAIANET_MODEL=
GAIANET_SERVER_URL=
SMALL_GAIANET_MODEL=       # Default: llama3b
SMALL_GAIANET_SERVER_URL=  # Default: https://llama3b.gaia.domains/v1
MEDIUM_GAIANET_MODEL=      # Default: llama
MEDIUM_GAIANET_SERVER_URL= # Default: https://llama8b.gaia.domains/v1
LARGE_GAIANET_MODEL=       # Default: qwen72b
LARGE_GAIANET_SERVER_URL=  # Default: https://qwen72b.gaia.domains/v1
GAIANET_EMBEDDING_MODEL=
USE_GAIANET_EMBEDDING= # Set to TRUE for GAIANET/768, leave blank for local

# Volcengine Configuration
VOLENGINE_API_URL= # Volcengine API Endpoint, Default: https://open.volcengineapi.com/api/v3/
VOLENGINE_MODEL=
SMALL_VOLENGINE_MODEL=     # Default: doubao-lite-128k
MEDIUM_VOLENGINE_MODEL=    # Default: doubao-pro-128k
LARGE_VOLENGINE_MODEL=     # Default: doubao-pro-256k
VOLENGINE_EMBEDDING_MODEL= # Default: doubao-embedding

# DeepSeek Configuration
DEEPSEEK_API_KEY=      #Your DeepSeek API key
DEEPSEEK_API_URL=      # Default: https://api.deepseek.com
SMALL_DEEPSEEK_MODEL=  # Default: deepseek-chat
MEDIUM_DEEPSEEK_MODEL= # Default: deepseek-chat
LARGE_DEEPSEEK_MODEL=  # Default: deepseek-chat

# fal.ai Configuration
FAL_API_KEY=
FAL_AI_LORA_PATH=

# LetzAI Configuration
LETZAI_API_KEY= # LetzAI API Key
LETZAI_MODELS=  # list of Letzai models to add to each prompt, e.g.: "@modelname1, @modelname2"

# Galadriel Configuration
GALADRIEL_API_KEY=gal-*      # Get from https://dashboard.galadriel.com/
SMALL_GALADRIEL_MODEL=       # Default: gpt-4o-mini
MEDIUM_GALADRIEL_MODEL=      # Default: gpt-4o
LARGE_GALADRIEL_MODEL=       # Default: gpt-4o
GALADRIEL_FINE_TUNE_API_KEY= # Use an OpenAI key to use a fine-tuned model with the verified inference endpoint

# Remaining Provider Configurations
GOOGLE_GENERATIVE_AI_API_KEY= # Gemini API key
ALI_BAILIAN_API_KEY=          # Ali Bailian API Key
NANOGPT_API_KEY=              # NanoGPT API Key
TOGETHER_API_KEY=             # Together API Key

######################################
#### Crypto Plugin Configurations ####
######################################

# CoinMarketCap / CMC
COINMARKETCAP_API_KEY=

# CoinGecko
COINGECKO_API_KEY=
COINGECKO_PRO_API_KEY=

# EVM
EVM_PRIVATE_KEY=
EVM_PROVIDER_URL=

# Avalanche
AVALANCHE_PRIVATE_KEY=
AVALANCHE_PUBLIC_KEY=

# Arthera
ARTHERA_PRIVATE_KEY=

# Solana
SOLANA_PRIVATE_KEY=
SOLANA_PUBLIC_KEY=
SOLANA_CLUSTER=           # Default: devnet. Solana Cluster: 'devnet' | 'testnet' | 'mainnet-beta'
SOLANA_ADMIN_PRIVATE_KEY= # This wallet is used to verify NFTs
SOLANA_ADMIN_PUBLIC_KEY=  # This wallet is used to verify NFTs
SOLANA_VERIFY_TOKEN=      # Authentication token for calling the verification API

# Fallback Wallet Configuration (deprecated)
WALLET_PRIVATE_KEY=
WALLET_PUBLIC_KEY=

BIRDEYE_API_KEY=

# Solana Configuration
SOL_ADDRESS=So11111111111111111111111111111111111111112
SLIPPAGE=1
BASE_MINT=So11111111111111111111111111111111111111112
SOLANA_RPC_URL=https://api.mainnet-beta.solana.com
HELIUS_API_KEY=

# Abstract Configuration
ABSTRACT_ADDRESS=
ABSTRACT_PRIVATE_KEY=
ABSTRACT_RPC_URL=https://api.testnet.abs.xyz

# Starknet Configuration
STARKNET_ADDRESS=
STARKNET_PRIVATE_KEY=
STARKNET_RPC_URL=

# Lens Network Configuration
LENS_ADDRESS=
LENS_PRIVATE_KEY=

# Coinbase
COINBASE_COMMERCE_KEY=              # From Coinbase developer portal
COINBASE_API_KEY=                   # From Coinbase developer portal
COINBASE_PRIVATE_KEY=               # From Coinbase developer portal
COINBASE_GENERATED_WALLET_ID=       # Not your address but the wallet ID from generating a wallet through the plugin
COINBASE_GENERATED_WALLET_HEX_SEED= # Not your address but the wallet hex seed from generating a wallet through the plugin and calling export
COINBASE_NOTIFICATION_URI=          # For webhook plugin the uri you want to send the webhook to for dummy ones use https://webhook.site

# Coinbase Charity Configuration
IS_CHARITABLE=false # Set to true to enable charity donations
CHARITY_ADDRESS_BASE=0x1234567890123456789012345678901234567890
CHARITY_ADDRESS_SOL=pWvDXKu6CpbKKvKQkZvDA66hgsTB6X2AgFxksYogHLV
CHARITY_ADDRESS_ETH=0x750EF1D7a0b4Ab1c97B7A623D7917CcEb5ea779C
CHARITY_ADDRESS_ARB=0x1234567890123456789012345678901234567890
CHARITY_ADDRESS_POL=0x1234567890123456789012345678901234567890

# thirdweb
THIRDWEB_SECRET_KEY= # Create key on thirdweb developer dashboard: https://thirdweb.com/

# Conflux Configuration
CONFLUX_CORE_PRIVATE_KEY=
CONFLUX_CORE_SPACE_RPC_URL=
CONFLUX_ESPACE_PRIVATE_KEY=
CONFLUX_ESPACE_RPC_URL=
CONFLUX_MEME_CONTRACT_ADDRESS=

# ZeroG
ZEROG_INDEXER_RPC=
ZEROG_EVM_RPC=
ZEROG_PRIVATE_KEY=
ZEROG_FLOW_ADDRESS=

# Squid Router
SQUID_SDK_URL=https://apiplus.squidrouter.com # Default: https://apiplus.squidrouter.com
SQUID_INTEGRATOR_ID=                          # get integrator id through https://docs.squidrouter.com/
SQUID_EVM_ADDRESS=
SQUID_EVM_PRIVATE_KEY=
SQUID_API_THROTTLE_INTERVAL= # Default: 0; Used to throttle API calls to avoid rate limiting (in ms)

# TEE Configuration
# TEE_MODE options:
# - LOCAL: Uses simulator at localhost:8090 (for local development)
# - DOCKER: Uses simulator at host.docker.internal:8090 (for docker development)
# - PRODUCTION: No simulator, uses production endpoints
# Defaults to OFF if not specified
TEE_MODE=OFF        # LOCAL | DOCKER | PRODUCTION
WALLET_SECRET_SALT= # ONLY define if you want to use TEE Plugin, otherwise it will throw errors

# TEE Verifiable Log Configuration
VLOG= # true/false;  if you want to use TEE Verifiable Log, set this to "true"

# Galadriel Configuration
GALADRIEL_API_KEY=gal-* # Get from https://dashboard.galadriel.com/

# Venice Configuration
VENICE_API_KEY=      # generate from venice settings
SMALL_VENICE_MODEL=  # Default: llama-3.3-70b
MEDIUM_VENICE_MODEL= # Default: llama-3.3-70b
LARGE_VENICE_MODEL=  # Default: llama-3.1-405b
IMAGE_VENICE_MODEL=  # Default: fluently-xl

# Akash Chat API Configuration docs: https://chatapi.akash.network/documentation
AKASH_CHAT_API_KEY=          # Get from https://chatapi.akash.network/
SMALL_AKASH_CHAT_API_MODEL=  # Default: Meta-Llama-3-2-3B-Instruct
MEDIUM_AKASH_CHAT_API_MODEL= # Default: Meta-Llama-3-3-70B-Instruct
LARGE_AKASH_CHAT_API_MODEL=  # Default: Meta-Llama-3-1-405B-Instruct-FP8

# fal.ai Configuration
FAL_API_KEY=
FAL_AI_LORA_PATH=

# Web search API Configuration
TAVILY_API_KEY=

# WhatsApp Cloud API Configuration
WHATSAPP_ACCESS_TOKEN=         # Permanent access token from Facebook Developer Console
WHATSAPP_PHONE_NUMBER_ID=      # Phone number ID from WhatsApp Business API
WHATSAPP_BUSINESS_ACCOUNT_ID=  # Business Account ID from Facebook Business Manager
WHATSAPP_WEBHOOK_VERIFY_TOKEN= # Custom string for webhook verification
WHATSAPP_API_VERSION=v17.0     # WhatsApp API version (default: v17.0)
ENABLE_TEE_LOG=false           # Set to true to enable TEE logging, only available when running eliza in TEE

# Flow Blockchain Configuration
FLOW_ADDRESS=
FLOW_PRIVATE_KEY=  # Private key for SHA3-256 + P256 ECDSA
FLOW_NETWORK=      # Default: mainnet
FLOW_ENDPOINT_URL= # Default: https://mainnet.onflow.org

# ICP
INTERNET_COMPUTER_PRIVATE_KEY=
INTERNET_COMPUTER_ADDRESS=

#Cloudflare AI Gateway
CLOUDFLARE_GW_ENABLED=    # Set to true to enable Cloudflare AI Gateway
CLOUDFLARE_AI_ACCOUNT_ID= # Cloudflare AI Account ID - found in the Cloudflare Dashboard under AI Gateway
CLOUDFLARE_AI_GATEWAY_ID= # Cloudflare AI Gateway ID - found in the Cloudflare Dashboard under AI Gateway

# Aptos
APTOS_PRIVATE_KEY= # Aptos private key
APTOS_NETWORK=     # Must be one of mainnet, testnet

# MultiversX
MVX_PRIVATE_KEY= # Multiversx private key
MVX_NETWORK=     # must be one of mainnet, devnet, testnet

# NEAR
NEAR_WALLET_SECRET_KEY= # NEAR Wallet Secret Key
NEAR_WALLET_PUBLIC_KEY= # NEAR Wallet Public Key
NEAR_ADDRESS=
NEAR_SLIPPAGE=1
NEAR_RPC_URL=https://rpc.testnet.near.org
NEAR_NETWORK=testnet # or mainnet

# ZKsync Era Configuration
ZKSYNC_ADDRESS=
ZKSYNC_PRIVATE_KEY=

# Avail DA Configuration
AVAIL_ADDRESS=
AVAIL_SEED=
AVAIL_APP_ID=0
AVAIL_RPC_URL=wss://avail-turing.public.blastapi.io/ # (Default) Testnet: wss://avail-turing.public.blastapi.io/ | Mainnet: wss://avail-mainnet.public.blastapi.io/

# Marlin
TEE_MARLIN=                      # Set "yes" to enable the plugin
TEE_MARLIN_ATTESTATION_ENDPOINT= # Optional, default "http://127.0.0.1:1350"

# Ton
TON_PRIVATE_KEY= # Ton Mnemonic Seed Phrase Join With Empty String
TON_RPC_URL=     # ton rpc

# Sui
SUI_PRIVATE_KEY= # Sui Mnemonic Seed Phrase (`sui keytool generate ed25519`) , Also support `suiprivatekeyxxxx` (sui keytool export --key-identity 0x63)
SUI_NETWORK=     # must be one of mainnet, testnet, devnet, localnet

# Story
STORY_PRIVATE_KEY=  # Story private key
STORY_API_BASE_URL= # Story API base URL
STORY_API_KEY=      # Story API key
PINATA_JWT=         # Pinata JWT for uploading files to IPFS

# Cosmos
COSMOS_RECOVERY_PHRASE=  # 12 words recovery phrase (need to be in quotes, because of spaces)
COSMOS_AVAILABLE_CHAINS= # mantrachaintestnet2,cosmos  # Array of chains
# Cronos zkEVM
CRONOSZKEVM_ADDRESS=
CRONOSZKEVM_PRIVATE_KEY=

# Fuel Ecosystem (FuelVM)
FUEL_WALLET_PRIVATE_KEY=

# Tokenizer Settings
TOKENIZER_MODEL= # Specify the tokenizer model to be used.
TOKENIZER_TYPE=  # Options: tiktoken (for OpenAI models) or auto (AutoTokenizer from Hugging Face for non-OpenAI models). Default: tiktoken.

# Spheron
SPHERON_PRIVATE_KEY=
SPHERON_PROVIDER_PROXY_URL=
SPHERON_WALLET_ADDRESS=

# Stargaze NFT marketplace from Cosmos (You can use https://graphql.mainnet.stargaze-apis.com/graphql)
STARGAZE_ENDPOINT=

# GenLayer
GENLAYER_PRIVATE_KEY= # Private key of the GenLayer account to use for the agent in this format (0x0000000000000000000000000000000000000000000000000000000000000000)

####################################
#### Misc Plugin Configurations ####
####################################

# Intiface Configuration
INTIFACE_WEBSOCKET_URL=ws://localhost:12345

# API key for giphy from https://developers.giphy.com/dashboard/
GIPHY_API_KEY=

# OpenWeather
OPEN_WEATHER_API_KEY= # OpenWeather API key

#GITCOIN Passport
PASSPORT_API_KEY= #Gitcoin Passport key
PASSPORT_SCORER=  #Scorer number

# EchoChambers Configuration
ECHOCHAMBERS_API_URL=http://127.0.0.1:3333
ECHOCHAMBERS_API_KEY=testingkey0011
ECHOCHAMBERS_USERNAME=eliza
ECHOCHAMBERS_ROOMS=general #comma delimited list of rooms the agent watches
ECHOCHAMBERS_POLL_INTERVAL=60
ECHOCHAMBERS_MAX_MESSAGES=10
# How often the agent checks if it should start a conversation
ECHOCHAMBERS_CONVERSATION_STARTER_INTERVAL=300 # 5 minutes - checks rooms every 5 minutes

# How long a room must be quiet before starting a new conversation
ECHOCHAMBERS_QUIET_PERIOD=900 # 15 minutes - waits for 15 minutes of silence

# Allora
ALLORA_API_KEY=    # Allora API key, format: UP-f8db7d6558ab432ca0d92716
ALLORA_CHAIN_SLUG= # must be one of mainnet, testnet. If not specified, it will use testnet by default

# B2 Network
B2_PRIVATE_KEY= # Private key of the B2 Network account to use for the agent

# Opacity zkTLS
OPACITY_TEAM_ID=f309ac8ae8a9a14a7e62cd1a521b1c5f
OPACITY_CLOUDFLARE_NAME=eigen-test
OPACITY_PROVER_URL=https://opacity-ai-zktls-demo.vercel.app

# AWS S3 Configuration Settings for File Upload
AWS_ACCESS_KEY_ID=
AWS_SECRET_ACCESS_KEY=
AWS_REGION=
AWS_S3_BUCKET=
AWS_S3_UPLOAD_PATH=

# Deepgram
DEEPGRAM_API_KEY=

# Verifiable Inference Configuration
VERIFIABLE_INFERENCE_ENABLED=false    # Set to false to disable verifiable inference
VERIFIABLE_INFERENCE_PROVIDER=opacity # Options: opacity

# Autonome Configuration
AUTONOME_JWT_TOKEN=
AUTONOME_RPC=https://wizard-bff-rpc.alt.technology/v1/bff/aaa/apps

####################################
#### Akash Network Configuration ####
####################################
AKASH_ENV=mainnet
AKASH_NET=https://raw.githubusercontent.com/ovrclk/net/master/mainnet
RPC_ENDPOINT=https://rpc.akashnet.net:443
AKASH_GAS_PRICES=0.025uakt
AKASH_GAS_ADJUSTMENT=1.5
AKASH_KEYRING_BACKEND=os
AKASH_FROM=default
AKASH_FEES=20000uakt
AKASH_DEPOSIT=500000uakt
AKASH_MNEMONIC=
AKASH_WALLET_ADDRESS=
# Akash Pricing API
AKASH_PRICING_API_URL=https://console-api.akash.network/v1/pricing
# Default values # 1 CPU = 1000 1GB = 1000000000 1GB = 1000000000
AKASH_DEFAULT_CPU=1000
AKASH_DEFAULT_MEMORY=1000000000
AKASH_DEFAULT_STORAGE=1000000000
AKASH_SDL=example.sdl.yml
# Close deployment
# Close all deployments = closeAll
# Close a single deployment = dseq and add the value in AKASH_CLOSE_DSEQ
AKASH_CLOSE_DEP=closeAll
AKASH_CLOSE_DSEQ=19729929
# Provider Info we added one to check you will have to pass this into the action
AKASH_PROVIDER_INFO=akash1ccktptfkvdc67msasmesuy5m7gpc76z75kukpz
# Deployment Status
# AKASH_DEP_STATUS = dseq or param_passed when you are building you wil pass the dseq dinamically to test you
# you can pass the dseq using AKASH_DEP_DSEQ 19729929 is an example of a dseq we test while build.
AKASH_DEP_STATUS=dseq
AKASH_DEP_DSEQ=19729929
# Gas Estimation Options: close, create, or update
# qseq is required when operation is "close" 19729929 is an example of a dseq we test while build.
AKASH_GAS_OPERATION=close
AKASH_GAS_DSEQ=19729929
# Manifest
# Values: "auto" | "manual" | "validate_only" Default: "auto"
AKASH_MANIFEST_MODE=auto
# Default: Will use the SDL directory
AKASH_MANIFEST_PATH=
# Values: "strict" | "lenient" | "none" - Default: "strict"
AKASH_MANIFEST_VALIDATION_LEVEL=strict

# Quai Network Ecosystem
QUAI_PRIVATE_KEY=
QUAI_RPC_URL=https://rpc.quai.network

# Instagram Configuration
INSTAGRAM_DRY_RUN=false
INSTAGRAM_USERNAME=               # Account username
INSTAGRAM_PASSWORD=               # Account password
INSTAGRAM_APP_ID=                 # Instagram App ID is required
INSTAGRAM_APP_SECRET=             # Instagram App Secret is required
INSTAGRAM_BUSINESS_ACCOUNT_ID=    # Optional Business Account ID for additional features
INSTAGRAM_POST_INTERVAL_MIN=60    # Default: 60 minutes
INSTAGRAM_POST_INTERVAL_MAX=120   # Default: 120 minutes
INSTAGRAM_ENABLE_ACTION_PROCESSING=false  # Enable/disable action processing
INSTAGRAM_ACTION_INTERVAL=5       # Interval between actions in minutes
INSTAGRAM_MAX_ACTIONS=1           # Maximum number of actions to process at once

# LinkedIn Configuration
LINKEDIN_DRY_RUN=                 # true/false - indicates if client should post generated content
LINKEDIN_ACCESS_TOKEN=            # LinkedIn access token
<<<<<<< HEAD
LINKEDIN_POST_INTERVAL_MIN=1      # Given in minutes. Default: 60 minutes
LINKEDIN_POST_INTERVAL_MAX=2      # Given in minutes. Default: 120 minutes
=======
LINKEDIN_POST_INTERVAL_MIN=60     # Optional, default: 60 minutes
LINKEDIN_POST_INTERVAL_MAX=120    # Optional, default: 120 minutes
LINKEDIN_API_URL=https://api.linkedin.com # Optional, default: https://api.linkedin.com
>>>>>>> 315a1329
<|MERGE_RESOLUTION|>--- conflicted
+++ resolved
@@ -618,13 +618,8 @@
 INSTAGRAM_MAX_ACTIONS=1           # Maximum number of actions to process at once
 
 # LinkedIn Configuration
-LINKEDIN_DRY_RUN=                 # true/false - indicates if client should post generated content
 LINKEDIN_ACCESS_TOKEN=            # LinkedIn access token
-<<<<<<< HEAD
-LINKEDIN_POST_INTERVAL_MIN=1      # Given in minutes. Default: 60 minutes
-LINKEDIN_POST_INTERVAL_MAX=2      # Given in minutes. Default: 120 minutes
-=======
-LINKEDIN_POST_INTERVAL_MIN=60     # Optional, default: 60 minutes
-LINKEDIN_POST_INTERVAL_MAX=120    # Optional, default: 120 minutes
-LINKEDIN_API_URL=https://api.linkedin.com # Optional, default: https://api.linkedin.com
->>>>>>> 315a1329
+LINKEDIN_POST_INTERVAL_MIN=60     # Optional. Given in minutes. Default: 60 minutes
+LINKEDIN_POST_INTERVAL_MAX=120    # Optional. Given in minutes. Default: 120 minutes
+LINKEDIN_API_URL=https://api.linkedin.com # Optional. Default: https://api.linkedin.com
+LINKEDIN_DRY_RUN=false            # Optinal. Default: false. If set to true, the client will not publish posts, but can see the generated content in the console
