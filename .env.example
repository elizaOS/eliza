--- conflicted
+++ resolved
@@ -933,9 +933,6 @@
 
 # Trikon Plugin Configuration
 TRIKON_WALLET_ADDRESS= # Your Trikon wallet address (must be a valid 64-character hex string starting with '0x')
-<<<<<<< HEAD
-TRIKON_INITIAL_BALANCE= # (Optional) The initial balance for the wallet. Defaults to "0" if not provided.
-=======
 TRIKON_INITIAL_BALANCE= # (Optional) The initial balance for the wallet. Defaults to "0" if not provided.
 
 ####################################
@@ -948,4 +945,16 @@
 FLASHBOTS_RELAY_SIGNING_KEY=      # Signing key for Flashbots relay interactions
 BUNDLE_EXECUTOR_ADDRESS=          # Address of the bundle executor contract
 
->>>>>>> fe8f5f74
+
+
+# BTCFUN Plugin Configuration
+BTCFUN_API_URL=                  # Default: https://api-testnet-new.btc.fun
+BTC_PRIVATE_KEY_WIF=             # Your BTC private key in WIF format
+BTC_ADDRESS=                     # Your BTC address
+BTC_MINT_CAP=10000              # Maximum amount that can be minted
+BTC_MINT_DEADLINE=864000        # Deadline for minting in seconds
+BTC_FUNDRAISING_CAP=100         # Maximum amount for fundraising
+
+# Trikon Plugin Configuration
+TRIKON_WALLET_ADDRESS= # Your Trikon wallet address (must be a valid 64-character hex string starting with '0x')
+TRIKON_INITIAL_BALANCE= # (Optional) The initial balance for the wallet. Defaults to "0" if not provided.