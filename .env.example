--- conflicted
+++ resolved
@@ -827,7 +827,18 @@
 # Football Plugin Configuration
 FOOTBALL_API_KEY=                   # API key from Football-Data.org (https://www.football-data.org/)
 
-<<<<<<< HEAD
+
+# Hyperliquid Api
+HYPERLIQUID_PRIVATE_KEY=    # Required for trading and cancelling orders, your_private_key
+HYPERLIQUID_TESTNET=        # Optional, defaults to false; true or false
+
+# Lit Protocol
+FUNDING_PRIVATE_KEY=    # Private key for funding transactions in Lit Protocol
+EVM_RPC_URL=                # RPC endpoint URL for blockchain interactions
+
+
+
+
 # Email Automation Plugin Configuration
 RESEND_API_KEY=           # Your Resend API key
 DEFAULT_TO_EMAIL=         # Default recipient
@@ -835,15 +846,4 @@
 
 # Optional Settings
 EMAIL_AUTOMATION_ENABLED=false    # Enable AI detection. If this is enabled, the plugin will automatically detect email-worthy conversations and handle generation/delivery and only that.
-EMAIL_EVALUATION_PROMPT=        # Custom detection criteria for shouldEmail
-=======
-
-# Hyperliquid Api
-HYPERLIQUID_PRIVATE_KEY=    # Required for trading and cancelling orders, your_private_key
-HYPERLIQUID_TESTNET=        # Optional, defaults to false; true or false 
-
-# Lit Protocol
-FUNDING_PRIVATE_KEY=    # Private key for funding transactions in Lit Protocol
-EVM_RPC_URL=                # RPC endpoint URL for blockchain interactions
-
->>>>>>> e6dfc083
+EMAIL_EVALUATION_PROMPT=        # Custom detection criteria for shouldEmail