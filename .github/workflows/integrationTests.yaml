--- conflicted
+++ resolved
@@ -1,49 +1,13 @@
 name: Integration Tests
 on:
-    push:
-        branches:
-            - "*"
-    pull_request_target:
-        branches:
-            - "*"
+  push:
+    branches:
+      - "*"
+  pull_request_target:
+    branches:
+      - "*"
 
 jobs:
-<<<<<<< HEAD
-    integration-tests:
-        runs-on: ubuntu-latest
-        env:
-            OPENAI_API_KEY: ${{ secrets.OPENAI_API_KEY }}
-        steps:
-            - uses: actions/checkout@v4
-
-            - uses: pnpm/action-setup@v3
-              with:
-                  version: 9.4.0
-
-            - uses: actions/setup-node@v4
-              with:
-                  node-version: "23"
-                  cache: "pnpm"
-
-            - name: Clean up
-              run: pnpm clean
-
-            - name: Install dependencies
-              run: pnpm install -r --no-frozen-lockfile
-
-            - name: Build packages
-              run: pnpm build
-
-            - name: Check for API key
-              run: |
-                  if [ -z "$OPENAI_API_KEY" ]; then
-                      echo "Error: OPENAI_API_KEY is not set."
-                      exit 1
-                  fi
-
-            - name: Run integration tests
-              run: pnpm run integrationTests
-=======
   integration-tests:
     runs-on: ubuntu-latest
     env:
@@ -77,5 +41,4 @@
           fi
 
       - name: Run integration tests
-        run: pnpm run integrationTests
->>>>>>> 4c8a60a5
+        run: pnpm run integrationTests