--- conflicted
+++ resolved
@@ -11,9 +11,6 @@
   pull_request:
     branches: [main]
 jobs:
-<<<<<<< HEAD
-  # Test job
-=======
   # Setup job - installs dependencies once and caches them
   setup:
     # Skip duplicate runs: run on push to main, or on pull_request events only
@@ -34,7 +31,6 @@
         run: bun install
 
   # Test job - runs in parallel
->>>>>>> 487271dc
   test:
     # Skip duplicate runs: run on push to main, or on pull_request events only
     if: github.event_name == 'pull_request' || (github.event_name == 'push' && github.ref_name == 'main')
