--- conflicted
+++ resolved
@@ -29,13 +29,10 @@
                         { code: "TG", name: "Tagalog" },
                         { code: "PL", name: "Polski" },
                         { code: "HU", name: "Hungarian" },
-<<<<<<< HEAD
-=======
                         { code: "FA", name: "Persian" },
                         { code: "RO", name: "Romanian" },
                         { code: "GR", name: "Greek" },
                         { code: "NL", name: "Dutch" },
->>>>>>> 055c9eb9
                     ]
         permissions:
             contents: write
