name: Native App

env:
  GH_TOKEN: ${{ secrets.GH_TOKEN }}
  GITHUB_TOKEN: ${{ secrets.GH_TOKEN }}
  # Skip binary downloads during install
  YOUTUBE_DL_SKIP_DOWNLOAD: true
  ADBLOCK: true
  PUPPETEER_SKIP_DOWNLOAD: true
  CYPRESS_INSTALL_BINARY: 0
  PLAYWRIGHT_SKIP_BROWSER_DOWNLOAD: 1

on:
  push:
    branches: [main, develop]
    paths:
      - 'packages/app/**'
      - '.github/workflows/**'

jobs:
<<<<<<< HEAD
=======
  # Setup job - builds packages once to share across platforms
  setup:
    runs-on: ubuntu-latest
    env:
      TURBO_TOKEN: ${{ secrets.TURBO_TOKEN }}
      TURBO_TEAM: ${{ secrets.TURBO_TEAM }}
    steps:
      - name: Checkout repository
        uses: actions/checkout@v4

      - name: Install Node.js
        uses: actions/setup-node@v4
        with:
          node-version: '23'

      - name: Install Bun
        uses: oven-sh/setup-bun@v2

      - name: Install dependencies
        run: bun install
        env:
          NPM_CONFIG_IGNORE_SCRIPTS: true

      - name: Build packages
        run: bun run build

>>>>>>> 487271dc
  # Platform-specific builds run in parallel
  test-build:
    strategy:
      fail-fast: false
      matrix:
        platform: [ubuntu-latest, macos-latest, windows-latest]

    runs-on: ${{ matrix.platform }}
    env:
      TURBO_TOKEN: ${{ secrets.TURBO_TOKEN }}
      TURBO_TEAM: ${{ secrets.TURBO_TEAM }}

    steps:
      - name: Checkout repository
        uses: actions/checkout@v4

      - name: Install Node.js
        uses: actions/setup-node@v4
        with:
          node-version: '23'

      - name: Install Bun
        uses: oven-sh/setup-bun@v2
        with:
          bun-version: latest

      - name: Verify Bun installation
        run: |
          bun --version
          which bun
          file $(which bun) || true
        shell: bash

      - name: Setup Rust
        run: |
          rustup update stable
          rustup default stable
        shell: bash

      - name: Install dependencies (ubuntu only)
        if: matrix.platform == 'ubuntu-latest'
        run: |
          sudo apt-get update
          sudo apt-get install -y libgtk-3-dev libwebkit2gtk-4.1-dev libappindicator3-dev librsvg2-dev patchelf libssl-dev libx11-dev libxdo-dev libxcb1-dev libxcb-render0-dev libxcb-shape0-dev libxcb-xfixes0-dev

      - name: Install Windows dependencies
        if: matrix.platform == 'windows-latest'
        run: |
          # Install WebView2 Bootstrapper (Edge Chromium)
          Invoke-WebRequest -Uri https://go.microsoft.com/fwlink/p/?LinkId=2124703 -OutFile ./MicrosoftEdgeWebview2Setup.exe
          Start-Process -FilePath ./MicrosoftEdgeWebview2Setup.exe -ArgumentList "/silent", "/install" -Wait
          # Add any other Windows-specific dependencies here if known (e.g., C++ Build Tools if not pre-installed on runners)
          # For now, focus on WebView2. We might need to install Visual Studio Build Tools
          #choco install visualstudio2019buildtools --package-parameters "--add Microsoft.VisualStudio.Component.VC.Tools.x86.x64 --add Microsoft.VisualStudio.Component.Windows10SDK" -y
          # echo "Chocolatey and VS Build tools setup might be needed if not available"
        shell: pwsh

      - name: Install dependencies (platform-specific)
        run: bun install
        env:
          NPM_CONFIG_IGNORE_SCRIPTS: true

      - name: Build packages
        run: bun run build

      - name: Run TypeScript check
        run: |
          cd packages/app
          # Verify bun is working before running typecheck
          bun --version
          bun run typecheck
        shell: bash

      - name: Install Tauri CLI
        run: |
          bun install -g @tauri-apps/cli
        shell: bash

      - name: Test build (verify it compiles)
        run: |
          cd packages/app
          # Ensure bun is in PATH and working
          export PATH="$HOME/.bun/bin:$PATH"
          bun --version
          bun run tauri build --debug
        shell: bash<|MERGE_RESOLUTION|>--- conflicted
+++ resolved
@@ -18,8 +18,6 @@
       - '.github/workflows/**'
 
 jobs:
-<<<<<<< HEAD
-=======
   # Setup job - builds packages once to share across platforms
   setup:
     runs-on: ubuntu-latest
@@ -46,7 +44,6 @@
       - name: Build packages
         run: bun run build
 
->>>>>>> 487271dc
   # Platform-specific builds run in parallel
   test-build:
     strategy:
