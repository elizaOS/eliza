--- conflicted
+++ resolved
@@ -1848,16 +1848,6 @@
     },
 ];
 
-<<<<<<< HEAD
-export interface DeployParams {
-    contractType: "erc20" | "erc721" | "erc1155";
-    chain: "bsc" | "opBNB" | "bscTestnet" | "opBNBTestnet";
-    name: string;
-    symbol: string;
-    decimals: number;
-    totalSupply: string;
-}
-=======
 export const StakeHubAbi = [
     {
         type: "receive",
@@ -3762,4 +3752,12 @@
         inputs: [],
     },
 ] as const;
->>>>>>> 37b2eba9
+
+export interface DeployParams {
+    contractType: "erc20" | "erc721" | "erc1155";
+    chain: "bsc" | "opBNB" | "bscTestnet" | "opBNBTestnet";
+    name: string;
+    symbol: string;
+    decimals: number;
+    totalSupply: string;
+}