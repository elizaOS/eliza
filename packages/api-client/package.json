--- conflicted
+++ resolved
@@ -1,10 +1,6 @@
 {
   "name": "@elizaos/api-client",
-<<<<<<< HEAD
-  "version": "1.6.4-beta.0",
-=======
   "version": "1.6.4-alpha.22",
->>>>>>> 62cd17e9
   "main": "dist/index.js",
   "types": "dist/index.d.ts",
   "module": "dist/index.js",
