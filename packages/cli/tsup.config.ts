--- conflicted
+++ resolved
@@ -39,23 +39,10 @@
   format: ['esm'],
   dts: false,
   sourcemap: false,
-<<<<<<< HEAD
-  // Externalize problematic fs-related dependencies
-  external: [
-    'express',
-    'fs-extra',
-    'multer',
-    'socket.io',
-    'body-parser',
-    'cors',
-    'helmet',
-    'express-rate-limit',
-=======
   // Ensure that all external dependencies are properly handled.
   // The regex explicitly includes dependencies that should not be externalized.
   noExternal: [
     /^(?!(@electric-sql\/pglite|zod|@elizaos\/core|@elizaos\/server|@elizaos\/scenarios|chokidar|semver|octokit|execa|@noble\/curves)).*/,
->>>>>>> 216b70dd
   ],
   external: ['@elizaos/server', '@elizaos/scenarios'],
   platform: 'node',
