--- conflicted
+++ resolved
@@ -38,17 +38,8 @@
   format: ['esm'],
   dts: false,
   sourcemap: false,
-<<<<<<< HEAD
-  // Ensure that all external dependencies are properly handled.
-  // The regex explicitly includes dependencies that should not be externalized.
-  noExternal: [
-    /^(?!(@electric-sql\/pglite|zod|@elizaos\/core|@elizaos\/server|@elizaos\/scenarios|chokidar|semver|octokit|execa|@noble\/curves)).*/,
-  ],
-  external: ['@elizaos/server', '@elizaos/scenarios'],
-=======
   // Externalize problematic fs-related dependencies
   external: ['fs-extra'],
->>>>>>> e052062f
   platform: 'node',
   minify: false,
   target: 'esnext',
