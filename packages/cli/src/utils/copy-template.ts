--- conflicted
+++ resolved
@@ -125,15 +125,8 @@
     if (packageJson.dependencies) {
       for (const depName of Object.keys(packageJson.dependencies)) {
         if (depName.startsWith('@elizaos/')) {
-<<<<<<< HEAD
           logger.info(`Setting ${depName} to use version ${cliPackageVersion}`);
           packageJson.dependencies[depName] = 'latest';
-=======
-          logger.debug(`Setting ${depName} to use version ${cliPackageVersion}`);
-          packageJson.dependencies[depName] = cliPackageVersion.includes('beta')
-            ? 'beta'
-            : 'latest';
->>>>>>> d8447546
         }
       }
     }
@@ -141,15 +134,8 @@
     if (packageJson.devDependencies) {
       for (const depName of Object.keys(packageJson.devDependencies)) {
         if (depName.startsWith('@elizaos/')) {
-<<<<<<< HEAD
           logger.info(`Setting dev dependency ${depName} to use version ${cliPackageVersion}`);
           packageJson.devDependencies[depName] = 'latest';
-=======
-          logger.debug(`Setting dev dependency ${depName} to use version ${cliPackageVersion}`);
-          packageJson.devDependencies[depName] = cliPackageVersion.includes('beta')
-            ? 'beta'
-            : 'latest';
->>>>>>> d8447546
         }
       }
     }
