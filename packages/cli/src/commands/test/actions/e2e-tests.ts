--- conflicted
+++ resolved
@@ -305,16 +305,10 @@
           }
         }
 
-<<<<<<< HEAD
-        // Return success (false) if no tests were found, or if tests ran but none failed
-        // This aligns with standard testing tools behavior
-        return { failed: anyTestsFound ? totalFailed > 0 : false };
-=======
         // Return failure if:
         // 1. We're testing a plugin but it has no tests
         // 2. Tests were found and some failed
         return { failed: isPluginWithoutTests || (anyTestsFound && totalFailed > 0) };
->>>>>>> 487271dc
       } catch (error) {
         logger.error('Error in runE2eTests:', error);
         if (error instanceof Error) {
