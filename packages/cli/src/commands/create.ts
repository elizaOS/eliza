--- conflicted
+++ resolved
@@ -301,47 +301,6 @@
           }
         }
 
-<<<<<<< HEAD
-      // For project initialization, continue with the regular flow
-      // Get available databases and select one
-      const availableDatabases = await getLocalAvailableDatabases();
-
-      // Check if POSTGRES_URL is already set in environment
-      const existingPostgresUrl = process.env.POSTGRES_URL;
-      let database = 'postgres';
-
-      // Add debug logs
-      logger.debug(`Database selection - POSTGRES_URL: ${existingPostgresUrl ? 'SET' : 'NOT SET'}`);
-
-      if (existingPostgresUrl) {
-        // If POSTGRES_URL is set, use postgres without prompting
-        logger.info(
-          `Using existing Postgres URL from environment (${existingPostgresUrl.substring(0, 20)}...)`
-        );
-        database = 'postgres';
-      } else {
-        // Only prompt if no POSTGRES_URL is set
-        const response = await prompts({
-          type: 'select',
-          name: 'database',
-          message: 'Select your database:',
-          choices: availableDatabases
-            .sort((a, b) => a.localeCompare(b))
-            .map((db) => ({
-              title: db,
-              value: db,
-            })),
-          initial: availableDatabases.indexOf('pglite'),
-        });
-
-        if (!response.database) {
-          logger.error('No database selected');
-          process.exit(1);
-        }
-
-        database = response.database;
-      }
-=======
         // For project initialization, continue with the regular flow
         // Get available databases and select one
         const availableDatabases = await getLocalAvailableDatabases();
@@ -358,7 +317,6 @@
             })),
           initial: availableDatabases.indexOf('pglite'),
         });
->>>>>>> a4693571
 
         if (!database) {
           logger.error('No database selected');
