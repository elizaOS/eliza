--- conflicted
+++ resolved
@@ -20,11 +20,7 @@
 
 async function cloneStarterRepo(targetDir: string) {
   logger.info("Setting up project structure...")
-<<<<<<< HEAD
-  await execa("git", ["clone", "-b", process.env.ELIZA_BRANCH ?? "v2-develop", "https://github.com/elizaos/eliza", "."], {
-=======
   await execa("git", ["clone", "-b", process.env.ELIZA_BRANCH || "v2-develop", "https://github.com/elizaos/eliza", "."], {
->>>>>>> c953a550
     cwd: targetDir,
     stdio: "inherit",
   })
