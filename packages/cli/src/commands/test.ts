--- conflicted
+++ resolved
@@ -6,10 +6,7 @@
 import { buildProject } from "@/src/utils/build-project";
 import {
 	type IAgentRuntime,
-<<<<<<< HEAD
 	ModelType,
-=======
->>>>>>> ef63ad0c
 	type ProjectAgent,
 	logger,
 	settings
@@ -39,180 +36,6 @@
 }
 
 /**
-<<<<<<< HEAD
- * Helper function to start an agent
- */
-async function startAgent(
-	character: Character,
-	server: AgentServer,
-	init?: (runtime: IAgentRuntime) => void,
-	plugins: any[] = [],
-	options: {
-		dataDir?: string;
-		postgresUrl?: string;
-		isPluginTestMode?: boolean;
-	} = {}
-): Promise<IAgentRuntime> {
-	character.id ??= stringToUuid(character.name);
-
-	try {
-		// Filter out any undefined or null plugins
-		const validPlugins = plugins.filter(plugin => plugin != null);
-		const pluginsToInstall = [];
-		
-		// first, try importing the plugins, and if they fail, add them to the list of plugins to install
-		for (const plugin of validPlugins) {
-			try {
-				await import(plugin);
-			} catch (error) {
-				pluginsToInstall.push(plugin);
-			}
-		}
-
-		// if there are any plugins to install, install them
-		if (pluginsToInstall.length > 0) {
-			logger.info("Installing plugins...");
-			for (const plugin of pluginsToInstall) {
-				await runBunCommand(["add", plugin], process.cwd());
-			}
-		}
-		
-		// Create runtime
-		const runtime = new AgentRuntime({
-			character,
-			plugins: validPlugins,
-		});
-
-		// Call init if provided
-		if (init) {
-			await init(runtime);
-		}
-
-		// start services/plugins/process knowledge
-		await runtime.initialize();
-
-		// Check if TEXT_EMBEDDING model is registered, if not, try to load one
-		// Skip auto-loading embedding models if we're in plugin test mode
-		const embeddingModel = runtime.getModel(ModelType.TEXT_EMBEDDING);
-		if (!embeddingModel && !options.isPluginTestMode) {
-			logger.info("No TEXT_EMBEDDING model registered. Attempting to load one automatically...");
-			
-			// First check if OpenAI API key exists
-			if (process.env.OPENAI_API_KEY) {
-				logger.info("Found OpenAI API key. Loading OpenAI plugin for embeddings...");
-				
-				try {
-					// Use Node's require mechanism to dynamically load the plugin
-					const pluginName = "@elizaos/plugin-openai";
-					
-					try {
-						// Using require for dynamic imports in Node.js is safer than eval
-						// @ts-ignore - Ignoring TypeScript's static checking for dynamic requires
-						const pluginModule = require(pluginName);
-						const plugin = pluginModule.default || pluginModule.openaiPlugin;
-						
-						if (plugin) {
-							await runtime.registerPlugin(plugin);
-							logger.success("Successfully loaded OpenAI plugin for embeddings");
-						} else {
-							logger.warn(`Could not find a valid plugin export in ${pluginName}`);
-						}
-					} catch (error) {
-						logger.warn(`Failed to import OpenAI plugin: ${error}`);
-						logger.warn(`You may need to install it with: npm install ${pluginName}`);
-					}
-				} catch (error) {
-					logger.warn(`Error loading OpenAI plugin: ${error}`);
-				}
-			} else {
-				logger.info("No OpenAI API key found. Loading local-ai plugin for embeddings...");
-				
-				try {
-					// Use Node's require mechanism to dynamically load the plugin
-					const pluginName = "@elizaos/plugin-local-ai";
-					
-					try {
-						// @ts-ignore - Ignoring TypeScript's static checking for dynamic requires
-						const pluginModule = require(pluginName);
-						const plugin = pluginModule.default || pluginModule.localAIPlugin;
-						
-						if (plugin) {
-							await runtime.registerPlugin(plugin);
-							logger.success("Successfully loaded local-ai plugin for embeddings");
-						} else {
-							logger.warn(`Could not find a valid plugin export in ${pluginName}`);
-						}
-					} catch (error) {
-						logger.warn(`Failed to import local-ai plugin: ${error}`);
-						logger.warn(`You may need to install it with: npm install ${pluginName}`);
-					}
-				} catch (error) {
-					logger.warn(`Error loading local-ai plugin: ${error}`);
-				}
-			}
-		} else if (!embeddingModel && options.isPluginTestMode) {
-			logger.info("No TEXT_EMBEDDING model registered, but running in plugin test mode - skipping auto-loading");
-		}
-
-		// add to container
-		server.registerAgent(runtime);
-
-		// report to console
-		logger.debug(`Started ${runtime.character.name} as ${runtime.agentId}`);
-
-		return runtime;
-	} catch (error) {
-		// Handle database constraint errors gracefully
-		if (error instanceof Error && 
-			(error.message.includes('foreign key constraint') || 
-			  error.message.includes('does not exist in database') ||
-			  error.message.includes('violates unique constraint'))) {
-			
-			logger.warn(`Database constraint error detected. Creating a unique agent with preserved properties`);
-			
-			// Make a deep copy with a unique ID to avoid database constraints
-			const uniqueCharacter = JSON.parse(JSON.stringify(character));
-			const originalName = uniqueCharacter.name;
-			
-			// Use a timestamp to make the ID unique but deterministic
-			uniqueCharacter.id = stringToUuid(`${originalName}-test-${Date.now()}`);
-			
-			// Add a bio field to the character if not present (needed for database)
-			uniqueCharacter.bio = uniqueCharacter.bio || "Test agent for plugin testing";
-			
-			// Get valid plugins again inside this scope
-			const retryPlugins = plugins.filter(plugin => plugin != null);
-			
-			// Try again with the unique character
-			const runtime = new AgentRuntime({
-				character: uniqueCharacter,
-				plugins: retryPlugins,
-			});
-			
-			if (init) {
-				await init(runtime);
-			}
-			
-			await runtime.initialize();
-			
-			// Restore original name if needed
-			runtime.character.name = originalName;
-			
-			server.registerAgent(runtime);
-			logger.debug(`Started ${runtime.character.name} as ${runtime.agentId} (with unique ID)`);
-			
-			return runtime;
-		}
-		
-		// For other errors, log and rethrow
-		logger.error(`Error starting agent ${character.name}:`, error);
-		throw error;
-	}
-}
-
-/**
-=======
->>>>>>> ef63ad0c
  * Check if the current directory is likely a plugin directory
  */
 function checkIfLikelyPluginDir(dir: string): boolean {
