<<<<<<< HEAD
import fs from "node:fs";
import { Readable } from "node:stream";
=======
>>>>>>> 22a0fa45
import type {
	Agent,
	Character,
	Content,
	IAgentRuntime,
	Memory,
	UUID
} from "@elizaos/core";
import {
	ChannelType,
	ModelType,
	composePrompt,
	composePromptFromState,
	createUniqueUuid,
	logger,
	messageHandlerTemplate,
	validateUuid
} from "@elizaos/core";
import express from "express";
import fs from "node:fs";
import { Readable } from "node:stream";
import type { AgentServer } from "..";
import { upload } from "../loader";

/**
 * Interface representing a custom request object that extends the express.Request interface.
 * @interface CustomRequest
 * @extends express.Request
 * @property {Express.Multer.File} [file] - Optional property representing a file uploaded with the request
 * @property {Express.Multer.File[]} [files] - Optional property representing multiple files uploaded with the request
 * @property {Object} params - Object representing parameters included in the request
 * @property {string} params.agentId - The unique identifier for the agent associated with the request
 * @property {string} [params.knowledgeId] - Optional knowledge ID parameter
 */
interface CustomRequest extends express.Request {
	file?: Express.Multer.File;
	files?: Express.Multer.File[];
	params: {
		agentId: string;
		knowledgeId?: string;
	};
}

/**
 * Creates an express Router for handling agent-related routes.
 *
 * @param agents - Map of UUID to agent runtime instances.
 * @param server - Optional AgentServer instance.
 * @returns An express Router for agent routes.
 */
export function agentRouter(
	agents: Map<UUID, IAgentRuntime>,
	server?: AgentServer,
): express.Router {
	const router = express.Router();
	const db = server?.database;

	// List all agents
	router.get("/", async (_, res) => {
		logger.debug("[AGENTS LIST] Retrieving list of all agents");
		try {
			const allAgents = await db.getAgents();

			// find running agents
			const runtimes = Array.from(agents.keys());

			// returns minimal agent data
			const response = allAgents
				.map((agent: Agent) => ({ 
					...agent,
					status: runtimes.includes(agent.id) ? "active" : "inactive",
				}))
				.sort((a: any, b: any) => {
					if (a.status === b.status) {
						return a.name.localeCompare(b.name);
					}
					return a.status === "active" ? -1 : 1;
				});

			res.json({
				success: true,
				data: { agents: response },
			});
		} catch (error) {
			logger.error("[AGENTS LIST] Error retrieving agents:", error);
			res.status(500).json({
				success: false,
				error: {
					code: 500,
					message: "Error retrieving agents",
					details: error.message,
				},
			});
		}
	});

	// Get specific agent details
	router.get("/:agentId", async (req, res) => {
		const agentId = validateUuid(req.params.agentId);
		if (!agentId) {
			res.status(400).json({
				success: false,
				error: {
					code: "INVALID_ID",
					message: "Invalid agent ID format",
				},
			});
			return;
		}

		try {
			const agent = await db.getAgent(agentId);
			if (!agent) {
				logger.warn("[AGENT GET] Agent not found");
				res.status(404).json({
					success: false,
					error: {
						code: "NOT_FOUND",
						message: "Agent not found",
					},
				});
				return;
			}

			const runtime = agents.get(agentId);

			// check if agent is running
			const status = runtime ? "active" : "inactive";

			res.json({
				success: true,
				data: { ...agent, status },
			});
		} catch (error) {
			logger.error("[AGENT GET] Error getting agent:", error);
			res.status(500).json({
				success: false,
				error: {
					code: 500,
					message: "Error getting agent",
					details: error.message,
				},
			});
		}
	});

	// Create new agent
	router.post("/", async (req, res) => {
		logger.info("[AGENT CREATE] Creating new agent");
		const { characterPath, characterJson } = req.body;

		try {
			let character: Character;

			if (characterJson) {
				logger.debug("[AGENT CREATE] Parsing character from JSON");
				character = await server?.jsonToCharacter(characterJson);
			} else if (characterPath) {
				logger.debug(
					`[AGENT CREATE] Loading character from path: ${characterPath}`,
				);
				character = await server?.loadCharacterTryPath(characterPath);
			} else {
				throw new Error("No character configuration provided");
			}

			if (!character) {
				throw new Error("Failed to create character configuration");
			}

			await db.ensureAgentExists(character);

			res.status(201).json({
				success: true,
				data: {
					character: character,
				},
			});
			logger.success(
				`[AGENT CREATE] Successfully created agent: ${character.name}`,
			);
		} catch (error) {
			logger.error("[AGENT CREATE] Error creating agent:", error);
			res.status(400).json({
				success: false,
				error: {
					code: "CREATE_ERROR",
					message: "Error creating agent",
					details: error.message,
				},
			});
		}
	});

	// Update agent
	router.patch("/:agentId", async (req, res) => {
		const agentId = validateUuid(req.params.agentId);
		if (!agentId) {
			res.status(400).json({
				success: false,
				error: {
					code: "INVALID_ID",
					message: "Invalid agent ID format",
				},
			});
			return;
		}

		const updates = req.body;

		try {
			// Handle other updates if any
			if (Object.keys(updates).length > 0) {
				await db.updateAgent(agentId, updates);
			}

			const updatedAgent = await db.getAgent(agentId);

			const isActive = !!agents.get(agentId);
			if (isActive) {
				// stop existing runtime
				server?.unregisterAgent(agentId);
				// start new runtime
				await server?.startAgent(updatedAgent);
			}

			// check if agent got started successfully
			const runtime = agents.get(agentId);
			const status = runtime ? "active" : "inactive";

			res.json({
				success: true,
				data: { ...updatedAgent, status },
			});
		} catch (error) {
			logger.error("[AGENT UPDATE] Error updating agent:", error);
			res.status(500).json({
				success: false,
				error: {
					code: "UPDATE_ERROR",
					message: "Error updating agent",
					details: error.message,
				},
			});
		}
	});

	// Stop an existing agent
	router.put("/:agentId", async (req, res) => {
		const agentId = validateUuid(req.params.agentId);
		if (!agentId) {
			logger.warn("[AGENT STOP] Invalid agent ID format");
			res.status(400).json({
				success: false,
				error: {
					code: "INVALID_ID",
					message: "Invalid agent ID format",
				},
			});
			return;
		}

		// get agent runtime
		const runtime = agents.get(agentId);
		if (!runtime) {
			res.status(404).json({
				success: false,
				error: {
					code: "NOT_FOUND",
					message: "Agent not found",
				},
			});
			return;
		}

		// stop existing runtime
		server?.unregisterAgent(agentId);

		// return success
		res.json({
			success: true,
			data: {
				message: "Agent stopped",
			},
		});
	});

	// Start an existing agent
	router.post("/:agentId", async (req, res) => {
		const agentId = validateUuid(req.params.agentId);
		if (!agentId) {
			res.status(400).json({
				success: false,
				error: {
					code: "INVALID_ID",
					message: "Invalid agent ID format",
				},
			});
			return;
		}

		try {
			// Check if agent exists
			const agent = await db.getAgent(agentId);

			if (!agent) {
				logger.warn("[AGENT START] Agent not found");
				res.status(404).json({
					success: false,
					error: {
						code: "NOT_FOUND",
						message: "Agent not found",
					},
				});
				return;
			}

			const isActive = !!agents.get(agentId);

			// Check if agent is already running
			if (isActive) {
				logger.info(`[AGENT START] Agent ${agentId} is already running`);
				res.json({
					success: true,
					data: {
						id: agentId,
						name: agent.name,
						status: "active",
					},
				});
				return;
			}

			// Start the agent
			await server?.startAgent(agent);

			// Verify agent started successfully
			const runtime = agents.get(agentId);
			if (!runtime) {
				throw new Error("Failed to start agent");
			}

			logger.success(`[AGENT START] Successfully started agent: ${agent.name}`);
			res.json({
				success: true,
				data: {
					id: agentId,
					name: agent.name,
					status: "active",
				},
			});
		} catch (error) {
			logger.error("[AGENT START] Error starting agent:", error);
			res.status(500).json({
				success: false,
				error: {
					code: "START_ERROR",
					message: "Error starting agent",
					details: error instanceof Error ? error.message : String(error),
				},
			});
		}
	});

	// Delete agent
	router.delete("/:agentId", async (req, res) => {
		const agentId = validateUuid(req.params.agentId);
		if (!agentId) {
			res.status(400).json({
				success: false,
				error: {
					code: "INVALID_ID",
					message: "Invalid agent ID format",
				},
			});
			return;
		}

		try {
			await db.deleteAgent(agentId);

			const runtime = agents.get(agentId);

			// if agent is running, stop it
			if (runtime) {
				server?.unregisterAgent(agentId);
			}
			res.status(204).send();
		} catch (error) {
			logger.error("[AGENT DELETE] Error deleting agent:", error);
			res.status(500).json({
				success: false,
				error: {
					code: "DELETE_ERROR",
					message: "Error deleting agent",
					details: error.message,
				},
			});
		}
	});


	// Get Agent Logs
	router.get("/:agentId/logs", async (req, res) => {
		const agentId = validateUuid(req.params.agentId);
		const { roomId, type, count, offset } = req.query;
		if (!agentId) {
			res.status(400).json({
				success: false,
				error: {
					code: "INVALID_ID",
					message: "Invalid agent ID format",
				},
			});
			return;
		}

		const runtime = agents.get(agentId);
		if (!runtime) {
			res.status(404).json({
				success: false,
				error: {
					code: "NOT_FOUND",
					message: "Agent not found",
				},
			});
			return;
		}

		if(roomId) {
			const roomIdValidated = validateUuid(roomId);
			if (!roomIdValidated) {
				res.status(400).json({
					success: false,
					error: {
						code: "INVALID_ID",
						message: "Invalid room ID format",
					},
				});
				return;
			}
		}
		

		const logs = await runtime.getLogs({
			entityId: agentId,
			roomId: roomId ? (roomId as UUID) : undefined,
			type: type ? (type as string) : undefined,
			count: count ? Number(count) : undefined,
			offset: offset ? Number(offset) : undefined,
		});

		res.json({
			success: true,
			data: logs,
		});
	});


	router.delete("/:agentId/logs/:logId", async (req, res) => {
		const agentId = validateUuid(req.params.agentId);
		const logId = validateUuid(req.params.logId);
		if (!agentId || !logId) {
			res.status(400).json({
				success: false,
				error: {
					code: "INVALID_ID",
					message: "Invalid agent or log ID format",
				},
			});
			return;
		}

		const runtime = agents.get(agentId);
		if (!runtime) {
			res.status(404).json({
				success: false,
				error: {
					code: "NOT_FOUND",
					message: "Agent not found",
				},
			});
			return;
		}

		await runtime.deleteLog(logId);

		res.status(204).send();
	});

	// Audio messages endpoints
	router.post(
		"/:agentId/audio-messages",
		upload.single("file"),
		async (req: CustomRequest, res) => {
			logger.info("[AUDIO MESSAGE] Processing audio message");
			const agentId = validateUuid(req.params.agentId);
			if (!agentId) {
				res.status(400).json({
					success: false,
					error: {
						code: "INVALID_ID",
						message: "Invalid agent ID format",
					},
				});
				return;
			}

			const audioFile = req.file;
			if (!audioFile) {
				res.status(400).json({
					success: false,
					error: {
						code: "INVALID_REQUEST",
						message: "No audio file provided",
					},
				});
				return;
			}

			const runtime = agents.get(agentId);

			if (!runtime) {
				res.status(404).json({
					success: false,
					error: {
						code: "NOT_FOUND",
						message: "Agent not found",
					},
				});
				return;
			}

			try {
				const audioBuffer = fs.readFileSync(audioFile.path);
				const transcription = await runtime.useModel(
					ModelType.TRANSCRIPTION,
					audioBuffer,
				);

				// Process the transcribed text as a message
				const messageRequest = {
					...req,
					body: {
						...req.body,
						text: transcription,
					},
				};

				// Reuse the message endpoint logic
				await this.post("/:agentId/messages")(messageRequest, res);
			} catch (error) {
				logger.error("[AUDIO MESSAGE] Error processing audio:", error);
				res.status(500).json({
					success: false,
					error: {
						code: "PROCESSING_ERROR",
						message: "Error processing audio message",
						details: error.message,
					},
				});
			}
		},
	);

	// Text-to-Speech endpoint
	router.post("/:agentId/audio-messages/synthesize", async (req, res) => {
		const agentId = validateUuid(req.params.agentId);
		if (!agentId) {
			res.status(400).json({
				success: false,
				error: {
					code: "INVALID_ID",
					message: "Invalid agent ID format",
				},
			});
			return;
		}

		const { text } = req.body;
		if (!text) {
			res.status(400).json({
				success: false,
				error: {
					code: "INVALID_REQUEST",
					message: "Text is required for speech synthesis",
				},
			});
			return;
		}

		const runtime = agents.get(agentId);

		if (!runtime) {
			res.status(404).json({
				success: false,
				error: {
					code: "NOT_FOUND",
					message: "Agent not found",
				},
			});
			return;
		}

		try {
			const speechResponse = await runtime.useModel(
				ModelType.TEXT_TO_SPEECH,
				text,
			);
			
			// Convert to Buffer if not already a Buffer
			const audioBuffer = Buffer.isBuffer(speechResponse)
				? speechResponse
				: await new Promise<Buffer>((resolve, reject) => {
						if (!(speechResponse instanceof Readable)) {
							return reject(
								new Error("Unexpected response type from TEXT_TO_SPEECH model"),
							);
						}

						const chunks: Buffer[] = [];
						speechResponse.on("data", (chunk) =>
							chunks.push(Buffer.from(chunk)),
						);
						speechResponse.on("end", () => resolve(Buffer.concat(chunks)));
						speechResponse.on("error", (err) => reject(err));
					});

			logger.debug("[TTS] Setting response headers");
			res.set({
				"Content-Type": "audio/mpeg",
				"Transfer-Encoding": "chunked",
			});

			
			res.send(Buffer.from(audioBuffer));
		} catch (error) {
			logger.error("[TTS] Error generating speech:", error);
			res.status(500).json({
				success: false,
				error: {
					code: "PROCESSING_ERROR",
					message: "Error generating speech",
					details: error.message,
				},
			});
		}
	});

	// Speech-related endpoints
	router.post("/:agentId/speech/generate", async (req, res) => {
		logger.info("[SPEECH GENERATE] Request to generate speech from text");
		const agentId = validateUuid(req.params.agentId);
		if (!agentId) {
			res.status(400).json({
				success: false,
				error: {
					code: "INVALID_ID",
					message: "Invalid agent ID format",
				},
			});
			return;
		}

		const { text } = req.body;
		if (!text) {
			res.status(400).json({
				success: false,
				error: {
					code: "INVALID_REQUEST",
					message: "Text is required for speech synthesis",
				},
			});
			return;
		}

		const runtime = agents.get(agentId);

		if (!runtime) {
			res.status(404).json({
				success: false,
				error: {
					code: "NOT_FOUND",
					message: "Agent not found",
				},
			});
			return;
		}

		try {
			logger.info("[SPEECH GENERATE] Using text-to-speech model");
			const speechResponse = await runtime.useModel(
				ModelType.TEXT_TO_SPEECH,
				text,
			);
			

			// Convert to Buffer if not already a Buffer
			const audioBuffer = Buffer.isBuffer(speechResponse)
				? speechResponse
				: await new Promise<Buffer>((resolve, reject) => {
						if (!(speechResponse instanceof Readable)) {
							return reject(
								new Error("Unexpected response type from TEXT_TO_SPEECH model"),
							);
						}

						const chunks: Buffer[] = [];
						speechResponse.on("data", (chunk) =>
							chunks.push(Buffer.from(chunk)),
						);
						speechResponse.on("end", () => resolve(Buffer.concat(chunks)));
						speechResponse.on("error", (err) => reject(err));
					});


			logger.debug("[SPEECH GENERATE] Setting response headers");
			res.set({
				"Content-Type": "audio/mpeg",
				"Transfer-Encoding": "chunked",
			});

			res.send(Buffer.from(audioBuffer));
			logger.success(
				`[SPEECH GENERATE] Successfully generated speech for: ${runtime.character.name}`,
			);
		} catch (error) {
			logger.error("[SPEECH GENERATE] Error generating speech:", error);
			res.status(500).json({
				success: false,
				error: {
					code: "PROCESSING_ERROR",
					message: "Error generating speech",
					details: error.message,
				},
			});
		}
	});

	router.post("/:agentId/speech/conversation", async (req, res) => {
		const agentId = validateUuid(req.params.agentId);
		if (!agentId) {
			res.status(400).json({
				success: false,
				error: {
					code: "INVALID_ID",
					message: "Invalid agent ID format",
				},
			});
			return;
		}

		const { text, roomId: rawRoomId, entityId: rawUserId } = req.body;
		if (!text) {
			res.status(400).json({
				success: false,
				error: {
					code: "INVALID_REQUEST",
					message: "Text is required for conversation",
				},
			});
			return;
		}

		const runtime = agents.get(agentId);

		if (!runtime) {
			res.status(404).json({
				success: false,
				error: {
					code: "NOT_FOUND",
					message: "Agent not found",
				},
			});
			return;
		}

		try {
			const roomId = createUniqueUuid(
				runtime,
				rawRoomId ?? `default-room-${agentId}`,
			);
			const entityId = createUniqueUuid(runtime, rawUserId ?? "Anon");

			logger.debug("[SPEECH CONVERSATION] Ensuring connection");
			await runtime.ensureConnection({
				entityId,
				roomId,
				userName: req.body.userName,
				name: req.body.name,
				source: "direct",
				type: ChannelType.API,
			});

			const messageId = createUniqueUuid(runtime, Date.now().toString());
			const content: Content = {
				text,
				attachments: [],
				source: "direct",
				inReplyTo: undefined,
				channelType: ChannelType.API,
			};

			const userMessage = {
				content,
				entityId,
				roomId,
				agentId: runtime.agentId,
			};

			const memory: Memory = {
				id: messageId,
				agentId: runtime.agentId,
				entityId,
				roomId,
				content,
				createdAt: Date.now(),
			};

			logger.debug("[SPEECH CONVERSATION] Creating memory");
			await runtime.createMemory(memory, "messages");

			logger.debug("[SPEECH CONVERSATION] Composing state");
			const state = await runtime.composeState(userMessage);

			logger.debug("[SPEECH CONVERSATION] Creating context");
			const prompt = composePrompt({
				state,
				template: messageHandlerTemplate,
			});

			logger.info("[SPEECH CONVERSATION] Using LLM for response");
			const response = await runtime.useModel(ModelType.TEXT_LARGE, {
				messages: [
					{
						role: "system",
						content: messageHandlerTemplate,
					},
					{
						role: "user",
						content: prompt,
					},
				],
			});

			if (!response) {
				res.status(500).json({
					success: false,
					error: {
						code: "MODEL_ERROR",
						message: "No response from model",
					},
				});
				return;
			}

			logger.debug("[SPEECH CONVERSATION] Creating response memory");
			
			const responseMessage = {
				...userMessage,
				content: { text: response },
				roomId: roomId as UUID,
				agentId: runtime.agentId,
			};


			await runtime.createMemory(responseMessage, "messages");
			await runtime.evaluate(memory, state);


			await runtime.processActions(
				memory,
				[responseMessage as Memory],
				state,
				async () => [memory],
			);

			logger.info("[SPEECH CONVERSATION] Generating speech response");
			
			const speechResponse = await runtime.useModel(
				ModelType.TEXT_TO_SPEECH,
				text,
			);
			

			// Convert to Buffer if not already a Buffer
			const audioBuffer = Buffer.isBuffer(speechResponse)
				? speechResponse
				: await new Promise<Buffer>((resolve, reject) => {
						if (!(speechResponse instanceof Readable)) {
							return reject(
								new Error("Unexpected response type from TEXT_TO_SPEECH model"),
							);
						}

						const chunks: Buffer[] = [];
						speechResponse.on("data", (chunk) =>
							chunks.push(Buffer.from(chunk)),
						);
						speechResponse.on("end", () => resolve(Buffer.concat(chunks)));
						speechResponse.on("error", (err) => reject(err));
					});



			logger.debug("[SPEECH CONVERSATION] Setting response headers");


			res.set({
				"Content-Type": "audio/mpeg",
				"Transfer-Encoding": "chunked",
			});

			res.send(Buffer.from(audioBuffer));


			logger.success(
				`[SPEECH CONVERSATION] Successfully processed conversation for: ${runtime.character.name}`,
			);
		} catch (error) {
			logger.error(
				"[SPEECH CONVERSATION] Error processing conversation:",
				error,
			);
			res.status(500).json({
				success: false,
				error: {
					code: "PROCESSING_ERROR",
					message: "Error processing conversation",
					details: error.message,
				},
			});
		}
	});

	router.post(
		"/:agentId/transcriptions",
		upload.single("file"),
		async (req: CustomRequest, res) => {
			logger.info("[TRANSCRIPTION] Request to transcribe audio");
			const agentId = validateUuid(req.params.agentId);
			if (!agentId) {
				res.status(400).json({
					success: false,
					error: {
						code: "INVALID_ID",
						message: "Invalid agent ID format",
					},
				});
				return;
			}

			const audioFile = req.file;
			if (!audioFile) {
				res.status(400).json({
					success: false,
					error: {
						code: "INVALID_REQUEST",
						message: "No audio file provided",
					},
				});
				return;
			}

			const runtime = agents.get(agentId);

			if (!runtime) {
				res.status(404).json({
					success: false,
					error: {
						code: "NOT_FOUND",
						message: "Agent not found",
					},
				});
				return;
			}

			try {
				logger.debug("[TRANSCRIPTION] Reading audio file");
				const audioBuffer = fs.readFileSync(audioFile.path);

				logger.info("[TRANSCRIPTION] Transcribing audio");
				const transcription = await runtime.useModel(
					ModelType.TRANSCRIPTION,
					audioBuffer,
				);

				// Clean up the temporary file
				fs.unlinkSync(audioFile.path);

				if (!transcription) {
					res.status(500).json({
						success: false,
						error: {
							code: "PROCESSING_ERROR",
							message: "Failed to transcribe audio",
						},
					});
					return;
				}

				logger.success("[TRANSCRIPTION] Successfully transcribed audio");
				res.json({
					success: true,
					data: {
						text: transcription,
					},
				});
			} catch (error) {
				logger.error("[TRANSCRIPTION] Error transcribing audio:", error);
				// Clean up the temporary file in case of error
				if (audioFile.path && fs.existsSync(audioFile.path)) {
					fs.unlinkSync(audioFile.path);
				}

				res.status(500).json({
					success: false,
					error: {
						code: "PROCESSING_ERROR",
						message: "Error transcribing audio",
						details: error.message,
					},
				});
			}
		},
	);

	// Rooms endpoints
	router.get("/:agentId/rooms", async (req, res) => {
		const agentId = validateUuid(req.params.agentId);
		if (!agentId) {
			res.status(400).json({
				success: false,
				error: {
					code: "INVALID_ID",
					message: "Invalid agent ID format",
				},
			});
			return;
		}

		const runtime = agents.get(agentId);

		if (!runtime) {
			res.status(404).json({
				success: false,
				error: {
					code: "NOT_FOUND",
					message: "Agent not found",
				},
			});
			return;
		}

		try {
			const worldId = req.query.worldId as string;
			const rooms = await runtime.getRoomsForParticipant(agentId);

			const roomDetails = await Promise.all(
				rooms.map(async (roomId) => {
					try {
						const roomData = await runtime.getRoom(roomId);
						if (!roomData) return null;

						if (worldId && roomData.worldId !== worldId) {
							return null;
						}

						const entities = await runtime.getEntitiesForRoom(roomId, true);

						return {
							id: roomId,
							name: roomData.name || new Date().toLocaleString(),
							source: roomData.source,
							worldId: roomData.worldId,
							entities: entities,
						};
					} catch (error) {
						logger.error(
							`[ROOMS GET] Error getting details for room ${roomId}:`,
							error,
						);
						return null;
					}
				}),
			);

			const validRooms = roomDetails.filter((room) => room !== null);

			res.json({
				success: true,
				data: validRooms,
			});
		} catch (error) {
			logger.error(
				`[ROOMS GET] Error retrieving rooms for agent ${agentId}:`,
				error,
			);
			res.status(500).json({
				success: false,
				error: {
					code: 500,
					message: "Failed to retrieve rooms",
					details: error.message,
				},
			});
		}
	});

	router.post("/:agentId/rooms", async (req, res) => {
		const agentId = validateUuid(req.params.agentId);
		if (!agentId) {
			res.status(400).json({
				success: false,
				error: {
					code: "INVALID_ID",
					message: "Invalid agent ID format",
				},
			});
			return;
		}

		const runtime = agents.get(agentId);

		if (!runtime) {
			res.status(404).json({
				success: false,
				error: {
					code: "NOT_FOUND",
					message: "Agent not found",
				},
			});
			return;
		}

		try {
			const { name, worldId, roomId, entityId } = req.body;
			const roomName = name || `Chat ${new Date().toLocaleString()}`;

			await runtime.ensureRoomExists({
				id: roomId,
				name: roomName,
				source: "client",
				type: ChannelType.API,
				worldId,
			});

			await runtime.addParticipant(runtime.agentId, roomName);
			await runtime.ensureParticipantInRoom(entityId, roomId);
			await runtime.setParticipantUserState(roomId, entityId, "FOLLOWED");

			res.status(201).json({
				success: true,
				data: {
					id: roomId,
					name: roomName,
					createdAt: Date.now(),
					source: "client",
					worldId,
				},
			});
		} catch (error) {
			logger.error(
				`[ROOM CREATE] Error creating room for agent ${agentId}:`,
				error,
			);
			res.status(500).json({
				success: false,
				error: {
					code: "CREATE_ERROR",
					message: "Failed to create room",
					details: error.message,
				},
			});
		}
	});

	router.get("/:agentId/rooms/:roomId", async (req, res) => {
		const agentId = validateUuid(req.params.agentId);
		if (!agentId) {
			res.status(400).json({
				success: false,
				error: {
					code: "INVALID_ID",
					message: "Invalid agent ID format",
				},
			});
			return;
		}

		const runtime = agents.get(agentId);

		const roomId = validateUuid(req.params.roomId);

		if (!agentId || !roomId) {
			res.status(400).json({
				success: false,
				error: {
					code: "INVALID_ID",
					message: "Invalid agent ID or room ID format",
				},
			});
			return;
		}

		try {
			const room = await runtime.getRoom(roomId);
			if (!room) {
				res.status(404).json({
					success: false,
					error: {
						code: "NOT_FOUND",
						message: "Room not found",
					},
				});
				return;
			}

			const entities = await runtime.getEntitiesForRoom(roomId, true);

			res.json({
				success: true,
				data: {
					id: roomId,
					name: room.name,
					source: room.source,
					worldId: room.worldId,
					entities: entities,
				},
			});
		} catch (error) {
			logger.error(`[ROOM GET] Error retrieving room ${roomId}:`, error);
			res.status(500).json({
				success: false,
				error: {
					code: 500,
					message: "Failed to retrieve room",
					details: error.message,
				},
			});
		}
	});

	router.patch("/:agentId/rooms/:roomId", async (req, res) => {
		const agentId = validateUuid(req.params.agentId);
		if (!agentId) {
			res.status(400).json({
				success: false,
				error: {
					code: "INVALID_ID",
					message: "Invalid agent ID format",
				},
			});
			return;
		}

		const runtime = agents.get(agentId);

		const roomId = validateUuid(req.params.roomId);

		if (!agentId || !roomId) {
			res.status(400).json({
				success: false,
				error: {
					code: "INVALID_ID",
					message: "Invalid agent ID or room ID format",
				},
			});
			return;
		}

		try {
			const room = await runtime.getRoom(roomId);
			if (!room) {
				res.status(404).json({
					success: false,
					error: {
						code: "NOT_FOUND",
						message: "Room not found",
					},
				});
				return;
			}

			const updates = req.body;
			await runtime.updateRoom({ ...updates, roomId });

			const updatedRoom = await runtime.getRoom(roomId);
			res.json({
				success: true,
				data: updatedRoom,
			});
		} catch (error) {
			logger.error(`[ROOM UPDATE] Error updating room ${roomId}:`, error);
			res.status(500).json({
				success: false,
				error: {
					code: "UPDATE_ERROR",
					message: "Failed to update room",
					details: error.message,
				},
			});
		}
	});

	router.delete("/:agentId/rooms/:roomId", async (req, res) => {
		const agentId = validateUuid(req.params.agentId);
		if (!agentId) {
			res.status(400).json({
				success: false,
				error: {
					code: "INVALID_ID",
					message: "Invalid agent ID format",
				},
			});
			return;
		}

		const runtime = agents.get(agentId);

		const roomId = validateUuid(req.params.roomId);

		if (!agentId || !roomId) {
			res.status(400).json({
				success: false,
				error: {
					code: "INVALID_ID",
					message: "Invalid agent ID or room ID format",
				},
			});
			return;
		}

		try {
			await runtime.deleteRoom(roomId);
			res.status(204).send();
		} catch (error) {
			logger.error(`[ROOM DELETE] Error deleting room ${roomId}:`, error);
			res.status(500).json({
				success: false,
				error: {
					code: "DELETE_ERROR",
					message: "Failed to delete room",
					details: error.message,
				},
			});
		}
	});

	// Get memories for a specific room
	router.get("/:agentId/rooms/:roomId/memories", async (req, res) => {
		const agentId = validateUuid(req.params.agentId);
		const roomId = validateUuid(req.params.roomId);

		if (!agentId || !roomId) {
			res.status(400).json({
				success: false,
				error: {
					code: "INVALID_ID",
					message: "Invalid agent ID or room ID format",
				},
			});
			return;
		}

		const runtime = agents.get(agentId);

		if (!runtime) {
			res.status(404).json({
				success: false,
				error: {
					code: "NOT_FOUND",
					message: "Agent not found",
				},
			});
			return;
		}

		try {
			const limit = req.query.limit
				? Number.parseInt(req.query.limit as string, 10)
				: 20;
			const before = req.query.before
				? Number.parseInt(req.query.before as string, 10)
				: Date.now();
			const _worldId = req.query.worldId as string;

			const memories = await runtime.getMemories({
				tableName: "messages",
				roomId,
				count: limit,
				end: before,
			});

			res.json({
				success: true,
				data: {
					memories,
				},
			});
		} catch (error) {
			logger.error("[MEMORIES GET] Error retrieving memories for room:", error);
			res.status(500).json({
				success: false,
				error: {
					code: 500,
					message: "Failed to retrieve memories",
					details: error.message,
				},
			});
		}
	});

	router.post("/:agentId/message", async (req: CustomRequest, res) => {
		logger.info("[MESSAGES CREATE] Creating new message");
		const agentId = validateUuid(req.params.agentId);
		if (!agentId) {
			res.status(400).json({
				success: false,
				error: {
					code: "INVALID_ID",
					message: "Invalid agent ID format",
				},
			});
			return;
		}

		// get runtime
		const runtime = agents.get(agentId);
		if (!runtime) {
			res.status(404).json({
				success: false,
				error: {
					code: "NOT_FOUND",
					message: "Agent not found",
				},
			});
			return;
		}

		const entityId = createUniqueUuid(runtime, req.body.senderId);
		const roomId = createUniqueUuid(
			runtime,
			req.body.roomId,
		);
		
		const source = req.body.source;
		const text = req.body.text.trim();
		
		try {
			const messageId = createUniqueUuid(runtime, Date.now().toString());

			const content: Content = {
				text,
				attachments: [],
				source,
				inReplyTo: undefined,
				channelType: ChannelType.API,
			};

			const userMessage = {
				content,
				entityId,
				roomId,
				agentId: runtime.agentId,
			};

			const memory: Memory = {
				id: createUniqueUuid(runtime, messageId),
				...userMessage,
				agentId: runtime.agentId,
				entityId,
				roomId,
				content,
				createdAt: Date.now(),
			};

			// save message
			await runtime.createMemory(memory, "messages");

			console.log("*** memory", memory);

			let state = await runtime.composeState(memory);

			console.log("*** state", state);

			const prompt = composePromptFromState({
				state,
				template: messageHandlerTemplate,
			});

			console.log("*** prompt", prompt);

			const response = await runtime.useModel(ModelType.OBJECT_LARGE, {
				prompt,
			});

			console.log("*** response", response);

			if (!response) {
				res.status(500).json({
					success: false,
					error: {
						code: "MODEL_ERROR",
						message: "No response from model",
					},
				});
				return;
			}

			const responseMessage: Memory = {
				id: createUniqueUuid(runtime, messageId),
				...userMessage,
				entityId: runtime.agentId,
				content: response,
				createdAt: Date.now(),
			};

			state = await runtime.composeState(responseMessage, ["RECENT_MESSAGES"]);

			const replyHandler = async (message: Content) => {
				res.status(201).json({
					success: true,
					data: {
						message,
						messageId,
						name: runtime.character.name,
            			roomId: req.body.roomId,
            			source,
					},
				});
				return [memory];
			};

			await runtime.processActions(
				memory,
				[responseMessage],
				state,
				replyHandler,
			);

			await runtime.evaluate(memory, state);

			if (!res.headersSent) {
				res.status(202).json();
			}
		} catch (error) {
			logger.error("Error processing message:", error.message);
			res.status(500).json({
				success: false,
				error: {
					code: "PROCESSING_ERROR",
					message: "Error processing message",
					details: error.message,
				},
			});
		}
	});

	// Knowledge management routes
	router.get("/:agentId/knowledge", async (req, res) => {
		const agentId = validateUuid(req.params.agentId);

		if (!agentId) {
			res.status(400).json({
				success: false,
				error: {
					code: "INVALID_ID",
					message: "Invalid agent ID format",
				},
			});
			return;
		}

		const runtime = agents.get(agentId);

		if (!runtime) {
			res.status(404).json({
				success: false,
				error: {
					code: "NOT_FOUND",
					message: "Agent not found",
				},
			});
			return;
		}

		try {
			// Get knowledge documents from the agent's database
			const memories = await runtime.getMemories({
				roomId: agentId,
				tableName: "documents",
			});
			
			res.json({ 
				success: true, 
				data: memories.map(memory => {
					// Access metadata safely
					const metadata = memory.metadata || {};
					// Access content metadata for filename, type, and size
					const contentMetadata = memory.content?.metadata as Record<string, any> || {};
					
					// Extract filename from content text if available
					let filename = contentMetadata.filename || "Unknown Document";
					let preview = 'No preview available';
					
					// Try to extract path/filename from content text
					if (memory.content?.text) {
						const pathMatch = memory.content?.text.match(/Path: ([^\n]+)/);
						if (pathMatch?.[1]) {
							filename = pathMatch[1];
						}
						
						// Get preview text - skip the Path: line and empty lines
						const textLines = memory.content?.text.split('\n');
						const startIndex = textLines.findIndex(line => line.startsWith('Path:')) + 1;
						// Skip empty lines after the Path: line
						let contentStartIndex = startIndex;
						while (contentStartIndex < textLines.length && textLines[contentStartIndex].trim() === '') {
							contentStartIndex++;
						}
						
						const previewText = textLines.slice(contentStartIndex).join('\n').trim();
						preview = previewText.length > 0 ? 
							`${previewText.substring(0, 150)}${previewText.length > 150 ? '...' : ''}` : 
							'No preview available';
					}
					
					// Determine file type based on filename extension
					const fileExt = filename.split('.').pop()?.toLowerCase() || '';
					let fileType = contentMetadata.fileType || "text/plain";
					
					if (fileExt === 'md') {
						fileType = "text/markdown";
					} else if (fileExt === 'ts' || fileExt === 'tsx') {
						fileType = "application/typescript";
					}
					
					return {
						id: memory.id,
						filename: filename,
						type: fileType,
						size: contentMetadata.size || memory.content?.text?.length || 0,
						uploadedAt: (metadata as any).timestamp || Date.now(),
						preview: preview
					};
				})
			});
		} catch (error) {
			logger.error(`[KNOWLEDGE GET] Error retrieving knowledge: ${error}`);
			res.status(500).json({
				success: false,
				error: {
					code: 500,
					message: "Failed to retrieve knowledge",
					details: error.message,
				},
			});
		}
	});

	router.post("/:agentId/knowledge", upload.array("files"), async (req, res) => {
		const agentId = validateUuid(req.params.agentId);

		if (!agentId) {
			res.status(400).json({
				success: false,
				error: {
					code: "INVALID_ID",
					message: "Invalid agent ID format",
				},
			});
			return;
		}

		const runtime = agents.get(agentId);

		if (!runtime) {
			res.status(404).json({
				success: false,
				error: {
					code: "NOT_FOUND",
					message: "Agent not found",
				},
			});
			return;
		}
		
		const files = req.files as Express.Multer.File[];
		
		if (!files || files.length === 0) {
			res.status(400).json({
				success: false,
				error: {
					code: "NO_FILES",
					message: "No files uploaded",
				},
			});
			return;
		}
		
		try {
			const results = [];
			
			for (const file of files) {
				try {
					// Read file content
					const content = fs.readFileSync(file.path, 'utf8');
					
					// Format the content with Path: prefix like in the devRel/index.ts example
					const relativePath = file.originalname;
					const formattedContent = `Path: ${relativePath}\n\n${content}`;
					
					// Create knowledge item
					const knowledgeId = createUniqueUuid(runtime, `knowledge-${Date.now()}`);
					const knowledgeItem = {
						id: knowledgeId,
						content: {
							text: formattedContent,
							metadata: {
								filename: file.originalname,
								fileType: file.mimetype,
								size: file.size,
							}
						}
					};
					
					// Add knowledge to agent
					await runtime.addKnowledge(knowledgeItem, {
						targetTokens: 3000,
						overlap: 200,
						modelContextSize: 4096,
					});
					
					// Clean up temp file immediately after successful processing
					if (file.path && fs.existsSync(file.path)) {
						fs.unlinkSync(file.path);
					}
					
					// Extract preview from the content
					const preview = content.length > 0 ? 
						`${content.substring(0, 150)}${content.length > 150 ? '...' : ''}` : 
						'No preview available';
					
					results.push({
						id: knowledgeId,
						filename: relativePath,
						type: file.mimetype,
						size: file.size,
						uploadedAt: Date.now(),
						preview: preview
					});
				} catch (fileError) {
					logger.error(`[KNOWLEDGE POST] Error processing file ${file.originalname}: ${fileError}`);
					// Clean up this file if it exists
					if (file.path && fs.existsSync(file.path)) {
						fs.unlinkSync(file.path);
					}
					// Continue with other files even if one fails
				}
			}
			
			res.json({
				success: true,
				data: results,
			});
		} catch (error) {
			logger.error(`[KNOWLEDGE POST] Error uploading knowledge: ${error}`);
			
			// Clean up any remaining files
			if (files) {
				for (const file of files) {
					if (file.path && fs.existsSync(file.path)) {
						try {
							fs.unlinkSync(file.path);
						} catch (cleanupError) {
							logger.error(`[KNOWLEDGE POST] Error cleaning up file ${file.originalname}: ${cleanupError}`);
						}
					}
				}
			}
			
			res.status(500).json({
				success: false,
				error: {
					code: 500,
					message: "Failed to upload knowledge",
					details: error.message,
				},
			});
		}
	});

	router.delete("/:agentId/knowledge/:knowledgeId", async (req, res) => {
		const agentId = validateUuid(req.params.agentId);
		const knowledgeId = validateUuid(req.params.knowledgeId);

		if (!agentId || !knowledgeId) {
			res.status(400).json({
				success: false,
				error: {
					code: "INVALID_ID",
					message: "Invalid agent ID or knowledge ID format",
				},
			});
			return;
		}

		const runtime = agents.get(agentId);

		if (!runtime) {
			res.status(404).json({
				success: false,
				error: {
					code: "NOT_FOUND",
					message: "Agent not found",
				},
			});
			return;
		}
		
		try {
			// Delete the main document
			await runtime.deleteMemory(knowledgeId);
			
			res.json({
				success: true,
				data: {
					message: "Knowledge item and its fragments deleted successfully",
				},
			});
		} catch (error) {
			logger.error(`[KNOWLEDGE DELETE] Error deleting knowledge: ${error}`);
			res.status(500).json({
				success: false,
				error: {
					code: 500,
					message: "Failed to delete knowledge",
					details: error.message,
				},
			});
		}
	});

	return router;
}<|MERGE_RESOLUTION|>--- conflicted
+++ resolved
@@ -1,8 +1,3 @@
-<<<<<<< HEAD
-import fs from "node:fs";
-import { Readable } from "node:stream";
-=======
->>>>>>> 22a0fa45
 import type {
 	Agent,
 	Character,
