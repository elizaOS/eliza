--- conflicted
+++ resolved
@@ -11,21 +11,14 @@
   type Plugin,
   type UUID,
 } from '@elizaos/core';
-<<<<<<< HEAD
-// TODO: Fix these imports - they reference files that don't exist
-// import internalMessageBus from '../bus'; // Import the bus
-// import { sendError } from '../api/shared';
-
-// Temporary stub for missing dependencies
+
 const internalMessageBus = {
-  on: (event: string, handler: any) => {},
-  off: (event: string, handler: any) => {},
-  emit: (event: string, data: any) => {},
+  on: (_event: string, _handler: any) => {},
+  off: (_event: string, _handler: any) => {},
+  emit: (_event: string, _data: any) => {},
+  once: (_event: string, _handler: any) => {},
+  removeAllListeners: (_event?: string) => {},
 };
-const sendError = (ws: any, error: string) => {};
-=======
-import internalMessageBus from '../bus'; // Import the bus
->>>>>>> 4bcb7e1f
 
 // This interface defines the structure of messages coming from the server
 export interface MessageServiceMessage {
