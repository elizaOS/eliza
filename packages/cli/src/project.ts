--- conflicted
+++ resolved
@@ -173,33 +173,12 @@
       if (isPluginDirectory && packageJson.scripts?.build) {
         logger.info(`Module entry point not found at ${entryPoint}, attempting to build...`);
         try {
-<<<<<<< HEAD
-          const importPath = path.resolve(entryPoint);
-          // Convert to file URL for ESM import
-          const importUrl =
-            process.platform === 'win32'
-              ? 'file:///' + importPath.replace(/\\/g, '/')
-              : 'file://' + importPath;
-          projectModule = (await import(importUrl)) as ProjectModule;
-          logger.info(`Loaded project from ${entryPoint}`);
-
-          // Debug the module structure
-          const exportKeys = Object.keys(projectModule);
-          logger.debug(`Module exports: ${exportKeys.join(', ')}`);
-
-          if (exportKeys.includes('default')) {
-            logger.debug(`Default export type: ${typeof projectModule.default}`);
-            if (typeof projectModule.default === 'object' && projectModule.default !== null) {
-              logger.debug(`Default export keys: ${Object.keys(projectModule.default).join(', ')}`);
-            }
-=======
           await buildProject(dir, true);
           logger.info('Build completed successfully');
 
           // Check again after building
           if (!fs.existsSync(entryPoint)) {
             throw new Error('Build completed but entry point still not found');
->>>>>>> 487271dc
           }
         } catch (buildError) {
           logger.error(`Failed to build plugin: ${buildError}`);
