--- conflicted
+++ resolved
@@ -1,15 +1,10 @@
-import { describe, it, expect, beforeEach, afterEach } from 'vitest';
 import { execSync, spawn } from 'child_process';
-import { mkdtemp, rm, mkdir, writeFile } from 'fs/promises';
+import { mkdir, mkdtemp, rm, writeFile } from 'fs/promises';
+import { tmpdir } from 'os';
 import { join } from 'path';
-import { tmpdir } from 'os';
-<<<<<<< HEAD
-import { safeChangeDirectory, createTestProject } from './test-utils';
-=======
-import { existsSync } from 'fs';
-import { safeChangeDirectory, createTestProject, killProcessOnPort } from './test-utils';
->>>>>>> 1fbe5290
+import { afterEach, beforeEach, describe, expect, it } from 'vitest';
 import { TEST_TIMEOUTS } from '../test-timeouts';
+import { createTestProject, killProcessOnPort, safeChangeDirectory } from './test-utils';
 
 describe('ElizaOS Dev Commands', () => {
   let testTmpDir: string;
@@ -112,7 +107,7 @@
     'dev command starts in project directory',
     async () => {
       await createTestProject(elizaosCmd, 'test-project');
-      
+
       // Start dev process
       const devProcess = await startDevAndWait('--port ' + testServerPort);
 
@@ -133,7 +128,7 @@
     'dev command detects project type correctly',
     async () => {
       await createTestProject(elizaosCmd, 'test-project');
-      
+
       // Start dev process and capture output
       const devProcess = spawn(
         'bun',
@@ -175,7 +170,7 @@
     async () => {
       await createTestProject(elizaosCmd, 'test-project');
       process.chdir(join(testTmpDir, 'test-project'));
-      
+
       // Create a simple file to modify
       const testFile = join(process.cwd(), 'src', 'test-file.ts');
       await mkdir(join(process.cwd(), 'src'), { recursive: true });
@@ -228,7 +223,7 @@
     'dev command accepts character file',
     async () => {
       await createTestProject(elizaosCmd, 'test-project');
-      
+
       const charactersDir = join(__dirname, '../test-characters');
       const adaPath = join(charactersDir, 'ada.json');
 
@@ -288,10 +283,10 @@
   it('dev command validates port parameter', () => {
     // Test that invalid port is rejected
     try {
-      execSync(`${elizaosCmd} dev --port abc`, { 
-        encoding: 'utf8', 
+      execSync(`${elizaosCmd} dev --port abc`, {
+        encoding: 'utf8',
         stdio: 'pipe',
-        timeout: 5000 
+        timeout: 5000,
       });
       expect(false).toBe(true); // Should not reach here
     } catch (error: any) {
