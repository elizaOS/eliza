import { describe, it, expect, beforeEach, afterEach, beforeAll, afterAll } from 'vitest';
import { execSync } from 'child_process';
import { existsSync } from 'fs';
import { mkdtemp, rm, writeFile } from 'fs/promises';
import { join } from 'path';
import { tmpdir } from 'os';
import { safeChangeDirectory, runCliCommandSilently } from './test-utils';
import { TEST_TIMEOUTS } from '../test-timeouts';

describe('ElizaOS Update Commands', () => {
  let testTmpDir: string;
  let projectDir: string;
  let elizaosCmd: string;
  let originalCwd: string;

  beforeAll(async () => {
    // Store original working directory
    originalCwd = process.cwd();

    // Create temporary directory
    testTmpDir = await mkdtemp(join(tmpdir(), 'eliza-test-update-'));

    // Setup CLI command
    const scriptDir = join(__dirname, '..');
    const cliPath = join(scriptDir, '../dist/index.js');
    
    // Check if CLI is built, if not build it
    if (!existsSync(cliPath)) {
      console.log('CLI not built, building now...');
      const cliPackageDir = join(scriptDir, '..');
      execSync('bun run build', { 
        cwd: cliPackageDir,
        stdio: 'inherit'
      });
    }
    
    elizaosCmd = `bun ${cliPath}`;
  });

  beforeEach(async () => {
    // Create a fresh temp directory for each test
    testTmpDir = await mkdtemp(join(tmpdir(), 'eliza-test-update-'));
    // Change to the temp directory
    process.chdir(testTmpDir);
  });

  afterEach(async () => {
    // Restore original working directory (if it still exists)
    safeChangeDirectory(originalCwd);

    if (testTmpDir && testTmpDir.includes('eliza-test-update-')) {
      try {
        await rm(testTmpDir, { recursive: true, force: true });
      } catch (e) {
        // Ignore cleanup errors
      }
    }
  });

  afterAll(async () => {
    // Final cleanup - restore original working directory
    safeChangeDirectory(originalCwd);
  });

  // Helper function to create project
  const makeProj = async (name: string) => {
<<<<<<< HEAD
    const projectPath = join(testTmpDir, name);
    const fs = await import('fs/promises');
    await fs.mkdir(projectPath, { recursive: true });

    // Create a minimal package.json
    await writeFile(
      join(projectPath, 'package.json'),
      JSON.stringify(
        {
          name: name,
          version: '1.0.0',
          type: 'module',
          dependencies: {
            '@elizaos/core': '1.0.9',
            '@elizaos/cli': '1.0.9',
          },
        },
        null,
        2
      )
    );

    process.chdir(projectPath);
=======
    // Ensure we're in the test temp directory
    process.chdir(testTmpDir);
    
    runCliCommandSilently(elizaosCmd, `create ${name} --yes`, {
      timeout: TEST_TIMEOUTS.PROJECT_CREATION,
    });
    
    // Change into the newly created project directory
    process.chdir(join(testTmpDir, name));
>>>>>>> 17e48458
  };

  // --help
  it('update --help shows usage and options', () => {
    const result = execSync(`${elizaosCmd} update --help`, { encoding: 'utf8' });
    expect(result).toContain('Usage: elizaos update');
    expect(result).toContain('--cli');
    expect(result).toContain('--packages');
    expect(result).toContain('--check');
    expect(result).toContain('--skip-build');
  });

  // Basic runs
  it(
    'update runs in a valid project',
    async () => {
      await makeProj('update-app');

      const result = runCliCommandSilently(elizaosCmd, 'update', {
        timeout: TEST_TIMEOUTS.STANDARD_COMMAND,
      });

      // Should either succeed or show success message
      expect(result).toMatch(
        /(Project successfully updated|Update completed|already up to date|No updates available)/
      );
    },
    TEST_TIMEOUTS.INDIVIDUAL_TEST
  );

  it(
    'update --check works',
    async () => {
      await makeProj('update-check-app');

      const result = runCliCommandSilently(elizaosCmd, 'update --check', {
        timeout: TEST_TIMEOUTS.STANDARD_COMMAND,
      });

      expect(result).toMatch(/Version: 1\.0/);
    },
    TEST_TIMEOUTS.INDIVIDUAL_TEST
  );

  it(
    'update --skip-build works',
    async () => {
      await makeProj('update-skip-build-app');

      const result = runCliCommandSilently(elizaosCmd, 'update --skip-build', {
        timeout: TEST_TIMEOUTS.STANDARD_COMMAND,
      });

      expect(result).not.toContain('Building project');
    },
    TEST_TIMEOUTS.INDIVIDUAL_TEST
  );

  it(
    'update --packages works',
    async () => {
      await makeProj('update-packages-app');

      const result = runCliCommandSilently(elizaosCmd, 'update --packages', {
        timeout: TEST_TIMEOUTS.STANDARD_COMMAND,
      });

      // Should either succeed or show success message
      expect(result).toMatch(
        /(Project successfully updated|Update completed|already up to date|No updates available)/
      );
    },
    TEST_TIMEOUTS.INDIVIDUAL_TEST
  );

  it(
    'update --cli works outside a project',
    () => {
      const result = runCliCommandSilently(elizaosCmd, 'update --cli', {
        timeout: TEST_TIMEOUTS.STANDARD_COMMAND,
      });

      // Should either show success or message about installing globally
      expect(result).toMatch(
        /(Project successfully updated|Update completed|already up to date|No updates available|install the CLI globally|CLI update is not available)/
      );
    },
    TEST_TIMEOUTS.STANDARD_COMMAND
  );

  it(
    'update --cli --packages works',
    async () => {
      await makeProj('update-combined-app');

      const result = runCliCommandSilently(elizaosCmd, 'update --cli --packages', {
        timeout: TEST_TIMEOUTS.STANDARD_COMMAND,
      });

      // Should either succeed or show success message
      expect(result).toMatch(
        /(Project successfully updated|Update completed|already up to date|No updates available)/
      );
    },
    TEST_TIMEOUTS.INDIVIDUAL_TEST
  );

  it(
    'update succeeds outside a project (global check)',
    () => {
      const result = runCliCommandSilently(elizaosCmd, 'update', {
        timeout: TEST_TIMEOUTS.STANDARD_COMMAND,
      });

      // Should either show success or message about creating project
      expect(result).toMatch(
        /(Project successfully updated|Update completed|already up to date|No updates available|create a new ElizaOS project|This appears to be an empty directory)/
      );
    },
    TEST_TIMEOUTS.STANDARD_COMMAND
  );

  // Non-project directory handling
  it(
    'update --packages shows helpful message in empty directory',
    () => {
      const result = runCliCommandSilently(elizaosCmd, 'update --packages', {
        timeout: TEST_TIMEOUTS.STANDARD_COMMAND,
      });

      expect(result).toContain("This directory doesn't appear to be an ElizaOS project");
    },
    TEST_TIMEOUTS.STANDARD_COMMAND
  );

  it(
    'update --packages shows helpful message in non-elizaos project',
    async () => {
      // Create a non-ElizaOS package.json
      await writeFile(
        'package.json',
        JSON.stringify(
          {
            name: 'some-other-project',
            version: '1.0.0',
            dependencies: {
              express: '^4.18.0',
            },
          },
          null,
          2
        )
      );

      const result = runCliCommandSilently(elizaosCmd, 'update --packages', {
        timeout: TEST_TIMEOUTS.STANDARD_COMMAND,
      });

      expect(result).toContain('some-other-project');
      expect(result).toContain('elizaos create');
    },
    TEST_TIMEOUTS.STANDARD_COMMAND
  );

  it(
    'update --packages works in elizaos project with dependencies',
    async () => {
      await makeProj('update-elizaos-project');

      // Add some ElizaOS dependencies to make it a valid project
      await writeFile(
        'package.json',
        JSON.stringify(
          {
            name: 'test-elizaos-project',
            version: '1.0.0',
            dependencies: {
              '@elizaos/core': '^1.0.0',
            },
          },
          null,
          2
        )
      );

      const result = runCliCommandSilently(elizaosCmd, 'update --packages --check', {
        timeout: TEST_TIMEOUTS.STANDARD_COMMAND,
      });

      expect(result).toContain('ElizaOS');
    },
    TEST_TIMEOUTS.INDIVIDUAL_TEST
  );

  it(
    'update --packages shows message for project without elizaos dependencies',
    async () => {
      await makeProj('update-no-deps-project');

      // Create package.json without ElizaOS dependencies
      await writeFile(
        'package.json',
        JSON.stringify(
          {
            name: 'test-project',
            version: '1.0.0',
            eliza: {
              type: 'project',
            },
            dependencies: {
              express: '^4.18.0',
            },
          },
          null,
          2
        )
      );

      const result = runCliCommandSilently(elizaosCmd, 'update --packages', {
        timeout: TEST_TIMEOUTS.STANDARD_COMMAND,
      });

      // The update command detects this isn't a proper ElizaOS project
      expect(result).toContain("This directory doesn't appear to be an ElizaOS project");
      expect(result).toContain('test-project');
    },
    TEST_TIMEOUTS.INDIVIDUAL_TEST
  );
});<|MERGE_RESOLUTION|>--- conflicted
+++ resolved
@@ -23,17 +23,17 @@
     // Setup CLI command
     const scriptDir = join(__dirname, '..');
     const cliPath = join(scriptDir, '../dist/index.js');
-    
+
     // Check if CLI is built, if not build it
     if (!existsSync(cliPath)) {
       console.log('CLI not built, building now...');
       const cliPackageDir = join(scriptDir, '..');
-      execSync('bun run build', { 
+      execSync('bun run build', {
         cwd: cliPackageDir,
-        stdio: 'inherit'
+        stdio: 'inherit',
       });
     }
-    
+
     elizaosCmd = `bun ${cliPath}`;
   });
 
@@ -64,7 +64,6 @@
 
   // Helper function to create project
   const makeProj = async (name: string) => {
-<<<<<<< HEAD
     const projectPath = join(testTmpDir, name);
     const fs = await import('fs/promises');
     await fs.mkdir(projectPath, { recursive: true });
@@ -88,17 +87,6 @@
     );
 
     process.chdir(projectPath);
-=======
-    // Ensure we're in the test temp directory
-    process.chdir(testTmpDir);
-    
-    runCliCommandSilently(elizaosCmd, `create ${name} --yes`, {
-      timeout: TEST_TIMEOUTS.PROJECT_CREATION,
-    });
-    
-    // Change into the newly created project directory
-    process.chdir(join(testTmpDir, name));
->>>>>>> 17e48458
   };
 
   // --help
