<<<<<<< HEAD
import { execSync } from 'node:child_process';
import { mkdir, mkdtemp, rm } from 'node:fs/promises';
import { tmpdir } from 'node:os';
import { join } from 'node:path';
import { afterEach, beforeEach, describe, expect, it } from 'bun:test';
=======
import { execSync } from 'child_process';
import { mkdir, mkdtemp, rm } from 'fs/promises';
import { tmpdir } from 'os';
import { join } from 'path';
import { afterEach, describe, expect, it, beforeAll } from 'vitest';
>>>>>>> 487271dc
import { TEST_TIMEOUTS } from '../test-timeouts';
import {
  killProcessOnPort,
  safeChangeDirectory,
  TestProcessManager,
  waitForServerReady,
  } from './test-utils';
import { existsSync } from 'fs';

describe('ElizaOS Start Commands', () => {
  let testTmpDir: string;
  let elizaosCmd: string;
  let cliPath: string;
  let originalCwd: string;
  let testServerPort: number;
  let processManager: TestProcessManager;

  beforeAll(async () => {
    // Store original working directory
    originalCwd = process.cwd();

    // Initialize process manager
    processManager = new TestProcessManager();

    // ---- Ensure port is free.
    testServerPort = 3000;
    await killProcessOnPort(testServerPort);
    await new Promise((resolve) => setTimeout(resolve));

    // Create temporary directory
    testTmpDir = await mkdtemp(join(tmpdir(), 'eliza-test-start-'));
    process.chdir(testTmpDir);

    // Setup CLI command
    const scriptDir = join(__dirname, '..');
    cliPath = join(scriptDir, '../dist/index.js');
    
    // Check if CLI is built, if not build it
    if (!existsSync(cliPath)) {
      console.log('CLI not built, building now...');
      const cliPackageDir = join(scriptDir, '..');
      execSync('bun run build', { 
        cwd: cliPackageDir,
        stdio: 'inherit'
      });
    }
    
    elizaosCmd = `bun "${cliPath}"`;

    // Make PORT + model envs explicit.
    process.env.LOCAL_SMALL_MODEL = 'DeepHermes-3-Llama-3-3B-Preview-q4.gguf';
    process.env.LOCAL_MEDIUM_MODEL = process.env.LOCAL_SMALL_MODEL;
    process.env.TEST_SERVER_PORT = testServerPort.toString();
  });

  afterEach(async () => {
    // Clean up all processes
    await processManager.cleanup();

    // Clean up environment variables
    delete process.env.LOCAL_SMALL_MODEL;
    delete process.env.LOCAL_MEDIUM_MODEL;
    delete process.env.TEST_SERVER_PORT;

    // Restore original working directory
    safeChangeDirectory(originalCwd);

    if (testTmpDir && testTmpDir.includes('eliza-test-start-')) {
      try {
        await rm(testTmpDir, { recursive: true });
      } catch (e) {
        // Ignore cleanup errors
      }
    }
  });

  // Helper function to start server and wait for it to be ready
  const startServerAndWait = async (
    args: string,
    maxWaitTime: number = TEST_TIMEOUTS.SERVER_STARTUP
  ): Promise<any> => {
    await mkdir(join(testTmpDir, 'elizadb'), { recursive: true });

    const serverProcess = processManager.spawn(
      'bun',
      [cliPath, 'start', ...args.split(' ')],
      {
        env: {
          ...process.env,
          LOG_LEVEL: 'debug',
          PGLITE_DATA_DIR: join(testTmpDir, 'elizadb'),
          SERVER_PORT: testServerPort.toString(),
        },
        cwd: testTmpDir,
      }
    );

    // Wait for server to be ready
    await waitForServerReady(testServerPort, maxWaitTime);

    // Check if process is still running after startup
    if (serverProcess.killed || serverProcess.exitCode !== null) {
      throw new Error('Server process died during startup');
    }

    return serverProcess;
  };

  // Basic agent check
  it('start command shows help', () => {
    const result = execSync(`${elizaosCmd} start --help`, { encoding: 'utf8' });
    expect(result).toContain('Usage: elizaos start');
    expect(result).toContain('--character');
    expect(result).toContain('--port');
  });

  it(
    'start and list shows Ada agent running',
    async () => {
      const charactersDir = join(__dirname, '../test-characters');
      const adaPath = join(charactersDir, 'ada.json');

      // Start a temporary server with Ada character
      const serverProcess = await startServerAndWait(`-p ${testServerPort} --character ${adaPath}`);

      try {
        // Wait longer for agent to fully register - CI environments may be slower
        await new Promise((resolve) => setTimeout(resolve));

        // Retry logic for CI environments where agent registration might be delayed
        // GitHub Actions and other CI runners may have slower process startup times
        let result = '';
        let lastError: Error | null = null;
        const maxRetries = 3;

        for (let i = 0; i < maxRetries; i++) {
          try {
            result = execSync(
              `${elizaosCmd} agent list --remote-url http://localhost:${testServerPort}`,
              {
                encoding: 'utf8',
                timeout: TEST_TIMEOUTS.STANDARD_COMMAND,
              }
            );

            // If we get a result, check if it contains Ada
            if (result && result.includes('Ada')) {
              break;
            }

            // If no Ada found but command succeeded, wait and retry
            if (i < maxRetries - 1) {
              await new Promise((resolve) => setTimeout(resolve));
            }
          } catch (error: any) {
            lastError = error;
            // If command failed and we have retries left, wait and retry
            if (i < maxRetries - 1) {
              await new Promise((resolve) => setTimeout(resolve));
            }
          }
        }

        // If we never got a successful result with Ada, throw the last error
        if (!result || !result.includes('Ada')) {
          if (lastError) {
            throw lastError;
          }
          throw new Error(`Agent list did not contain 'Ada'. Output: ${result}`);
        }

        expect(result).toContain('Ada');
      } finally {
        // Clean up server
        serverProcess.kill();
        await new Promise((resolve) => setTimeout(resolve));
      }
    },
    TEST_TIMEOUTS.INDIVIDUAL_TEST
  );

  // Custom port flag (-p)
  it(
    'custom port spin-up works',
    async () => {
      const newPort = 3456;
      const charactersDir = join(__dirname, '../test-characters');
      const adaPath = join(charactersDir, 'ada.json');

      await mkdir(join(testTmpDir, 'elizadb2'), { recursive: true });

      const serverProcess = processManager.spawn(
        'bun',
        [
          cliPath,
          'start',
          '-p',
          newPort.toString(),
          '--character',
          adaPath,
        ],
        {
          env: {
            ...process.env,
            LOG_LEVEL: 'debug',
            PGLITE_DATA_DIR: join(testTmpDir, 'elizadb2'),
          },
          cwd: testTmpDir,
        }
      );

      try {
        // Wait for server to be ready
        await waitForServerReady(newPort);

        // Verify server is accessible
        const response = await fetch(`http://localhost:${newPort}/api/agents`);
        expect(response.ok).toBe(true);
      } finally {
        serverProcess.kill();
        await new Promise((resolve) => setTimeout(resolve));
      }
    },
    TEST_TIMEOUTS.INDIVIDUAL_TEST
  );

  // Multiple character input formats
  it('multiple character formats parse', () => {
    const charactersDir = join(__dirname, '../test-characters');
    const adaPath = join(charactersDir, 'ada.json');

    const formats = [',', ' '];

    for (const fmt of formats) {
      const result = execSync(
        `${elizaosCmd} start --character "${adaPath}${fmt}${adaPath}" --help`,
        { encoding: 'utf8' }
      );
      expect(result).toContain('start');
    }
  });

  // Mixed valid/invalid files should not crash CLI when running with --help (dry)
  it('graceful acceptance of invalid character file list (dry)', () => {
    const charactersDir = join(__dirname, '../test-characters');
    const adaPath = join(charactersDir, 'ada.json');

    const result = execSync(
      `${elizaosCmd} start --character "${adaPath},does-not-exist.json" --help`,
      { encoding: 'utf8' }
    );
    expect(result).toContain('start');
  });

  // --build flag accepted
  it('build option flag accepted', () => {
    const result = execSync(`${elizaosCmd} start --build --help`, { encoding: 'utf8' });
    expect(result).toContain('start');
  });

  // --configure flag triggers reconfiguration message in log
  it(
    'configure option runs',
    async () => {
      const charactersDir = join(__dirname, '../test-characters');
      const adaPath = join(charactersDir, 'ada.json');

      await mkdir(join(testTmpDir, 'elizadb3'), { recursive: true });

      const serverProcess = processManager.spawn(
        'bun',
        [cliPath, 'start', '--configure', '--character', adaPath],
        {
          env: {
            ...process.env,
            LOG_LEVEL: 'debug',
            PGLITE_DATA_DIR: join(testTmpDir, 'elizadb3'),
          },
          cwd: testTmpDir,
        }
      );

      try {
        // Wait for configuration to start
        await new Promise((resolve) => setTimeout(resolve));

        // Check if process started (configure option was accepted)
        expect(serverProcess.pid).toBeDefined();
      } finally {
        serverProcess.kill();
        await new Promise((resolve) => setTimeout(resolve));
      }
    },
    TEST_TIMEOUTS.INDIVIDUAL_TEST
  );

  // Basic server startup test without advanced features that require models
  it(
    'server starts and responds to health check',
    async () => {
      const charactersDir = join(__dirname, '../test-characters');
      const adaPath = join(charactersDir, 'ada.json');

      // Start server
      const serverProcess = await startServerAndWait(`-p ${testServerPort} --character ${adaPath}`);

      try {
        // Wait for server to be fully ready
        await new Promise((resolve) => setTimeout(resolve));

        // Health check
        const response = await fetch(`http://localhost:${testServerPort}/api/agents`);
        expect(response.ok).toBe(true);
      } finally {
        serverProcess.kill();
        await new Promise((resolve) => setTimeout(resolve));
      }
    },
    TEST_TIMEOUTS.INDIVIDUAL_TEST
  );
});<|MERGE_RESOLUTION|>--- conflicted
+++ resolved
@@ -1,16 +1,8 @@
-<<<<<<< HEAD
-import { execSync } from 'node:child_process';
-import { mkdir, mkdtemp, rm } from 'node:fs/promises';
-import { tmpdir } from 'node:os';
-import { join } from 'node:path';
-import { afterEach, beforeEach, describe, expect, it } from 'bun:test';
-=======
 import { execSync } from 'child_process';
 import { mkdir, mkdtemp, rm } from 'fs/promises';
 import { tmpdir } from 'os';
 import { join } from 'path';
 import { afterEach, describe, expect, it, beforeAll } from 'vitest';
->>>>>>> 487271dc
 import { TEST_TIMEOUTS } from '../test-timeouts';
 import {
   killProcessOnPort,
