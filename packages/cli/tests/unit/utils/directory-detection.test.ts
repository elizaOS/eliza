<<<<<<< HEAD
=======
import { describe, it, expect, mock, beforeEach, afterEach } from 'bun:test';
>>>>>>> e052062f
import * as fs from 'node:fs';
import * as path from 'node:path';
import { beforeEach, describe, expect, it, vi } from 'vitest';
import { detectDirectoryType, isValidForUpdates } from '../../../src/utils/directory-detection';

// Test fixtures for consistent test data
const TestFixtures = {
  packageJson: {
    elizaProject: {
      name: 'my-project',
      packageType: 'project',
      dependencies: {
        '@elizaos/core': '^1.0.0',
      },
    },
    elizaPlugin: {
      name: '@elizaos/plugin-test',
      packageType: 'plugin',
      dependencies: {
        '@elizaos/core': '^1.0.0',
      },
    },
    elizaPluginByKeywords: {
      name: 'custom-plugin',
      keywords: ['plugin', 'elizaos'],
      dependencies: {
        '@elizaos/core': '^1.0.0',
      },
    },
    monorepoRoot: {
      name: 'monorepo-root',
      workspaces: ['packages/*'],
      // Explicitly no ElizaOS dependencies to avoid project classification
    },
    multipleElizaDeps: {
      name: 'my-project',
      dependencies: {
        '@elizaos/core': '^1.0.0',
        '@elizaos/cli': '^1.0.0',
        '@elizaos/plugin-discord': '^1.0.0',
      },
    },
    regularProject: {
      name: 'regular-project',
      dependencies: {
        express: '^4.0.0',
        react: '^18.0.0',
      },
    },
  },

  paths: {
    testPath: '/test/path',
    testPlugin: '/test/plugin',
    testMonorepo: '/test/monorepo',
    testSubdir: '/test/monorepo/subdir',
    testRegular: '/test/regular',
    testMissing: '/test/missing',
    testInvalid: '/test/invalid',
    testUnreadable: '/test/unreadable',
  },

  directoryInfo: {
    elizaProject: {
      type: 'elizaos-project' as const,
      hasPackageJson: true,
      hasElizaOSDependencies: true,
      elizaPackageCount: 1,
    },
    elizaPlugin: {
      type: 'elizaos-plugin' as const,
      hasPackageJson: true,
      hasElizaOSDependencies: true,
      elizaPackageCount: 1,
    },
    elizaMonorepo: {
      type: 'elizaos-monorepo' as const,
      hasPackageJson: true,
      hasElizaOSDependencies: false,
      elizaPackageCount: 0,
    },
    elizaSubdir: {
      type: 'elizaos-subdir' as const,
      hasPackageJson: false,
      hasElizaOSDependencies: false,
      elizaPackageCount: 0,
    },
    nonElizaDir: {
      type: 'non-elizaos-dir' as const,
      hasPackageJson: true,
      hasElizaOSDependencies: false,
      elizaPackageCount: 0,
    },
  },
};

// Mock fs
mock.module('node:fs', () => ({
  existsSync: mock(() => true),
  readFileSync: mock(() => '{}'),
  statSync: mock(() => ({ isDirectory: () => true })),
  readdirSync: mock(() => []),
}));

<<<<<<< HEAD
// Mock UserEnvironment
const mockFindMonorepoRoot = vi.fn();
vi.mock('../../../src/utils/user-environment', () => ({
  UserEnvironment: {
    getInstance: vi.fn(() => ({
      findMonorepoRoot: mockFindMonorepoRoot,
    })),
=======
// Mock UserEnvironment - need to mock the singleton instance
const mockFindMonorepoRoot = mock();
const mockUserEnvironmentInstance = {
  findMonorepoRoot: mockFindMonorepoRoot,
};

mock.module('../../../src/utils/user-environment', () => ({
  UserEnvironment: {
    getInstance: mock(() => mockUserEnvironmentInstance),
>>>>>>> e052062f
  },
}));

describe('directory-detection', () => {
<<<<<<< HEAD
  beforeEach(() => {
    vi.clearAllMocks();
    mockFindMonorepoRoot.mockReturnValue(undefined);
=======
  let mocks: {
    findMonorepoRoot: any;
    existsSync: any;
    readFileSync: any;
    readdirSync: any;
    statSync: any;
  };

  beforeEach(() => {
    // Systematically reset all mocks
    mockFindMonorepoRoot.mockClear();
    (fs.existsSync as any).mockClear();
    (fs.readFileSync as any).mockClear();
    (fs.readdirSync as any).mockClear();
    (fs.statSync as any).mockClear();

    // Store mock references for easy access
    mocks = {
      findMonorepoRoot: mockFindMonorepoRoot,
      existsSync: fs.existsSync as any,
      readFileSync: fs.readFileSync as any,
      readdirSync: fs.readdirSync as any,
      statSync: fs.statSync as any,
    };

    // Set default successful mocks
    mocks.existsSync.mockReturnValue(true);
    mocks.readFileSync.mockReturnValue('{}');
    mocks.readdirSync.mockReturnValue([]);
    mocks.statSync.mockReturnValue({ isDirectory: () => true });
    mocks.findMonorepoRoot.mockReturnValue(null);
>>>>>>> e052062f
  });

  describe('detectDirectoryType', () => {
    it('should detect elizaos project', () => {
<<<<<<< HEAD
      const mockPackageJson = {
        name: 'my-project',
        packageType: 'project',
        dependencies: {
          '@elizaos/core': '^1.0.0',
        },
      };

      vi.mocked(fs.existsSync).mockReturnValue(true);
      vi.mocked(fs.readFileSync).mockReturnValue(JSON.stringify(mockPackageJson));
      vi.mocked(fs.readdirSync).mockReturnValue([]);
=======
      // Setup mocks using test fixtures
      mocks.existsSync.mockReturnValue(true);
      mocks.readFileSync.mockReturnValue(JSON.stringify(TestFixtures.packageJson.elizaProject));
      mocks.readdirSync.mockReturnValue([]);
      mocks.findMonorepoRoot.mockReturnValue(null);
>>>>>>> e052062f

      const result = detectDirectoryType(TestFixtures.paths.testPath);

      expect(result.type).toBe('elizaos-project');
      expect(result.hasPackageJson).toBe(true);
      expect(result.hasElizaOSDependencies).toBe(true);
      expect(result.elizaPackageCount).toBe(1);
    });

    it('should detect elizaos plugin', () => {
      // Setup mocks using test fixtures
      mocks.existsSync.mockReturnValue(true);
      mocks.readFileSync.mockReturnValue(JSON.stringify(TestFixtures.packageJson.elizaPlugin));
      mocks.readdirSync.mockReturnValue([]);
      mocks.findMonorepoRoot.mockReturnValue(null);

<<<<<<< HEAD
      vi.mocked(fs.existsSync).mockReturnValue(true);
      vi.mocked(fs.readFileSync).mockReturnValue(JSON.stringify(mockPackageJson));
      vi.mocked(fs.readdirSync).mockReturnValue([]);

      const result = detectDirectoryType('/test/plugin');
=======
      const result = detectDirectoryType(TestFixtures.paths.testPlugin);
>>>>>>> e052062f

      expect(result.type).toBe('elizaos-plugin');
      expect(result.hasPackageJson).toBe(true);
    });

    it('should detect monorepo root', () => {
<<<<<<< HEAD
      const mockPackageJson = {
        name: 'monorepo-root',
        workspaces: ['packages/*'],
      };

      vi.mocked(fs.existsSync).mockReturnValue(true);
      vi.mocked(fs.readFileSync).mockReturnValue(JSON.stringify(mockPackageJson));
      vi.mocked(fs.readdirSync).mockReturnValue([]);

      // Mock UserEnvironment to return monorepo root
      mockFindMonorepoRoot.mockReturnValue('/test/monorepo');
=======
      // Setup monorepo-specific file system mocking
      mocks.existsSync.mockImplementation((filepath) => {
        const pathStr = String(filepath);
        return pathStr.includes('package.json') || pathStr === TestFixtures.paths.testMonorepo;
      });
      mocks.readFileSync.mockReturnValue(JSON.stringify(TestFixtures.packageJson.monorepoRoot));
      mocks.readdirSync.mockReturnValue(['packages']);
      mocks.statSync.mockReturnValue({ isDirectory: () => true });
      mocks.findMonorepoRoot.mockReturnValue(TestFixtures.paths.testMonorepo);
>>>>>>> e052062f

      const result = detectDirectoryType(TestFixtures.paths.testMonorepo);

      expect(result.type).toBe('elizaos-monorepo');
      expect(result.monorepoRoot).toBe(TestFixtures.paths.testMonorepo);
    });

    it('should detect elizaos subdirectory in monorepo', () => {
<<<<<<< HEAD
      (fs.existsSync as any).mockImplementation((filepath: any) => {
        // No package.json in subdirectory
        return String(filepath) !== path.join('/test/monorepo/subdir', 'package.json');
      });
      vi.mocked(fs.readdirSync).mockReturnValue([]);

      // Mock UserEnvironment to return monorepo root
      mockFindMonorepoRoot.mockReturnValue('/test/monorepo');
=======
      // Setup subdirectory-specific file system mocking
      mocks.existsSync.mockImplementation((filepath) => {
        const pathStr = String(filepath);
        if (pathStr.includes('package.json')) {
          return false; // No package.json in subdirectory
        }
        return pathStr === TestFixtures.paths.testSubdir;
      });
      mocks.readdirSync.mockReturnValue(['some-file.txt']);
      mocks.statSync.mockReturnValue({ isDirectory: () => true });
      mocks.findMonorepoRoot.mockReturnValue(TestFixtures.paths.testMonorepo);
>>>>>>> e052062f

      const result = detectDirectoryType(TestFixtures.paths.testSubdir);

      expect(result.type).toBe('elizaos-subdir');
      expect(result.hasPackageJson).toBe(false);
      expect(result.monorepoRoot).toBe(TestFixtures.paths.testMonorepo);
    });

    it('should return non-elizaos-dir for regular project', () => {
<<<<<<< HEAD
      const mockPackageJson = {
        name: 'regular-project',
        dependencies: {
          express: '^4.0.0',
        },
      };

      const dirPath = '/test/regular';
      (fs.existsSync as any).mockImplementation((p: any) => {
        const pStr = String(p);
        // Only the directory and its package.json should exist
        return pStr === dirPath || pStr === path.join(dirPath, 'package.json');
      });
      vi.mocked(fs.readFileSync).mockReturnValue(JSON.stringify(mockPackageJson));
      vi.mocked(fs.readdirSync).mockReturnValue([]);

      const result = detectDirectoryType(dirPath);
=======
      // Setup regular project mocking
      mocks.existsSync.mockImplementation((filepath) => {
        const pathStr = String(filepath);
        return pathStr.includes('package.json');
      });
      mocks.readFileSync.mockReturnValue(JSON.stringify(TestFixtures.packageJson.regularProject));
      mocks.readdirSync.mockReturnValue([]);
      mocks.statSync.mockReturnValue({ isDirectory: () => true });
      mocks.findMonorepoRoot.mockReturnValue(null);

      const result = detectDirectoryType(TestFixtures.paths.testRegular);
>>>>>>> e052062f

      expect(result.type).toBe('non-elizaos-dir');
      expect(result.hasElizaOSDependencies).toBe(false);
    });

    it('should handle missing directory', () => {
<<<<<<< HEAD
      vi.mocked(fs.existsSync).mockReturnValue(false);
=======
      mocks.existsSync.mockReturnValue(false);
>>>>>>> e052062f

      const result = detectDirectoryType(TestFixtures.paths.testMissing);

      expect(result.type).toBe('non-elizaos-dir');
      expect(result.hasPackageJson).toBe(false);
    });

    it('should handle invalid JSON in package.json', () => {
<<<<<<< HEAD
      vi.mocked(fs.existsSync).mockReturnValue(true);
      vi.mocked(fs.readFileSync).mockReturnValue('invalid json');
      vi.mocked(fs.readdirSync).mockReturnValue([]);
=======
      mocks.existsSync.mockReturnValue(true);
      mocks.readFileSync.mockReturnValue('invalid json');
      mocks.readdirSync.mockReturnValue([]);
      mocks.findMonorepoRoot.mockReturnValue(null);
>>>>>>> e052062f

      const result = detectDirectoryType(TestFixtures.paths.testInvalid);

      expect(result.type).toBe('non-elizaos-dir');
      expect(result.hasPackageJson).toBe(true);
    });

    it('should count multiple elizaos packages', () => {
      mocks.existsSync.mockReturnValue(true);
      mocks.readFileSync.mockReturnValue(
        JSON.stringify(TestFixtures.packageJson.multipleElizaDeps)
      );
      mocks.readdirSync.mockReturnValue([]);
      mocks.findMonorepoRoot.mockReturnValue(null);

<<<<<<< HEAD
      vi.mocked(fs.existsSync).mockReturnValue(true);
      vi.mocked(fs.readFileSync).mockReturnValue(JSON.stringify(mockPackageJson));
      vi.mocked(fs.readdirSync).mockReturnValue([]);

      const result = detectDirectoryType('/test/path');
=======
      const result = detectDirectoryType(TestFixtures.paths.testPath);
>>>>>>> e052062f

      expect(result.elizaPackageCount).toBe(3);
      expect(result.hasElizaOSDependencies).toBe(true);
    });

    it('should detect plugin by keywords', () => {
<<<<<<< HEAD
      const mockPackageJson = {
        name: 'custom-plugin',
        keywords: ['plugin', 'elizaos'],
        dependencies: {
          '@elizaos/core': '^1.0.0',
        },
      };

      vi.mocked(fs.existsSync).mockReturnValue(true);
      vi.mocked(fs.readFileSync).mockReturnValue(JSON.stringify(mockPackageJson));
      vi.mocked(fs.readdirSync).mockReturnValue([]);
=======
      mocks.existsSync.mockReturnValue(true);
      mocks.readFileSync.mockReturnValue(
        JSON.stringify(TestFixtures.packageJson.elizaPluginByKeywords)
      );
      mocks.readdirSync.mockReturnValue([]);
      mocks.findMonorepoRoot.mockReturnValue(null);
>>>>>>> e052062f

      const result = detectDirectoryType(TestFixtures.paths.testPlugin);

      expect(result.type).toBe('elizaos-plugin');
    });

    it('should handle unreadable directory', () => {
<<<<<<< HEAD
      vi.mocked(fs.existsSync).mockReturnValue(true);
      (fs.readdirSync as any).mockImplementation(() => {
=======
      mocks.existsSync.mockReturnValue(true);
      mocks.readdirSync.mockImplementation(() => {
>>>>>>> e052062f
        throw new Error('Permission denied');
      });

      const result = detectDirectoryType(TestFixtures.paths.testUnreadable);

      expect(result.type).toBe('non-elizaos-dir');
      expect(result.hasPackageJson).toBe(false);
    });
  });

  describe('isValidForUpdates', () => {
    it('should return true for elizaos-project', () => {
      expect(isValidForUpdates(TestFixtures.directoryInfo.elizaProject)).toBe(true);
    });

    it('should return true for elizaos-plugin', () => {
      expect(isValidForUpdates(TestFixtures.directoryInfo.elizaPlugin)).toBe(true);
    });

    it('should return true for elizaos-monorepo', () => {
      expect(isValidForUpdates(TestFixtures.directoryInfo.elizaMonorepo)).toBe(true);
    });

    it('should return true for elizaos-subdir', () => {
      expect(isValidForUpdates(TestFixtures.directoryInfo.elizaSubdir)).toBe(true);
    });

    it('should return false for non-elizaos-dir', () => {
      expect(isValidForUpdates(TestFixtures.directoryInfo.nonElizaDir)).toBe(false);
    });
  });
});<|MERGE_RESOLUTION|>--- conflicted
+++ resolved
@@ -1,10 +1,6 @@
-<<<<<<< HEAD
-=======
-import { describe, it, expect, mock, beforeEach, afterEach } from 'bun:test';
->>>>>>> e052062f
+import { describe, it, expect, mock, beforeEach } from 'bun:test';
 import * as fs from 'node:fs';
-import * as path from 'node:path';
-import { beforeEach, describe, expect, it, vi } from 'vitest';
+// import * as path from 'node:path';
 import { detectDirectoryType, isValidForUpdates } from '../../../src/utils/directory-detection';
 
 // Test fixtures for consistent test data
@@ -106,15 +102,6 @@
   readdirSync: mock(() => []),
 }));
 
-<<<<<<< HEAD
-// Mock UserEnvironment
-const mockFindMonorepoRoot = vi.fn();
-vi.mock('../../../src/utils/user-environment', () => ({
-  UserEnvironment: {
-    getInstance: vi.fn(() => ({
-      findMonorepoRoot: mockFindMonorepoRoot,
-    })),
-=======
 // Mock UserEnvironment - need to mock the singleton instance
 const mockFindMonorepoRoot = mock();
 const mockUserEnvironmentInstance = {
@@ -124,16 +111,10 @@
 mock.module('../../../src/utils/user-environment', () => ({
   UserEnvironment: {
     getInstance: mock(() => mockUserEnvironmentInstance),
->>>>>>> e052062f
   },
 }));
 
 describe('directory-detection', () => {
-<<<<<<< HEAD
-  beforeEach(() => {
-    vi.clearAllMocks();
-    mockFindMonorepoRoot.mockReturnValue(undefined);
-=======
   let mocks: {
     findMonorepoRoot: any;
     existsSync: any;
@@ -144,11 +125,11 @@
 
   beforeEach(() => {
     // Systematically reset all mocks
-    mockFindMonorepoRoot.mockClear();
-    (fs.existsSync as any).mockClear();
-    (fs.readFileSync as any).mockClear();
-    (fs.readdirSync as any).mockClear();
-    (fs.statSync as any).mockClear();
+    mockFindMonorepoRoot.mockReset();
+    (fs.existsSync as any).mockReset();
+    (fs.readFileSync as any).mockReset();
+    (fs.readdirSync as any).mockReset();
+    (fs.statSync as any).mockReset();
 
     // Store mock references for easy access
     mocks = {
@@ -165,30 +146,15 @@
     mocks.readdirSync.mockReturnValue([]);
     mocks.statSync.mockReturnValue({ isDirectory: () => true });
     mocks.findMonorepoRoot.mockReturnValue(null);
->>>>>>> e052062f
   });
 
   describe('detectDirectoryType', () => {
     it('should detect elizaos project', () => {
-<<<<<<< HEAD
-      const mockPackageJson = {
-        name: 'my-project',
-        packageType: 'project',
-        dependencies: {
-          '@elizaos/core': '^1.0.0',
-        },
-      };
-
-      vi.mocked(fs.existsSync).mockReturnValue(true);
-      vi.mocked(fs.readFileSync).mockReturnValue(JSON.stringify(mockPackageJson));
-      vi.mocked(fs.readdirSync).mockReturnValue([]);
-=======
       // Setup mocks using test fixtures
       mocks.existsSync.mockReturnValue(true);
       mocks.readFileSync.mockReturnValue(JSON.stringify(TestFixtures.packageJson.elizaProject));
       mocks.readdirSync.mockReturnValue([]);
       mocks.findMonorepoRoot.mockReturnValue(null);
->>>>>>> e052062f
 
       const result = detectDirectoryType(TestFixtures.paths.testPath);
 
@@ -205,36 +171,15 @@
       mocks.readdirSync.mockReturnValue([]);
       mocks.findMonorepoRoot.mockReturnValue(null);
 
-<<<<<<< HEAD
-      vi.mocked(fs.existsSync).mockReturnValue(true);
-      vi.mocked(fs.readFileSync).mockReturnValue(JSON.stringify(mockPackageJson));
-      vi.mocked(fs.readdirSync).mockReturnValue([]);
-
-      const result = detectDirectoryType('/test/plugin');
-=======
       const result = detectDirectoryType(TestFixtures.paths.testPlugin);
->>>>>>> e052062f
 
       expect(result.type).toBe('elizaos-plugin');
       expect(result.hasPackageJson).toBe(true);
     });
 
     it('should detect monorepo root', () => {
-<<<<<<< HEAD
-      const mockPackageJson = {
-        name: 'monorepo-root',
-        workspaces: ['packages/*'],
-      };
-
-      vi.mocked(fs.existsSync).mockReturnValue(true);
-      vi.mocked(fs.readFileSync).mockReturnValue(JSON.stringify(mockPackageJson));
-      vi.mocked(fs.readdirSync).mockReturnValue([]);
-
-      // Mock UserEnvironment to return monorepo root
-      mockFindMonorepoRoot.mockReturnValue('/test/monorepo');
-=======
       // Setup monorepo-specific file system mocking
-      mocks.existsSync.mockImplementation((filepath) => {
+      mocks.existsSync.mockImplementation((filepath: any) => {
         const pathStr = String(filepath);
         return pathStr.includes('package.json') || pathStr === TestFixtures.paths.testMonorepo;
       });
@@ -242,7 +187,6 @@
       mocks.readdirSync.mockReturnValue(['packages']);
       mocks.statSync.mockReturnValue({ isDirectory: () => true });
       mocks.findMonorepoRoot.mockReturnValue(TestFixtures.paths.testMonorepo);
->>>>>>> e052062f
 
       const result = detectDirectoryType(TestFixtures.paths.testMonorepo);
 
@@ -251,18 +195,8 @@
     });
 
     it('should detect elizaos subdirectory in monorepo', () => {
-<<<<<<< HEAD
-      (fs.existsSync as any).mockImplementation((filepath: any) => {
-        // No package.json in subdirectory
-        return String(filepath) !== path.join('/test/monorepo/subdir', 'package.json');
-      });
-      vi.mocked(fs.readdirSync).mockReturnValue([]);
-
-      // Mock UserEnvironment to return monorepo root
-      mockFindMonorepoRoot.mockReturnValue('/test/monorepo');
-=======
       // Setup subdirectory-specific file system mocking
-      mocks.existsSync.mockImplementation((filepath) => {
+      mocks.existsSync.mockImplementation((filepath: any) => {
         const pathStr = String(filepath);
         if (pathStr.includes('package.json')) {
           return false; // No package.json in subdirectory
@@ -272,7 +206,6 @@
       mocks.readdirSync.mockReturnValue(['some-file.txt']);
       mocks.statSync.mockReturnValue({ isDirectory: () => true });
       mocks.findMonorepoRoot.mockReturnValue(TestFixtures.paths.testMonorepo);
->>>>>>> e052062f
 
       const result = detectDirectoryType(TestFixtures.paths.testSubdir);
 
@@ -282,27 +215,8 @@
     });
 
     it('should return non-elizaos-dir for regular project', () => {
-<<<<<<< HEAD
-      const mockPackageJson = {
-        name: 'regular-project',
-        dependencies: {
-          express: '^4.0.0',
-        },
-      };
-
-      const dirPath = '/test/regular';
-      (fs.existsSync as any).mockImplementation((p: any) => {
-        const pStr = String(p);
-        // Only the directory and its package.json should exist
-        return pStr === dirPath || pStr === path.join(dirPath, 'package.json');
-      });
-      vi.mocked(fs.readFileSync).mockReturnValue(JSON.stringify(mockPackageJson));
-      vi.mocked(fs.readdirSync).mockReturnValue([]);
-
-      const result = detectDirectoryType(dirPath);
-=======
       // Setup regular project mocking
-      mocks.existsSync.mockImplementation((filepath) => {
+      mocks.existsSync.mockImplementation((filepath: any) => {
         const pathStr = String(filepath);
         return pathStr.includes('package.json');
       });
@@ -312,18 +226,13 @@
       mocks.findMonorepoRoot.mockReturnValue(null);
 
       const result = detectDirectoryType(TestFixtures.paths.testRegular);
->>>>>>> e052062f
 
       expect(result.type).toBe('non-elizaos-dir');
       expect(result.hasElizaOSDependencies).toBe(false);
     });
 
     it('should handle missing directory', () => {
-<<<<<<< HEAD
-      vi.mocked(fs.existsSync).mockReturnValue(false);
-=======
       mocks.existsSync.mockReturnValue(false);
->>>>>>> e052062f
 
       const result = detectDirectoryType(TestFixtures.paths.testMissing);
 
@@ -332,16 +241,10 @@
     });
 
     it('should handle invalid JSON in package.json', () => {
-<<<<<<< HEAD
-      vi.mocked(fs.existsSync).mockReturnValue(true);
-      vi.mocked(fs.readFileSync).mockReturnValue('invalid json');
-      vi.mocked(fs.readdirSync).mockReturnValue([]);
-=======
       mocks.existsSync.mockReturnValue(true);
       mocks.readFileSync.mockReturnValue('invalid json');
       mocks.readdirSync.mockReturnValue([]);
       mocks.findMonorepoRoot.mockReturnValue(null);
->>>>>>> e052062f
 
       const result = detectDirectoryType(TestFixtures.paths.testInvalid);
 
@@ -357,41 +260,19 @@
       mocks.readdirSync.mockReturnValue([]);
       mocks.findMonorepoRoot.mockReturnValue(null);
 
-<<<<<<< HEAD
-      vi.mocked(fs.existsSync).mockReturnValue(true);
-      vi.mocked(fs.readFileSync).mockReturnValue(JSON.stringify(mockPackageJson));
-      vi.mocked(fs.readdirSync).mockReturnValue([]);
-
-      const result = detectDirectoryType('/test/path');
-=======
       const result = detectDirectoryType(TestFixtures.paths.testPath);
->>>>>>> e052062f
 
       expect(result.elizaPackageCount).toBe(3);
       expect(result.hasElizaOSDependencies).toBe(true);
     });
 
     it('should detect plugin by keywords', () => {
-<<<<<<< HEAD
-      const mockPackageJson = {
-        name: 'custom-plugin',
-        keywords: ['plugin', 'elizaos'],
-        dependencies: {
-          '@elizaos/core': '^1.0.0',
-        },
-      };
-
-      vi.mocked(fs.existsSync).mockReturnValue(true);
-      vi.mocked(fs.readFileSync).mockReturnValue(JSON.stringify(mockPackageJson));
-      vi.mocked(fs.readdirSync).mockReturnValue([]);
-=======
       mocks.existsSync.mockReturnValue(true);
       mocks.readFileSync.mockReturnValue(
         JSON.stringify(TestFixtures.packageJson.elizaPluginByKeywords)
       );
       mocks.readdirSync.mockReturnValue([]);
       mocks.findMonorepoRoot.mockReturnValue(null);
->>>>>>> e052062f
 
       const result = detectDirectoryType(TestFixtures.paths.testPlugin);
 
@@ -399,13 +280,8 @@
     });
 
     it('should handle unreadable directory', () => {
-<<<<<<< HEAD
-      vi.mocked(fs.existsSync).mockReturnValue(true);
-      (fs.readdirSync as any).mockImplementation(() => {
-=======
       mocks.existsSync.mockReturnValue(true);
       mocks.readdirSync.mockImplementation(() => {
->>>>>>> e052062f
         throw new Error('Permission denied');
       });
 
