import { describe, it, expect, mock, beforeEach, afterEach, spyOn } from 'bun:test';
import { handleError } from '../../../src/utils/handle-error';
import { logger } from '@elizaos/core';

// Mock logger
mock.module('@elizaos/core', () => ({
  logger: {
<<<<<<< HEAD
    error: mock(),
  },
}));

// Mock process.exit
const originalmockExit = process.exit;
const mockExit = mock((code: number) => {
  throw new Error(`process.exit called with code ${code}`);
});

describe('handleError', () => {
  it('should handle Error objects with message', () => {
    const error = new Error('Test error message');

    expect(() => handleError(error)).toThrow('process.exit called with code 1');
    // expect(logger.error).toHaveBeenCalledWith('Test error message'); // TODO: Fix for bun test
    // expect(mockExit).toHaveBeenCalledWith(1); // TODO: Fix for bun test
=======
    error: vi.fn(),
  },
}));

describe('handleError', () => {
  let mockExit: any;

  beforeEach(() => {
    vi.clearAllMocks();
    // Mock process.exit for each test
    mockExit = vi.spyOn(process, 'exit').mockImplementation(() => {
      // Don't actually exit, just return undefined
      return undefined as never;
    });
  });

  afterEach(() => {
    mockExit.mockRestore();
    vi.restoreAllMocks();
  });

  it('should handle Error objects with message', () => {
    const error = new Error('Test error message');

    handleError(error);
    expect(logger.error).toHaveBeenCalledWith('An error occurred:', error);
    expect(logger.error).toHaveBeenCalledWith('Error details:', 'Test error message');
    expect(logger.error).toHaveBeenCalledWith('Stack trace:', error.stack);
    expect(mockExit).toHaveBeenCalledWith(1);
>>>>>>> 487271dc
  });

  it('should handle Error objects with stack trace', () => {
    const error = new Error('Test error');
    error.stack = 'Error: Test error\n    at testFunction (test.js:10:5)';

<<<<<<< HEAD
    expect(() => handleError(error)).toThrow('process.exit called with code 1');
    // expect(logger.error).toHaveBeenCalledWith('Test error'); // TODO: Fix for bun test
    // expect(logger.error).toHaveBeenCalledWith('Error: Test error\n    at testFunction (test.js:10:5)'); // TODO: Fix for bun test
=======
    handleError(error);
    expect(logger.error).toHaveBeenCalledWith('An error occurred:', error);
    expect(logger.error).toHaveBeenCalledWith('Error details:', 'Test error');
    expect(logger.error).toHaveBeenCalledWith('Stack trace:', error.stack);
    expect(mockExit).toHaveBeenCalledWith(1);
>>>>>>> 487271dc
  });

  it('should handle string errors', () => {
    const error = 'String error message';

<<<<<<< HEAD
    expect(() => handleError(error)).toThrow('process.exit called with code 1');
    // expect(logger.error).toHaveBeenCalledWith('String error message'); // TODO: Fix for bun test
    // expect(mockExit).toHaveBeenCalledWith(1); // TODO: Fix for bun test
=======
    handleError(error);
    expect(logger.error).toHaveBeenCalledWith('An error occurred:', error);
    expect(logger.error).toHaveBeenCalledWith('Unknown error type:', 'string');
    expect(logger.error).toHaveBeenCalledWith('Error value:', error);
    expect(mockExit).toHaveBeenCalledWith(1);
>>>>>>> 487271dc
  });

  it('should handle unknown error types', () => {
    const error = { custom: 'error object' };

<<<<<<< HEAD
    expect(() => handleError(error)).toThrow('process.exit called with code 1');
    // expect(logger.error).toHaveBeenCalledWith('An unknown error occurred'); // TODO: Fix for bun test
    // expect(logger.error).toHaveBeenCalledWith(JSON.stringify({ custom: 'error object' }, null, 2)); // TODO: Fix for bun test
    // expect(mockExit).toHaveBeenCalledWith(1); // TODO: Fix for bun test
  });

  it('should handle null error', () => {
    expect(() => handleError(null)).toThrow('process.exit called with code 1');
    // expect(logger.error).toHaveBeenCalledWith('An unknown error occurred'); // TODO: Fix for bun test
    // expect(logger.error).toHaveBeenCalledWith('null'); // TODO: Fix for bun test
    // expect(mockExit).toHaveBeenCalledWith(1); // TODO: Fix for bun test
  });

  it('should handle undefined error', () => {
    expect(() => handleError(undefined)).toThrow('process.exit called with code 1');
    // expect(logger.error).toHaveBeenCalledWith('An unknown error occurred'); // TODO: Fix for bun test
    // expect(mockExit).toHaveBeenCalledWith(1); // TODO: Fix for bun test
  });

  it('should handle error objects without message', () => {
    const error = new Error();

    expect(() => handleError(error)).toThrow('process.exit called with code 1');
    // expect(logger.error).toHaveBeenCalledWith('An error occurred'); // TODO: Fix for bun test
    // expect(mockExit).toHaveBeenCalledWith(1); // TODO: Fix for bun test
=======
    handleError(error);
    expect(logger.error).toHaveBeenCalledWith('An error occurred:', error);
    expect(logger.error).toHaveBeenCalledWith('Unknown error type:', 'object');
    expect(logger.error).toHaveBeenCalledWith('Error value:', error);
    expect(mockExit).toHaveBeenCalledWith(1);
  });

  it('should handle null error', () => {
    handleError(null);
    expect(logger.error).toHaveBeenCalledWith('An error occurred:', null);
    expect(logger.error).toHaveBeenCalledWith('Unknown error type:', 'object');
    expect(logger.error).toHaveBeenCalledWith('Error value:', null);
    expect(mockExit).toHaveBeenCalledWith(1);
  });

  it('should handle undefined error', () => {
    handleError(undefined);
    expect(logger.error).toHaveBeenCalledWith('An error occurred:', undefined);
    expect(logger.error).toHaveBeenCalledWith('Unknown error type:', 'undefined');
    expect(logger.error).toHaveBeenCalledWith('Error value:', undefined);
    expect(mockExit).toHaveBeenCalledWith(1);
  });

  it('should handle error objects without message', () => {
    const error = new Error(); // Message will be an empty string

    handleError(error);
    expect(logger.error).toHaveBeenCalledWith('An error occurred:', error);
    expect(logger.error).toHaveBeenCalledWith('Error details:', '');
    expect(mockExit).toHaveBeenCalledWith(1);
>>>>>>> 487271dc
  });

  it('should handle circular reference errors', () => {
    const error: any = { prop: 'value' };
    error.circular = error; // Create circular reference

<<<<<<< HEAD
    expect(() => handleError(error)).toThrow('process.exit called with code 1');
    // expect(logger.error).toHaveBeenCalledWith('An unknown error occurred'); // TODO: Fix for bun test
    // expect(logger.error).toHaveBeenCalledWith(expect.stringContaining('[object Object]')); // TODO: Fix for bun test
    // expect(mockExit).toHaveBeenCalledWith(1); // TODO: Fix for bun test
=======
    handleError(error);
    expect(logger.error).toHaveBeenCalledWith('An error occurred:', error);
    expect(logger.error).toHaveBeenCalledWith('Unknown error type:', 'object');
    expect(logger.error).toHaveBeenCalledWith('Error value:', error);
    expect(mockExit).toHaveBeenCalledWith(1);
>>>>>>> 487271dc
  });
});<|MERGE_RESOLUTION|>--- conflicted
+++ resolved
@@ -5,25 +5,6 @@
 // Mock logger
 mock.module('@elizaos/core', () => ({
   logger: {
-<<<<<<< HEAD
-    error: mock(),
-  },
-}));
-
-// Mock process.exit
-const originalmockExit = process.exit;
-const mockExit = mock((code: number) => {
-  throw new Error(`process.exit called with code ${code}`);
-});
-
-describe('handleError', () => {
-  it('should handle Error objects with message', () => {
-    const error = new Error('Test error message');
-
-    expect(() => handleError(error)).toThrow('process.exit called with code 1');
-    // expect(logger.error).toHaveBeenCalledWith('Test error message'); // TODO: Fix for bun test
-    // expect(mockExit).toHaveBeenCalledWith(1); // TODO: Fix for bun test
-=======
     error: vi.fn(),
   },
 }));
@@ -53,72 +34,32 @@
     expect(logger.error).toHaveBeenCalledWith('Error details:', 'Test error message');
     expect(logger.error).toHaveBeenCalledWith('Stack trace:', error.stack);
     expect(mockExit).toHaveBeenCalledWith(1);
->>>>>>> 487271dc
   });
 
   it('should handle Error objects with stack trace', () => {
     const error = new Error('Test error');
     error.stack = 'Error: Test error\n    at testFunction (test.js:10:5)';
 
-<<<<<<< HEAD
-    expect(() => handleError(error)).toThrow('process.exit called with code 1');
-    // expect(logger.error).toHaveBeenCalledWith('Test error'); // TODO: Fix for bun test
-    // expect(logger.error).toHaveBeenCalledWith('Error: Test error\n    at testFunction (test.js:10:5)'); // TODO: Fix for bun test
-=======
     handleError(error);
     expect(logger.error).toHaveBeenCalledWith('An error occurred:', error);
     expect(logger.error).toHaveBeenCalledWith('Error details:', 'Test error');
     expect(logger.error).toHaveBeenCalledWith('Stack trace:', error.stack);
     expect(mockExit).toHaveBeenCalledWith(1);
->>>>>>> 487271dc
   });
 
   it('should handle string errors', () => {
     const error = 'String error message';
 
-<<<<<<< HEAD
-    expect(() => handleError(error)).toThrow('process.exit called with code 1');
-    // expect(logger.error).toHaveBeenCalledWith('String error message'); // TODO: Fix for bun test
-    // expect(mockExit).toHaveBeenCalledWith(1); // TODO: Fix for bun test
-=======
     handleError(error);
     expect(logger.error).toHaveBeenCalledWith('An error occurred:', error);
     expect(logger.error).toHaveBeenCalledWith('Unknown error type:', 'string');
     expect(logger.error).toHaveBeenCalledWith('Error value:', error);
     expect(mockExit).toHaveBeenCalledWith(1);
->>>>>>> 487271dc
   });
 
   it('should handle unknown error types', () => {
     const error = { custom: 'error object' };
 
-<<<<<<< HEAD
-    expect(() => handleError(error)).toThrow('process.exit called with code 1');
-    // expect(logger.error).toHaveBeenCalledWith('An unknown error occurred'); // TODO: Fix for bun test
-    // expect(logger.error).toHaveBeenCalledWith(JSON.stringify({ custom: 'error object' }, null, 2)); // TODO: Fix for bun test
-    // expect(mockExit).toHaveBeenCalledWith(1); // TODO: Fix for bun test
-  });
-
-  it('should handle null error', () => {
-    expect(() => handleError(null)).toThrow('process.exit called with code 1');
-    // expect(logger.error).toHaveBeenCalledWith('An unknown error occurred'); // TODO: Fix for bun test
-    // expect(logger.error).toHaveBeenCalledWith('null'); // TODO: Fix for bun test
-    // expect(mockExit).toHaveBeenCalledWith(1); // TODO: Fix for bun test
-  });
-
-  it('should handle undefined error', () => {
-    expect(() => handleError(undefined)).toThrow('process.exit called with code 1');
-    // expect(logger.error).toHaveBeenCalledWith('An unknown error occurred'); // TODO: Fix for bun test
-    // expect(mockExit).toHaveBeenCalledWith(1); // TODO: Fix for bun test
-  });
-
-  it('should handle error objects without message', () => {
-    const error = new Error();
-
-    expect(() => handleError(error)).toThrow('process.exit called with code 1');
-    // expect(logger.error).toHaveBeenCalledWith('An error occurred'); // TODO: Fix for bun test
-    // expect(mockExit).toHaveBeenCalledWith(1); // TODO: Fix for bun test
-=======
     handleError(error);
     expect(logger.error).toHaveBeenCalledWith('An error occurred:', error);
     expect(logger.error).toHaveBeenCalledWith('Unknown error type:', 'object');
@@ -149,24 +90,16 @@
     expect(logger.error).toHaveBeenCalledWith('An error occurred:', error);
     expect(logger.error).toHaveBeenCalledWith('Error details:', '');
     expect(mockExit).toHaveBeenCalledWith(1);
->>>>>>> 487271dc
   });
 
   it('should handle circular reference errors', () => {
     const error: any = { prop: 'value' };
     error.circular = error; // Create circular reference
 
-<<<<<<< HEAD
-    expect(() => handleError(error)).toThrow('process.exit called with code 1');
-    // expect(logger.error).toHaveBeenCalledWith('An unknown error occurred'); // TODO: Fix for bun test
-    // expect(logger.error).toHaveBeenCalledWith(expect.stringContaining('[object Object]')); // TODO: Fix for bun test
-    // expect(mockExit).toHaveBeenCalledWith(1); // TODO: Fix for bun test
-=======
     handleError(error);
     expect(logger.error).toHaveBeenCalledWith('An error occurred:', error);
     expect(logger.error).toHaveBeenCalledWith('Unknown error type:', 'object');
     expect(logger.error).toHaveBeenCalledWith('Error value:', error);
     expect(mockExit).toHaveBeenCalledWith(1);
->>>>>>> 487271dc
   });
 });