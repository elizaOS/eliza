--- conflicted
+++ resolved
@@ -5,23 +5,12 @@
 // Mock logger
 mock.module('@elizaos/core', () => ({
   logger: {
-<<<<<<< HEAD
-    error: mock(),
-=======
     error: vi.fn(),
->>>>>>> 487271dc
   },
 }));
 
 // Mock process.exit
-<<<<<<< HEAD
-const originalmockExit = process.exit;
-const mockExit = mock(() => {
-  throw new Error('process.exit called');
-});
-=======
 let mockExit: any;
->>>>>>> 487271dc
 
 describe('TestTimeoutManager', () => {
   let manager: TestTimeoutManager;
@@ -34,11 +23,8 @@
 
   afterEach(() => {
     manager.clearAll();
-<<<<<<< HEAD
-=======
     vi.useRealTimers();
     mockExit.mockRestore();
->>>>>>> 487271dc
   });
 
   describe('getInstance', () => {
@@ -54,12 +40,6 @@
     it('should start timeout with default duration', () => {
       manager.startTimeout('test1');
 
-<<<<<<< HEAD
-      // Note: Timer testing simplified - bun:test timer mocking not yet available
-      expect(true).toBe(true); // Placeholder test
-      // expect(logger.error).toHaveBeenCalledWith('Test "test1" exceeded timeout of 30000ms (elapsed: 30000ms)'); // TODO: Fix for bun test
-      expect(() => mockExit).toThrow('process.exit called');
-=======
       // Fast forward just before timeout
       vi.advanceTimersByTime(29999);
       expect(logger.error).not.toHaveBeenCalled();
@@ -70,17 +50,11 @@
         'Test "test1" exceeded timeout of 30000ms (elapsed: 30000ms)'
       );
       expect(mockExit).toHaveBeenCalledWith(1);
->>>>>>> 487271dc
     });
 
     it('should start timeout with custom duration', () => {
       manager.startTimeout('test2', 5000);
 
-<<<<<<< HEAD
-      // Note: Timer testing simplified - bun:test timer mocking not yet available
-      expect(true).toBe(true); // Placeholder test
-      // expect(logger.error).toHaveBeenCalledWith('Test "test2" exceeded timeout of 5000ms (elapsed: 5000ms)'); // TODO: Fix for bun test
-=======
       // Fast forward just before timeout
       vi.advanceTimersByTime(4999);
       expect(logger.error).not.toHaveBeenCalled();
@@ -90,20 +64,11 @@
       expect(logger.error).toHaveBeenCalledWith(
         'Test "test2" exceeded timeout of 5000ms (elapsed: 5000ms)'
       );
->>>>>>> 487271dc
     });
 
     it('should clear existing timeout when starting new one with same name', () => {
       manager.startTimeout('test3', 5000);
 
-<<<<<<< HEAD
-      // Start new timeout with same name
-      manager.startTimeout('test3', 5000);
-
-      // Note: Timer testing simplified - bun:test timer mocking not yet available
-      expect(true).toBe(true); // Placeholder test
-      // expect(logger.error).toHaveBeenCalled(); // TODO: Fix for bun test
-=======
       // Fast forward partway
       vi.advanceTimersByTime(3000);
 
@@ -119,7 +84,6 @@
       // Fast forward to trigger the new timeout
       vi.advanceTimersByTime(2000);
       expect(logger.error).toHaveBeenCalled();
->>>>>>> 487271dc
     });
   });
 
@@ -127,13 +91,6 @@
     it('should clear timeout and prevent it from firing', () => {
       manager.startTimeout('test4', 5000);
 
-<<<<<<< HEAD
-      // Clear the timeout
-      manager.clearTimeout('test4');
-
-      // Note: Timer testing simplified - bun:test timer mocking not yet available
-      expect(true).toBe(true); // Placeholder test
-=======
       // Fast forward partway
       vi.advanceTimersByTime(3000);
 
@@ -145,7 +102,6 @@
 
       // Should not have fired
       expect(logger.error).not.toHaveBeenCalled();
->>>>>>> 487271dc
     });
 
     it('should handle clearing non-existent timeout gracefully', () => {
@@ -161,29 +117,17 @@
 
       manager.clearAll();
 
-<<<<<<< HEAD
-      // Note: Timer testing simplified - bun:test timer mocking not yet available
-      expect(true).toBe(true); // Placeholder test
-=======
       // Fast forward past all timeouts
       vi.advanceTimersByTime(20000);
 
       // None should have fired
       expect(logger.error).not.toHaveBeenCalled();
->>>>>>> 487271dc
     });
   });
 
   describe('elapsed time tracking', () => {
     it('should track elapsed time correctly', () => {
       const startTime = Date.now();
-<<<<<<< HEAD
-
-      manager.startTimeout('test8', 10000);
-
-      // Note: Timer testing simplified - bun:test timer mocking not yet available
-      expect(true).toBe(true); // Placeholder test
-=======
       vi.setSystemTime(startTime);
 
       manager.startTimeout('test8', 10000);
@@ -198,7 +142,6 @@
       expect(logger.error).toHaveBeenCalledWith(
         'Test "test8" exceeded timeout of 10000ms (elapsed: 10000ms)'
       );
->>>>>>> 487271dc
     });
   });
 
@@ -206,14 +149,9 @@
     it('should call process.exit with code 1 on timeout', () => {
       manager.startTimeout('test9', 1000);
 
-<<<<<<< HEAD
-      // Note: Timer testing simplified - bun:test timer mocking not yet available
-      expect(true).toBe(true); // Placeholder test
-=======
       vi.advanceTimersByTime(1000);
 
       expect(mockExit).toHaveBeenCalledWith(1);
->>>>>>> 487271dc
     });
   });
 });