--- conflicted
+++ resolved
@@ -201,14 +201,9 @@
   });
 
   describe('loadCharactersFromUrl', () => {
-<<<<<<< HEAD
-    const mockFetch = mock();
-    global.fetch = mockFetch;
-=======
     const mockFetch = vi.fn();
     (mockFetch as any).preconnect = vi.fn();
     global.fetch = mockFetch as any;
->>>>>>> 487271dc
 
     beforeEach(() => {
       mockFetch /* .mockClear() - TODO: bun equivalent */;
