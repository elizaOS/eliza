#!/usr/bin/env node

const { execSync } = require('child_process')
const pathUtil = require('path')
const fs = require('fs')
const { Command } = require('commander')
const program = new Command()
const { version } = require('./package.json')
<<<<<<< HEAD
const JSON5 = require('json5')
=======
const axios = require('axios')
>>>>>>> 8dba8405

const { buildPluginFromDir, migratePlugin } = require('./lib.migrate')

const pluginPkgPath = (pluginRepo) => {
  const parts = pluginRepo.split('/')
  const elizaOSroot = pathUtil.resolve(__dirname, '../..')
  const pkgPath = elizaOSroot + '/packages/' + parts[1]
  return pkgPath
}

const packagedPlugins = ['cli', '@elizaos/client-direct', '@elizaos/core',
  '@elizaos/core-plugin-v1', 'dynamic-imports', '@elizaos/plugin-bootstrap']

const getInstalledPackages = (baseDir) => {
  const dirs = fs.readdirSync(baseDir, { withFileTypes: true })
    .filter(dirent => dirent.isDirectory())
    .map(dirent => dirent.name)

  const packageNames = []

  for (const dir of dirs) {
    const pkgPath = pathUtil.join(baseDir, dir, 'package.json');
    if (fs.existsSync(pkgPath)) {
      const pkg = JSON.parse(fs.readFileSync(pkgPath, 'utf8'))
      if (pkg.name) {
        packageNames.push(pkg.name)
      }
    }
  }
  return packageNames
}

program
  .name('elizaos')
  .description('elizaOS CLI - Manage your plugins')
  .version(version);

const pluginsCmd = new Command()
  .name('plugins')
  .description('manage elizaOS plugins')

let metadata = {}

async function getPlugins() {
<<<<<<< HEAD
  const resp = await fetch('https://raw.githubusercontent.com/elizaos-plugins/registry/refs/heads/main/index.json')
  const mostlyJson = await resp.text();
  const jsonLike = []
  for(const l of mostlyJson.split('\n')) {
    if (l.match(/""/)) {
      const parts = l.split(/:/, 2)
      const noLQte = parts[1].substr(2)
      const parts2 = noLQte.substr(0, noLQte.length -2).split('/', 2)
      metadata[parts2[0]] = parts2[1].split(/,\W*/)
    } else {
      jsonLike.push(l)
    }
  }
  const json = jsonLike.join("\n")
  const plugins = JSON5.parse(json)
  return plugins
=======
  const resp = await axios.get('https://raw.githubusercontent.com/elizaos-plugins/registry/refs/heads/main/index.json')
  return resp.data;
>>>>>>> 8dba8405
}

function remoteBranchExists(repoDir, branchName) {
  try {
    const output = execSync(`git ls-remote --heads origin`, {
      cwd: repoDir,
      encoding: 'utf-8',
    });
    return output.includes(`refs/heads/${branchName}`);
  } catch (err) {
    console.error('Failed to check remote branches:', err);
    return false;
  }
}

pluginsCmd
  .command('list')
  .alias('l')
  .alias('ls')
  .description('list available plugins')
  .option("-t, --type <type>", "filter by type (adapter, client, plugin)")
  .action(async (opts) => {
    try {
      const plugins = await getPlugins()
      //console.log('metadata', metadata)
      const pluginNames = Object.keys(plugins)
        .filter(name => !opts.type || name.includes(opts.type))
        .sort()

      const elizaOSroot = pathUtil.resolve(__dirname, '../..')
      const installled = getInstalledPackages(elizaOSroot + '/packages')
      const installedPlugins = installled.filter(p => !packagedPlugins.includes(p))
      //console.log('installled', installled)

      console.info("\nAvailable plugins:")
      for (const plugin of pluginNames) {
        console.info(` ${installled.includes(plugin) ? '✅' : '  '}  ${plugin} `)
      }
      for(const plugin of installedPlugins) {
        if (!pluginNames.includes(plugin)) {
          console.info(` ✅  ${plugin} (Not in registry)`)
        }
      }
      console.info("")
    } catch (error) {
      console.error(error)
    }
  })

pluginsCmd
  .command('add')
  .alias('install')
  .description('add a plugin')
  .argument('<plugin>', 'plugin name')
  .action(async (plugin, opts) => {
    // ensure git is installed
    try {
      const gitVersion = execSync('git --version', { stdio: 'pipe' }).toString().trim();
      console.log('using', gitVersion)
    } catch(e) {
      console.error('Please install git to use this utility')
      return
    }

    const plugins = await getPlugins()

    // ensure prefix
    const nameParts = plugin.split('/', 2)
    const namePart = nameParts[1]
    const pluginName = plugin
    const elizaOSroot = pathUtil.resolve(__dirname, '../..')

    let repo = ''
    if (namePart === 'plugin-trustdb') {
      repo = 'elizaos-plugins/plugin-trustdb'
    } else {
      const repoData = plugins[pluginName]?.split(':')
      if (!repoData) {
        console.error('Plugin', plugin, 'not found')
        return
      }
      // repo type
      if (repoData[0] !== 'github') {
        console.error('Plugin', plugin, 'uses', repoData[0], ' but this utility only currently support github')
        return
      }
      repo = repoData[1]
    }
    const pkgPath = elizaOSroot + '/packages/' + namePart

    // add to packages
    if (!fs.existsSync(pkgPath + '/package.json')) {
      // clone it
      console.log('cloning', namePart, 'to', pkgPath)
      const gitOutput = execSync('git clone https://github.com/' + repo + ' "' + pkgPath + '"', { stdio: 'pipe' }).toString().trim();
      // submodule init & update?
    }

    // branch detection
    const x1Compat = remoteBranchExists(pkgPath, '0.x')
    if (x1Compat) {
      // switch branches
      console.log('Checking out 0.x branch') // log for education
      const gitOutput = execSync('git checkout 0.x', { stdio: 'pipe', cwd: pkgPath }).toString().trim();
    } else {
      // sniff main
      const packageJsonPath = pkgPath + '/package.json'
      const packageJson = JSON.parse(fs.readFileSync(packageJsonPath, 'utf-8'))

      let isV2 = false
      for(const d in packageJson.dependencies) {
        if (d.match(/core-plugin-v2/)) {
          isV2 = true
        }
      }

      if (isV2) {
        console.error('Plugin', plugin, 'not compatible with 0.x, deleting', pkgPath)
        //const gitOutput = execSync('git clone https://github.com/' + repoData[1] + ' ' + pkgPath, { stdio: 'pipe' }).toString().trim();
        try {
          fs.rmSync(pkgPath, { recursive: true, force: true });
        } catch (err) {
          console.error('Error removing package plugin directory:', err);
        }
        return
      }
    }

    // we need to check for dependencies

    // Read the current package.json
    const packageJsonPath = pkgPath + '/package.json'
    const packageJson = JSON.parse(fs.readFileSync(packageJsonPath, 'utf-8'))

    const updateDependencies = (deps) => {
      if (!deps) return false
      let changed = false
      const okPackages = ['@elizaos/client-direct', '@elizaos/core', '@elizaos/core-plugin-v1', '@elizaos/plugin-bootstrap']
      for (const dep in deps) {
        if (okPackages.indexOf(dep) !== -1) continue // skip these, they're fine
        // do we want/need to perserve local packages like core?
        if (dep.startsWith("@elizaos/")) {
          const newDep = dep.replace("@elizaos/", "@elizaos-plugins/")
          deps[newDep] = deps[dep]
          delete deps[dep]
          changed = true
        }
      }
      return changed
    }

    /*
    // normalize @elizaos => @elizaos-plugins
    if (updateDependencies(packageJson.dependencies)) {
      console.log('updating plugin\'s package.json to not use @elizos/ for dependencies')
      fs.writeFileSync(packageJsonPath, JSON.stringify(packageJson, null, 2) + "\n")
      // I don't think will cause the lockfile from getting out of date
    }
    */
    const installled = getInstalledPackages(elizaOSroot + '/packages')
    const installedPlugins = installled.filter(p => !packagedPlugins.includes(p))

    //console.log('packageJson', packageJson.dependencies)
    for(const d in packageJson.dependencies) {
      // if it's not installed and it's in the registry
      if (!installedPlugins.includes(d)) {
        // do we have this plugin?
        if (Object.keys(plugins).includes(d)) {
          // install from registry
          console.log('attempting installation of dependency', d)
          try {
            const pluginAddDepOutput = execSync('npx elizaos plugins add ' + d, { cwd: elizaOSroot, stdio: 'pipe' }).toString().trim();
            //console.log('pluginAddDepOutput', pluginAddDepOutput)
          } catch (e) {
            console.error('pluginAddDepOutput error', e)
          }
        //} else {
          // maybe pnpm i call? I think pnpm will take care of these
        }
      }
    }

    // add core to plugin
    // # pnpm add @elizaos/core@workspace:* --filter ./packages/client-twitter

    // ok this can be an issue if it's referencing a plugin it couldn't be
    console.log('Making sure plugin has access to @elizaos/core-plugin-v1')
    try {
      const pluginAddCoreOutput = execSync('pnpm add @elizaos/core-plugin-v1@workspace:* --filter ./packages/' + plugin, { cwd: elizaOSroot, stdio: 'pipe' }).toString().trim();
    } catch(e) {
      console.error('pluginAddCoreOutput error', e)
    }

    // is this needed? if we want it to be assumed and hard coded but might not work with npm
    if (packageJson.name !== '@elizaos-plugins/' + namePart) {
      packageJson.name = '@elizaos-plugins/' + namePart
      console.log('Updating plugins package.json name to', packageJson.name)
      fs.writeFileSync(packageJsonPath, JSON.stringify(packageJson, null, 2))
    }

    // add to agent
    const agentPackageJsonPath = elizaOSroot + '/agent/package.json'
    const agentPackageJson = JSON.parse(fs.readFileSync(agentPackageJsonPath, 'utf-8'));
    //console.log('agentPackageJson', agentPackageJson.dependencies[pluginName])
    if (!agentPackageJson.dependencies[pluginName]) {
      console.log('Adding plugin', plugin, 'to agent/package.json')
      try {
        const pluginAddAgentOutput = execSync('pnpm add ' + pluginName + '@workspace:* --filter ./agent', { cwd: elizaOSroot, stdio: 'pipe' }).toString().trim();
        //console.log('pluginAddAgentOutput', pluginAddAgentOutput)
      } catch (e) {
        console.error('error', e)
      }
    }

    // now take care of anything inside the source
    const pluginObj = buildPluginFromDir(pkgPath)
    migratePlugin(pluginObj)

    console.log(plugin, 'attempted installation is complete')
    // can't add to char file because we don't know which character
    console.log('Remember to add it to your character file\'s plugin field: ["' + pluginName + '"]')
  })

// doesn't remove dependencies because can't tell if they're in use
pluginsCmd
  .command('remove')
  .alias('delete')
  .alias('del')
  .alias('rm')
  .description('remove a plugin')
  .argument("<plugin>", "plugin name")
  .action(async (plugin, opts) => {
    // ensure prefix
    const nameParts = plugin.split('/', 2)
    const namePart = nameParts[1]
    const pluginName = plugin
    const elizaOSroot = pathUtil.resolve(__dirname, '../..')
    const pkgPath = elizaOSroot + '/packages/' + namePart
    const plugins = await getPlugins()

    let repo = ''
    if (namePart === 'plugin-trustdb') {
      repo = 'elizaos-plugins/plugin-trustdb'
    } else {
      const repoData = plugins[pluginName]?.split(':')
      if (!repoData) {
        console.error('Plugin', pluginName, 'not found')
        return
      }
      const parts = repoData[1].split('/')
      repo = parts[1]
    }

    // remove from agent: pnpm remove some-plugin --filter ./agent
    try {
      console.log('Removing', pluginName, 'from agent')
      const pluginRemoveAgentOutput = execSync('pnpm remove ' + pluginName + ' --filter ./agent', { cwd: elizaOSroot, stdio: 'pipe' }).toString().trim();
    } catch (e) {
      console.error('removal from agent, error', e)
    }

    if (fs.existsSync(pkgPath)) {
      // rm -fr packages/path
      console.log('deleting', pkgPath)
      //const gitOutput = execSync('git clone https://github.com/' + repoData[1] + ' ' + pkgPath, { stdio: 'pipe' }).toString().trim();
      try {
        fs.rmSync(pkgPath, { recursive: true, force: true });
      } catch (err) {
        console.error('Error removing package plugin directory:', err);
      }
    }
    console.log(plugin, 'attempted plugin removal is complete')
  })


program.addCommand(pluginsCmd)

program.parse(process.argv)<|MERGE_RESOLUTION|>--- conflicted
+++ resolved
@@ -6,11 +6,8 @@
 const { Command } = require('commander')
 const program = new Command()
 const { version } = require('./package.json')
-<<<<<<< HEAD
 const JSON5 = require('json5')
-=======
 const axios = require('axios')
->>>>>>> 8dba8405
 
 const { buildPluginFromDir, migratePlugin } = require('./lib.migrate')
 
@@ -55,9 +52,10 @@
 let metadata = {}
 
 async function getPlugins() {
-<<<<<<< HEAD
-  const resp = await fetch('https://raw.githubusercontent.com/elizaos-plugins/registry/refs/heads/main/index.json')
-  const mostlyJson = await resp.text();
+  //const resp = await fetch('https://raw.githubusercontent.com/elizaos-plugins/registry/refs/heads/main/index.json')
+  //const mostlyJson = await resp.text();
+  const resp = await axios.get('https://raw.githubusercontent.com/elizaos-plugins/registry/refs/heads/main/index.json')
+  const mostlyJson = resp.data
   const jsonLike = []
   for(const l of mostlyJson.split('\n')) {
     if (l.match(/""/)) {
@@ -72,10 +70,6 @@
   const json = jsonLike.join("\n")
   const plugins = JSON5.parse(json)
   return plugins
-=======
-  const resp = await axios.get('https://raw.githubusercontent.com/elizaos-plugins/registry/refs/heads/main/index.json')
-  return resp.data;
->>>>>>> 8dba8405
 }
 
 function remoteBranchExists(repoDir, branchName) {
