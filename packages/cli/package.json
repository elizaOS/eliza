{
  "name": "@elizaos/cli",
  "version": "1.0.0-beta.7",
  "description": "elizaOS CLI - Manage your AI agents and plugins",
  "publishConfig": {
    "access": "public",
    "workspaces": {
      "preserveIfPresent": true
    }
  },
  "license": "MIT",
  "author": {
    "name": "elizaOS",
    "url": "https://twitter.com/eliza_OS"
  },
  "repository": {
    "type": "git",
    "url": "https://github.com/elizaOS/eliza.git",
    "directory": "packages/cli"
  },
  "files": [
    "dist",
    "templates",
    "drizzle"
  ],
  "keywords": [],
  "type": "module",
  "exports": {
    ".": "./dist/index.js",
    "./package.json": "./package.json"
  },
  "bin": {
    "elizaos": "./dist/index.js"
  },
  "scripts": {
    "cli": "bun run build && node dist/index.js",
    "build": "tsup && bun run src/scripts/copy-client-dist.ts && bun run src/scripts/copy-templates.ts && bun run src/scripts/copy-drizzle.ts",
    "lint": "prettier --write ./src",
    "format": "prettier --write ./src",
    "format:check": "prettier --check ./src",
    "clean": "rm -rf dist .turbo node_modules .turbo-tsconfig.json tsconfig.tsbuildinfo",
<<<<<<< HEAD
    "test:setup-commands": "vitest test/setup-commands.test.js",
    "test:agent-commands": "vitest test/agent-commands.test.js",
    "test:agent-customisations": "vitest test/agent-customisation.test.js"
=======
    "test:setup-commands": "vitest run test/setup-commands.test.js",
    "test:agent-commands": "vitest run test/agent-commands.test.js",
    "test:agent-customisations": "vitest run test/agent-customisation.test.js",
    "test:cli": "bun run test:setup-commands && bun run test:agent-commands && bun run test:agent-customisations"
>>>>>>> 4b71348e
  },
  "devDependencies": {
    "@babel/core": "^7.22.1",
    "@babel/parser": "^7.22.6",
    "@elizaos/core": "^1.0.0-beta.7",
    "@elizaos/plugin-anthropic": "^1.0.0-beta.7",
    "@elizaos/plugin-openai": "^1.0.0-beta.7",
    "@elizaos/plugin-sql": "^1.0.0-beta.7",
    "@types/babel__core": "^7.20.1",
    "@types/diff": "^5.0.3",
    "@types/fs-extra": "^11.0.1",
    "@types/lodash": "^4.17.7",
    "@types/node": "^20.11.27",
    "@types/prompts": "^2.4.2",
    "axios": "^1.7.9",
    "commander": "^10.0.0",
    "diff": "^5.1.0",
    "dotenv": "^16.4.5",
    "execa": "^7.0.0",
    "fs-extra": "^11.1.0",
    "glob": "^11.0.0",
    "https-proxy-agent": "^6.2.0",
    "prettier": "3.5.3",
    "prompts": "^2.4.2",
    "recast": "^0.23.2",
    "rimraf": "6.0.1",
    "tsconfig-paths": "^4.2.0",
    "tsup": "8.4.0",
    "tsx": "^4.19.2",
    "type-fest": "^3.8.0",
    "typescript": "5.8.2",
    "vitest": "^1.3.1",
    "yoctocolors": "^2.1.1"
  },
  "gitHead": "9834bbd06128356b44b091f022fc2a2d024a875e",
  "dependencies": {
    "@electric-sql/pglite": "^0.2.17",
    "socket.io": "^4.8.1",
    "zod": "3.24.2"
  }
}<|MERGE_RESOLUTION|>--- conflicted
+++ resolved
@@ -39,16 +39,10 @@
     "format": "prettier --write ./src",
     "format:check": "prettier --check ./src",
     "clean": "rm -rf dist .turbo node_modules .turbo-tsconfig.json tsconfig.tsbuildinfo",
-<<<<<<< HEAD
-    "test:setup-commands": "vitest test/setup-commands.test.js",
-    "test:agent-commands": "vitest test/agent-commands.test.js",
-    "test:agent-customisations": "vitest test/agent-customisation.test.js"
-=======
     "test:setup-commands": "vitest run test/setup-commands.test.js",
     "test:agent-commands": "vitest run test/agent-commands.test.js",
     "test:agent-customisations": "vitest run test/agent-customisation.test.js",
     "test:cli": "bun run test:setup-commands && bun run test:agent-commands && bun run test:agent-customisations"
->>>>>>> 4b71348e
   },
   "devDependencies": {
     "@babel/core": "^7.22.1",
