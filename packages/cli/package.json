{
  "name": "@elizaos/cli",
<<<<<<< HEAD
  "version": "1.0.1",
=======
  "version": "1.0.2",
>>>>>>> d72a82d9
  "description": "elizaOS CLI - Manage your AI agents and plugins",
  "publishConfig": {
    "access": "public",
    "workspaces": {
      "preserveIfPresent": true
    }
  },
  "license": "MIT",
  "author": {
    "name": "elizaOS",
    "url": "https://twitter.com/eliza_OS"
  },
  "repository": {
    "type": "git",
    "url": "https://github.com/elizaOS/eliza.git",
    "directory": "packages/cli"
  },
  "files": [
    "dist",
    "templates"
  ],
  "keywords": [],
  "type": "module",
  "exports": {
    ".": "./dist/index.js",
    "./package.json": "./package.json"
  },
  "bin": {
    "elizaos": "./dist/index.js"
  },
  "scripts": {
    "start": "bun run build && node dist/index.js start",
    "build": "npx tsup && bun run src/scripts/copy-client-dist.ts && bun run src/scripts/copy-templates.ts",
    "lint": "prettier --write ./src",
    "format": "prettier --write ./src",
    "format:check": "prettier --check ./src",
    "clean": "rm -rf dist .turbo node_modules .turbo-tsconfig.json tsconfig.tsbuildinfo",
    "test": "vitest run",
    "test:cli": "bun run test:setup-commands && bun run test:agent-commands && bun run test:agent-customisations && bun run test:setup-monorepo && bun run test:plugins-command"
  },
  "devDependencies": {
    "@babel/core": "^7.22.1",
    "@babel/parser": "^7.22.6",
    "@types/babel__core": "^7.20.1",
    "@types/diff": "^5.0.3",
    "@types/fs-extra": "^11.0.1",
    "@types/lodash": "^4.17.7",
    "@types/node": "^22.15.3",
    "@types/prompts": "^2.4.2",
    "@types/semver": "^7.5.8",
    "axios": "^1.7.9",
    "commander": "^10.0.0",
    "diff": "^5.1.0",
    "dotenv": "^16.4.5",
    "esbuild-plugin-copy": "^2.1.1",
    "execa": "^7.0.0",
    "fs-extra": "^11.1.0",
    "glob": "^11.0.0",
    "https-proxy-agent": "^6.2.0",
    "prettier": "3.5.3",
    "prompts": "^2.4.2",
    "recast": "^0.23.2",
    "rimraf": "6.0.1",
    "tsconfig-paths": "^4.2.0",
    "tsup": "8.4.0",
    "tsx": "^4.19.2",
    "type-fest": "^3.8.0",
    "typescript": "5.8.2",
    "vite-tsconfig-paths": "^5.1.4",
    "vitest": "^1.3.1",
    "yoctocolors": "^2.1.1"
  },
  "gitHead": "d5bd5c43bfebeb7ac02f9e029f924cb6cd5c2ec7",
  "dependencies": {
    "@electric-sql/pglite": "^0.2.17",
<<<<<<< HEAD
    "@elizaos/core": "^1.0.1",
    "@elizaos/plugin-knowledge": "^1.0.0",
    "@elizaos/plugin-local-ai": "^1.0.0",
    "@elizaos/plugin-openai": "^1.0.0",
    "@elizaos/plugin-sql": "^1.0.1",
=======
    "@elizaos/core": "^1.0.2",
    "@elizaos/plugin-local-ai": "^1.0.0",
    "@elizaos/plugin-openai": "^1.0.0",
    "@elizaos/plugin-sql": "^1.0.2",
>>>>>>> d72a82d9
    "@noble/curves": "^1.6.0",
    "@types/express": "^5.0.2",
    "@types/multer": "^1.4.12",
    "bun": "^1.2.13",
    "chokidar": "^4.0.3",
    "execa": "^7.0.0",
    "express": "^5.1.0",
    "multer": "^2.0.0",
    "octokit": "^4.1.3",
    "path-to-regexp": "^8.2.0",
    "semver": "^7.7.2",
    "sharp": "^0.34.2",
    "socket.io": "^4.8.1",
    "zod": "3.24.2"
  }
}<|MERGE_RESOLUTION|>--- conflicted
+++ resolved
@@ -1,10 +1,6 @@
 {
   "name": "@elizaos/cli",
-<<<<<<< HEAD
-  "version": "1.0.1",
-=======
   "version": "1.0.2",
->>>>>>> d72a82d9
   "description": "elizaOS CLI - Manage your AI agents and plugins",
   "publishConfig": {
     "access": "public",
@@ -80,18 +76,10 @@
   "gitHead": "d5bd5c43bfebeb7ac02f9e029f924cb6cd5c2ec7",
   "dependencies": {
     "@electric-sql/pglite": "^0.2.17",
-<<<<<<< HEAD
-    "@elizaos/core": "^1.0.1",
-    "@elizaos/plugin-knowledge": "^1.0.0",
-    "@elizaos/plugin-local-ai": "^1.0.0",
-    "@elizaos/plugin-openai": "^1.0.0",
-    "@elizaos/plugin-sql": "^1.0.1",
-=======
     "@elizaos/core": "^1.0.2",
     "@elizaos/plugin-local-ai": "^1.0.0",
     "@elizaos/plugin-openai": "^1.0.0",
     "@elizaos/plugin-sql": "^1.0.2",
->>>>>>> d72a82d9
     "@noble/curves": "^1.6.0",
     "@types/express": "^5.0.2",
     "@types/multer": "^1.4.12",
