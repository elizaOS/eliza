import os from "os";
const platform = os.platform();

if (
    platform === "linux" &&
    !(os.release().includes("ubuntu") || os.release().includes("debian"))
) {
<<<<<<< HEAD
=======
    // DO NOT CHANGE THIS TO ELIZALOGGER, this file cannot depends on any workspace otherwise we can't build the workspace
>>>>>>> 8124900a
    console.log(
        "Skipping playwright installation on unsupported platform:",
        platform
    );
} else {
    const { execSync } = await import("child_process");
    execSync("npx playwright install-deps && npx playwright install", {
        stdio: "inherit",
    });
}<|MERGE_RESOLUTION|>--- conflicted
+++ resolved
@@ -5,10 +5,7 @@
     platform === "linux" &&
     !(os.release().includes("ubuntu") || os.release().includes("debian"))
 ) {
-<<<<<<< HEAD
-=======
     // DO NOT CHANGE THIS TO ELIZALOGGER, this file cannot depends on any workspace otherwise we can't build the workspace
->>>>>>> 8124900a
     console.log(
         "Skipping playwright installation on unsupported platform:",
         platform
