import { elizaLogger, getEndpoint, models } from "@elizaos/core";
import { Service } from "@elizaos/core";
import {
    IAgentRuntime,
    ModelProviderName,
    ServiceType,
    IImageDescriptionService,
} from "@elizaos/core";
import {
    AutoProcessor,
    AutoTokenizer,
    env,
    Florence2ForConditionalGeneration,
    Florence2Processor,
    PreTrainedModel,
    PreTrainedTokenizer,
    RawImage,
    type Tensor,
} from "@huggingface/transformers";
import fs from "fs";
import gifFrames from "gif-frames";
import os from "os";
import path from "path";

export class ImageDescriptionService
    extends Service
    implements IImageDescriptionService
{
    static serviceType: ServiceType = ServiceType.IMAGE_DESCRIPTION;

    private modelId: string = "onnx-community/Florence-2-base-ft";
    private device: string = "gpu";
    private model: PreTrainedModel | null = null;
    private processor: Florence2Processor | null = null;
    private tokenizer: PreTrainedTokenizer | null = null;
    private initialized: boolean = false;
    private runtime: IAgentRuntime | null = null;
    private queue: string[] = [];
    private processing: boolean = false;

    getInstance(): IImageDescriptionService {
        return ImageDescriptionService.getInstance();
    }

    async initialize(runtime: IAgentRuntime): Promise<void> {
        elizaLogger.log("Initializing ImageDescriptionService");
        this.runtime = runtime;
    }

    private async initializeLocalModel(): Promise<void> {
        env.allowLocalModels = false;
        env.allowRemoteModels = true;
        env.backends.onnx.logLevel = "fatal";
        env.backends.onnx.wasm.proxy = false;
        env.backends.onnx.wasm.numThreads = 1;

        elizaLogger.info("Downloading Florence model...");

        this.model = await Florence2ForConditionalGeneration.from_pretrained(
            this.modelId,
            {
                device: "gpu",
                progress_callback: (progress) => {
                    if (progress.status === "downloading") {
                        const percent = (
                            (progress.loaded / progress.total) *
                            100
                        ).toFixed(1);
                        const dots = ".".repeat(
                            Math.floor(Number(percent) / 5)
                        );
                        elizaLogger.info(
                            `Downloading Florence model: [${dots.padEnd(20, " ")}] ${percent}%`
                        );
                    }
                },
            }
        );

        elizaLogger.success("Florence model downloaded successfully");

        elizaLogger.info("Downloading processor...");
        this.processor = (await AutoProcessor.from_pretrained(
            this.modelId
        )) as Florence2Processor;

        elizaLogger.info("Downloading tokenizer...");
        this.tokenizer = await AutoTokenizer.from_pretrained(this.modelId);
        elizaLogger.success("Image service initialization complete");
    }

    async describeImage(
        imageUrl: string
    ): Promise<{ title: string; description: string }> {
        if (!this.initialized) {
            const model = models[this.runtime?.character?.modelProvider];

            if (model === models[ModelProviderName.LLAMALOCAL]) {
                await this.initializeLocalModel();
            } else {
                this.modelId = "gpt-4o-mini";
                this.device = "cloud";
            }

            this.initialized = true;
        }

        if (this.device === "cloud") {
            if (!this.runtime) {
                throw new Error(
                    "Runtime is required for OpenAI image recognition"
                );
            }
            return this.recognizeWithOpenAI(imageUrl);
        }

        this.queue.push(imageUrl);
        this.processQueue();

        return new Promise((resolve, _reject) => {
            const checkQueue = () => {
                const index = this.queue.indexOf(imageUrl);
                if (index !== -1) {
                    setTimeout(checkQueue, 100);
                } else {
                    resolve(this.processImage(imageUrl));
                }
            };
            checkQueue();
        });
    }

    private async recognizeWithOpenAI(
        imageUrl: string
    ): Promise<{ title: string; description: string }> {
        const isGif = imageUrl.toLowerCase().endsWith(".gif");
        let imageData: Buffer | null = null;

        try {
            if (isGif) {
                const { filePath } =
                    await this.extractFirstFrameFromGif(imageUrl);
                imageData = fs.readFileSync(filePath);
            } else if (fs.existsSync(imageUrl)) {
                imageData = fs.readFileSync(imageUrl);
            } else {
                const response = await fetch(imageUrl);
                if (!response.ok) {
                    throw new Error(
                        `Failed to fetch image: ${response.statusText}`
                    );
                }
                imageData = Buffer.from(await response.arrayBuffer());
            }

            if (!imageData || imageData.length === 0) {
                throw new Error("Failed to fetch image data");
            }

            const prompt =
                "Describe this image and give it a title. The first line should be the title, and then a line break, then a detailed description of the image. Respond with the format 'title\ndescription'";
            const text = await this.requestOpenAI(
                imageUrl,
                imageData,
                prompt,
                isGif,
                true
            );

            const [title, ...descriptionParts] = text.split("\n");
            return {
                title,
                description: descriptionParts.join("\n"),
            };
        } catch (error) {
            elizaLogger.error("Error in recognizeWithOpenAI:", error);
            throw error;
        }
    }

    private async requestOpenAI(
        imageUrl: string,
        imageData: Buffer,
        prompt: string,
        isGif: boolean = false,
        isLocalFile: boolean = false
    ): Promise<string> {
        for (let attempt = 0; attempt < 3; attempt++) {
            try {
                const shouldUseBase64 =
                    (isGif || isLocalFile) &&
                    !(
                        this.runtime.imageModelProvider ===
                        ModelProviderName.OPENAI
                    );
                const mimeType = isGif
                    ? "png"
                    : path.extname(imageUrl).slice(1) || "jpeg";

                const base64Data = imageData.toString("base64");
                const imageUrlToUse = shouldUseBase64
                    ? `data:image/${mimeType};base64,${base64Data}`
                    : imageUrl;

                const content = [
                    { type: "text", text: prompt },
                    {
                        type: "image_url",
                        image_url: {
                            url: imageUrlToUse,
                        },
                    },
                ];
                // If model provider is openai, use the endpoint, otherwise use the default openai endpoint.
                const endpoint =
                    this.runtime.imageModelProvider === ModelProviderName.OPENAI
<<<<<<< HEAD
                        ? models[this.runtime.imageModelProvider].endpoint
=======
                        ? getEndpoint(this.runtime.imageModelProvider)
>>>>>>> ae566593
                        : "https://api.openai.com/v1";
                const response = await fetch(endpoint + "/chat/completions", {
                    method: "POST",
                    headers: {
                        "Content-Type": "application/json",
                        Authorization: `Bearer ${this.runtime.getSetting("OPENAI_API_KEY")}`,
                    },
                    body: JSON.stringify({
                        model: "gpt-4o-mini",
                        messages: [{ role: "user", content }],
                        max_tokens: shouldUseBase64 ? 500 : 300,
                    }),
                });

                if (!response.ok) {
                    const responseText = await response.text();
                    elizaLogger.error(
                        "OpenAI API error:",
                        response.status,
                        "-",
                        responseText
                    );
                    throw new Error(`HTTP error! status: ${response.status}`);
                }

                const data = await response.json();
                return data.choices[0].message.content;
            } catch (error) {
                elizaLogger.error(
                    "OpenAI request failed (attempt",
                    attempt + 1,
                    "):",
                    error
                );
                if (attempt === 2) throw error;
            }
        }
        throw new Error(
            "Failed to recognize image with OpenAI after 3 attempts"
        );
    }

    private async processQueue(): Promise<void> {
        if (this.processing || this.queue.length === 0) return;

        this.processing = true;
        while (this.queue.length > 0) {
            const imageUrl = this.queue.shift();
            await this.processImage(imageUrl);
        }
        this.processing = false;
    }

    private async processImage(
        imageUrl: string
    ): Promise<{ title: string; description: string }> {
        if (!this.model || !this.processor || !this.tokenizer) {
            throw new Error("Model components not initialized");
        }

        elizaLogger.log("Processing image:", imageUrl);
        const isGif = imageUrl.toLowerCase().endsWith(".gif");
        let imageToProcess = imageUrl;

        try {
            if (isGif) {
                elizaLogger.log("Extracting first frame from GIF");
                const { filePath } =
                    await this.extractFirstFrameFromGif(imageUrl);
                imageToProcess = filePath;
            }

            const image = await RawImage.fromURL(imageToProcess);
            const visionInputs = await this.processor(image);
            const prompts =
                this.processor.construct_prompts("<DETAILED_CAPTION>");
            const textInputs = this.tokenizer(prompts);

            elizaLogger.log("Generating image description");
            const generatedIds = (await this.model.generate({
                ...textInputs,
                ...visionInputs,
                max_new_tokens: 256,
            })) as Tensor;

            const generatedText = this.tokenizer.batch_decode(generatedIds, {
                skip_special_tokens: false,
            })[0];

            const result = this.processor.post_process_generation(
                generatedText,
                "<DETAILED_CAPTION>",
                image.size
            );

            const detailedCaption = result["<DETAILED_CAPTION>"] as string;
            return { title: detailedCaption, description: detailedCaption };
        } catch (error) {
            elizaLogger.error("Error processing image:", error);
            throw error;
        } finally {
            if (isGif && imageToProcess !== imageUrl) {
                fs.unlinkSync(imageToProcess);
            }
        }
    }

    private async extractFirstFrameFromGif(
        gifUrl: string
    ): Promise<{ filePath: string }> {
        const frameData = await gifFrames({
            url: gifUrl,
            frames: 1,
            outputType: "png",
        });

        const tempFilePath = path.join(
            os.tmpdir(),
            `gif_frame_${Date.now()}.png`
        );

        return new Promise((resolve, reject) => {
            const writeStream = fs.createWriteStream(tempFilePath);
            frameData[0].getImage().pipe(writeStream);
            writeStream.on("finish", () => resolve({ filePath: tempFilePath }));
            writeStream.on("error", reject);
        });
    }
}

export default ImageDescriptionService;<|MERGE_RESOLUTION|>--- conflicted
+++ resolved
@@ -214,11 +214,7 @@
                 // If model provider is openai, use the endpoint, otherwise use the default openai endpoint.
                 const endpoint =
                     this.runtime.imageModelProvider === ModelProviderName.OPENAI
-<<<<<<< HEAD
-                        ? models[this.runtime.imageModelProvider].endpoint
-=======
                         ? getEndpoint(this.runtime.imageModelProvider)
->>>>>>> ae566593
                         : "https://api.openai.com/v1";
                 const response = await fetch(endpoint + "/chat/completions", {
                     method: "POST",
