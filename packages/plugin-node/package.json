{
    "name": "@elizaos/plugin-node",
    "version": "0.1.9",
    "type": "module",
    "main": "dist/index.js",
    "module": "dist/index.js",
    "types": "dist/index.d.ts",
    "exports": {
        "./package.json": "./package.json",
        ".": {
            "import": {
                "@elizaos/source": "./src/index.ts",
                "types": "./dist/index.d.ts",
                "default": "./dist/index.js"
            }
        }
    },
    "files": [
        "dist",
        "scripts",
        "package.json",
        "LICENSE",
        "tsup.config.ts"
    ],
    "dependencies": {
        "@aws-sdk/client-s3": "^3.705.0",
        "@aws-sdk/s3-request-presigner": "^3.705.0",
        "@cliqz/adblocker-playwright": "1.34.0",
        "@echogarden/espeak-ng-emscripten": "0.3.3",
        "@echogarden/kissfft-wasm": "0.2.0",
        "@echogarden/speex-resampler-wasm": "0.2.1",
        "@elizaos/core": "workspace:*",
        "@huggingface/transformers": "3.0.2",
        "@opendocsg/pdf2md": "0.1.32",
        "@types/uuid": "10.0.0",
        "alawmulaw": "6.0.0",
        "bignumber.js": "9.1.2",
        "capsolver-npm": "2.0.2",
        "cldr-segmentation": "2.2.1",
        "command-exists": "1.2.9",
        "csv-writer": "1.6.0",
        "echogarden": "2.0.7",
        "espeak-ng": "1.0.2",
        "ffmpeg-static": "5.2.0",
        "fluent-ffmpeg": "2.1.3",
        "formdata-node": "6.0.3",
        "fs-extra": "11.2.0",
        "gaxios": "6.7.1",
        "glob": "11.0.0",
        "graceful-fs": "4.2.11",
        "html-escaper": "3.0.3",
        "html-to-text": "9.0.5",
        "import-meta-resolve": "4.1.0",
        "jieba-wasm": "2.2.0",
        "json5": "2.2.3",
        "kuromoji": "0.1.2",
        "libsodium-wrappers": "0.7.15",
        "multer": "1.4.5-lts.1",
        "node-cache": "5.1.2",
        "node-llama-cpp": "3.1.1",
        "nodejs-whisper": "0.1.18",
        "onnxruntime-node": "1.20.1",
        "pdfjs-dist": "4.7.76",
        "playwright": "1.48.2",
        "pm2": "5.4.3",
        "puppeteer-extra": "3.3.6",
        "puppeteer-extra-plugin-capsolver": "2.0.1",
        "sharp": "0.33.5",
        "srt": "0.0.3",
        "systeminformation": "5.23.8",
        "tar": "7.4.3",
        "tinyld": "1.3.4",
        "uuid": "11.0.3",
        "wav": "1.0.2",
        "wav-encoder": "1.3.0",
        "wavefile": "11.0.0",
        "yargs": "17.7.2",
        "youtube-dl-exec": "3.0.10",
<<<<<<< HEAD
        "cookie": "0.6.0"
=======
        "cookie": "0.7.0"
>>>>>>> fe8f5f74
    },
    "devDependencies": {
        "@types/node": "22.8.4",
        "tsup": "8.3.5"
    },
    "scripts": {
        "build": "tsup --format esm --dts",
        "dev": "tsup --format esm --dts --watch",
        "postinstall": "node scripts/postinstall.js"
    },
    "peerDependencies": {
        "onnxruntime-node": "1.20.1",
        "whatwg-url": "7.1.0"
    },
    "trustedDependencies": {
        "onnxruntime-node": "1.20.1",
        "sharp": "0.33.5"
    }
}<|MERGE_RESOLUTION|>--- conflicted
+++ resolved
@@ -76,11 +76,7 @@
         "wavefile": "11.0.0",
         "yargs": "17.7.2",
         "youtube-dl-exec": "3.0.10",
-<<<<<<< HEAD
-        "cookie": "0.6.0"
-=======
         "cookie": "0.7.0"
->>>>>>> fe8f5f74
     },
     "devDependencies": {
         "@types/node": "22.8.4",
