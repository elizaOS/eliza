import { Context, Telegraf } from "telegraf";
import { message } from "telegraf/filters";
import { IAgentRuntime, elizaLogger } from "@elizaos/core";
import { MessageManager } from "./messageManager.ts";
import { getOrCreateRecommenderInBe } from "./getOrCreateRecommenderInBe.ts";

export class TelegramClient {
    private bot: Telegraf<Context>;
    private runtime: IAgentRuntime;
    private messageManager: MessageManager;
    private backend;
    private backendToken;
    private tgTrader;
    private options;

    constructor(runtime: IAgentRuntime, botToken: string) {
        elizaLogger.log("📱 Constructing new TelegramClient...");
        this.options = {
            telegram: {
                apiRoot: runtime.getSetting("TELEGRAM_API_ROOT") || process.env.TELEGRAM_API_ROOT || "https://api.telegram.org"
            },
        };
        this.runtime = runtime;
<<<<<<< HEAD
        this.bot = new Telegraf(botToken, this.options);
=======
        this.bot = new Telegraf(botToken);

        // Global error handler for all updates
        this.bot.catch((err: Error, ctx: Context) => {
          elizaLogger.error(`Error while handling update ${ctx.update.update_id}:`, err);
          // Optionally notify yourself or log to a service
          // ctx.telegram.sendMessage(ADMIN_ID, `Error: ${err.message}`);
        });

        // Error handling middleware
        this.bot.use(async (ctx, next) => {
          try {
            await next();
          } catch (err) {
            console.error('Error in middleware:', err);
            // Optionally send an error message to the user
            await ctx.reply('Sorry, something went wrong').catch(elizaLogger.error);
          }
        });

>>>>>>> 2d3a7463
        this.messageManager = new MessageManager(this.bot, this.runtime);
        this.backend = runtime.getSetting("BACKEND_URL");
        this.backendToken = runtime.getSetting("BACKEND_TOKEN");
        this.tgTrader = runtime.getSetting("TG_TRADER"); // boolean To Be added to the settings
        elizaLogger.log("✅ TelegramClient constructor completed");
    }

    public async start(): Promise<void> {
        elizaLogger.log("🚀 Starting Telegram bot...");
        try {
            await this.initializeBot();
            this.setupMessageHandlers();
            this.setupShutdownHandlers();
        } catch (error) {
            elizaLogger.error("❌ Failed to launch Telegram bot:", error);
            throw error;
        }
    }

    private async initializeBot(): Promise<void> {
<<<<<<< HEAD
        this.bot.launch({ dropPendingUpdates: true }).catch(e => {
          elizaLogger.error('client-telegram::initializeBot - launch err', e)
        });
        elizaLogger.log(
            "✨ Telegram bot successfully launched and is running!"
        );

        const botInfo = await this.bot.telegram.getMe().catch(e => {
          elizaLogger.error('client-telegram::initializeBot - getMe err', e)
        });;
        if (botInfo) {
            this.bot.botInfo = botInfo;
            elizaLogger.success(`Bot username: @${botInfo.username}`);
        }
=======
        try {
            this.bot.launch({ dropPendingUpdates: true }).catch(e => {
              elizaLogger.error("Launch failed", e)
            });
            elizaLogger.log(
                "✨ Telegram bot successfully launched and is running!"
            );

            const botInfo = await this.bot.telegram.getMe().catch(e => {
              elizaLogger.error("getMe failed", e)
            });
            this.bot.botInfo = botInfo;
            elizaLogger.success(`Bot username: @${botInfo.username}`);
>>>>>>> 2d3a7463

            this.messageManager.bot = this.bot;
        } catch(e) {
            elizaLogger.error('tg::initializeBot - error', e)
        }
    }

    private async isGroupAuthorized(ctx: Context): Promise<boolean> {
        const config = this.runtime.character.clientConfig?.telegram;
        if (ctx.from?.id === ctx.botInfo?.id) {
            return false;
        }

        if (!config?.shouldOnlyJoinInAllowedGroups) {
            return true;
        }

        const allowedGroups = config.allowedGroupIds || [];
        const currentGroupId = ctx.chat.id.toString();

        if (!allowedGroups.includes(currentGroupId)) {
            elizaLogger.info(`Unauthorized group detected: ${currentGroupId}`);
            try {
                await ctx.reply("Not authorized. Leaving.");
                await ctx.leaveChat();
            } catch (error) {
                elizaLogger.error(
                    `Error leaving unauthorized group ${currentGroupId}:`,
                    error
                );
            }
            return false;
        }

        return true;
    }

    private setupMessageHandlers(): void {
        elizaLogger.log("Setting up message handler...");

        this.bot.on(message("new_chat_members"), async (ctx) => {
            try {
                const newMembers = ctx.message.new_chat_members;
                const isBotAdded = newMembers.some(
                    (member) => member.id === ctx.botInfo.id
                );

                if (isBotAdded && !(await this.isGroupAuthorized(ctx))) {
                    return;
                }
            } catch (error) {
                elizaLogger.error("Error handling new chat members:", error);
            }
        });

        this.bot.on("message", async (ctx) => {
            try {
                // Check group authorization first
                if (!(await this.isGroupAuthorized(ctx))) {
                    return;
                }

                if (this.tgTrader) {
                    const userId = ctx.from?.id.toString();
                    const username =
                        ctx.from?.username || ctx.from?.first_name || "Unknown";
                    if (!userId) {
                        elizaLogger.warn(
                            "Received message from a user without an ID."
                        );
                        return;
                    }
                    try {
                        await getOrCreateRecommenderInBe(
                            userId,
                            username,
                            this.backendToken,
                            this.backend
                        );
                    } catch (error) {
                        elizaLogger.error(
                            "Error getting or creating recommender in backend",
                            error
                        );
                    }
                }

                await this.messageManager.handleMessage(ctx);
            } catch (error) {
                elizaLogger.error("❌ Error handling message:", error);
                // Don't try to reply if we've left the group or been kicked
                if (error?.response?.error_code !== 403) {
                    try {
                        await ctx.reply(
                            "An error occurred while processing your message."
                        );
                    } catch (replyError) {
                        elizaLogger.error(
                            "Failed to send error message:",
                            replyError
                        );
                    }
                }
            }
        });

        this.bot.on("photo", (ctx) => {
            elizaLogger.log(
                "📸 Received photo message with caption:",
                ctx.message.caption
            );
        });

        this.bot.on("document", (ctx) => {
            elizaLogger.log(
                "📎 Received document message:",
                ctx.message.document.file_name
            );
        });

        this.bot.catch((err, ctx) => {
            elizaLogger.error(`❌ Telegram Error for ${ctx.updateType}:`, err);
            ctx.reply("An unexpected error occurred. Please try again later.");
        });
    }

    private setupShutdownHandlers(): void {
        const shutdownHandler = async (signal: string) => {
            elizaLogger.log(
                `⚠️ Received ${signal}. Shutting down Telegram bot gracefully...`
            );
            try {
                await this.stop();
                elizaLogger.log("🛑 Telegram bot stopped gracefully");
            } catch (error) {
                elizaLogger.error(
                    "❌ Error during Telegram bot shutdown:",
                    error
                );
                throw error;
            }
        };

        process.once("SIGINT", () => shutdownHandler("SIGINT"));
        process.once("SIGTERM", () => shutdownHandler("SIGTERM"));
        process.once("SIGHUP", () => shutdownHandler("SIGHUP"));
    }

    public async stop(): Promise<void> {
        elizaLogger.log("Stopping Telegram bot...");
        //await
            this.bot.stop();
        elizaLogger.log("Telegram bot stopped");
    }
}<|MERGE_RESOLUTION|>--- conflicted
+++ resolved
@@ -21,10 +21,7 @@
             },
         };
         this.runtime = runtime;
-<<<<<<< HEAD
         this.bot = new Telegraf(botToken, this.options);
-=======
-        this.bot = new Telegraf(botToken);
 
         // Global error handler for all updates
         this.bot.catch((err: Error, ctx: Context) => {
@@ -44,7 +41,6 @@
           }
         });
 
->>>>>>> 2d3a7463
         this.messageManager = new MessageManager(this.bot, this.runtime);
         this.backend = runtime.getSetting("BACKEND_URL");
         this.backendToken = runtime.getSetting("BACKEND_TOKEN");
@@ -65,38 +61,23 @@
     }
 
     private async initializeBot(): Promise<void> {
-<<<<<<< HEAD
-        this.bot.launch({ dropPendingUpdates: true }).catch(e => {
-          elizaLogger.error('client-telegram::initializeBot - launch err', e)
-        });
-        elizaLogger.log(
-            "✨ Telegram bot successfully launched and is running!"
-        );
-
-        const botInfo = await this.bot.telegram.getMe().catch(e => {
-          elizaLogger.error('client-telegram::initializeBot - getMe err', e)
-        });;
-        if (botInfo) {
-            this.bot.botInfo = botInfo;
-            elizaLogger.success(`Bot username: @${botInfo.username}`);
-        }
-=======
         try {
             this.bot.launch({ dropPendingUpdates: true }).catch(e => {
-              elizaLogger.error("Launch failed", e)
+                elizaLogger.error('client-telegram::initializeBot - launch err', e)
             });
             elizaLogger.log(
                 "✨ Telegram bot successfully launched and is running!"
             );
 
             const botInfo = await this.bot.telegram.getMe().catch(e => {
-              elizaLogger.error("getMe failed", e)
+                elizaLogger.error('client-telegram::initializeBot - getMe err', e)
             });
-            this.bot.botInfo = botInfo;
-            elizaLogger.success(`Bot username: @${botInfo.username}`);
->>>>>>> 2d3a7463
-
-            this.messageManager.bot = this.bot;
+            if (botInfo) {
+                this.bot.botInfo = botInfo;
+                elizaLogger.success(`Bot username: @${botInfo.username}`);
+                this.messageManager.bot = this.bot;
+            }
+
         } catch(e) {
             elizaLogger.error('tg::initializeBot - error', e)
         }
