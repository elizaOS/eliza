--- conflicted
+++ resolved
@@ -1,8 +1,4 @@
 [test]
-<<<<<<< HEAD
-# Use vitest as the test runner
-runner = "vitest" 
-=======
 # Test timeout in milliseconds
 timeout = 60000
 
@@ -21,5 +17,4 @@
 
 coverage-exclude = [
   "**/dist/**",
-]
->>>>>>> e052062f
+]