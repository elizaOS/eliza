--- conflicted
+++ resolved
@@ -7,7 +7,7 @@
   validateUuid,
   type UUID,
 } from '@elizaos/core';
-import express, { type RequestHandler } from 'express';
+import express from 'express';
 import internalMessageBus from '../../bus';
 import type { AgentServer } from '../../index';
 import type { MessageServiceStructure as MessageService } from '../../types';
@@ -303,20 +303,6 @@
 
   // POST /channels - Create a new central channel
   (router as any).post('/channels', async (req: express.Request, res: express.Response) => {
-<<<<<<< HEAD
-    const { serverId, name, type, sourceType, sourceId, topic, metadata } = req.body;
-
-    if (!serverId || !name || !type) {
-      return res.status(400).json({
-        success: false,
-        error: 'Missing required fields: serverId, name, type',
-      });
-    }
-
-    if (!validateUuid(serverId)) {
-      return res.status(400).json({
-        success: false,
-=======
     const serverId = req.body.serverId as UUID;
     const { name, type, sourceType, sourceId, metadata } = req.body;
     const topic = req.body.topic ?? req.body.description;
@@ -345,18 +331,13 @@
     if (!validateUuid(serverId)) {
       return res.status(400).json({
         success: false,
->>>>>>> e052062f
         error: 'Invalid serverId format',
       });
     }
 
     try {
       const channel = await serverInstance.createChannel({
-<<<<<<< HEAD
-        serverId: serverId as UUID,
-=======
-        messageServerId: serverId,
->>>>>>> e052062f
+        serverId,
         name,
         type,
         sourceType,
@@ -698,8 +679,8 @@
 
         // Then emit message_deleted event to internal bus for agent memory cleanup
         const deletedMessagePayload = {
-          messageId: messageId,
-          channelId: channelId,
+          messageId,
+          channelId,
         };
 
         internalMessageBus.emit('message_deleted', deletedMessagePayload);
@@ -710,8 +691,8 @@
         // Also, emit an event via SocketIO to inform clients about the deletion
         if (serverInstance.socketIO) {
           serverInstance.socketIO.to(channelId).emit('messageDeleted', {
-            messageId: messageId,
-            channelId: channelId,
+            messageId,
+            channelId,
           });
         }
         res.status(204).send();
@@ -739,7 +720,7 @@
 
         // Emit to internal bus for agent memory cleanup
         const channelClearedPayload = {
-          channelId: channelId,
+          channelId,
         };
         internalMessageBus.emit('channel_cleared', channelClearedPayload);
         logger.info(
@@ -749,7 +730,7 @@
         // Also, emit an event via SocketIO to inform clients about the channel clear
         if (serverInstance.socketIO) {
           serverInstance.socketIO.to(channelId).emit('channelCleared', {
-            channelId: channelId,
+            channelId,
           });
         }
         res.status(204).send();
@@ -778,7 +759,7 @@
         // Emit an event via SocketIO to inform clients about the channel update
         if (serverInstance.socketIO) {
           serverInstance.socketIO.to(channelId).emit('channelUpdated', {
-            channelId: channelId,
+            channelId,
             updates: updatedChannel,
           });
         }
@@ -811,7 +792,7 @@
 
         // Emit to internal bus for agent memory cleanup (same as clear messages)
         const channelClearedPayload = {
-          channelId: channelId,
+          channelId,
         };
         internalMessageBus.emit('channel_cleared', channelClearedPayload);
         logger.info(
@@ -821,7 +802,7 @@
         // Emit an event via SocketIO to inform clients about the channel deletion
         if (serverInstance.socketIO) {
           serverInstance.socketIO.to(channelId).emit('channelDeleted', {
-            channelId: channelId,
+            channelId,
           });
         }
         res.status(204).send();
