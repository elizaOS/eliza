import {
  type Character,
  DatabaseAdapter,
  type IAgentRuntime,
  logger,
  type UUID,
} from '@elizaos/core';
import bodyParser from 'body-parser';
import cors from 'cors';
import express, { Request, Response } from 'express';
import fileUpload from 'express-fileupload';
import helmet from 'helmet';
import * as fs from 'node:fs';
import http from 'node:http';
import path, { basename, dirname, extname, join } from 'node:path';
import { fileURLToPath } from 'node:url';
import { Server as SocketIOServer } from 'socket.io';
import { createApiRouter, createPluginRouteHandler, setupSocketIO } from './api/index.js';
import { apiKeyAuthMiddleware } from './authMiddleware.js';
import { messageBusConnectorPlugin } from './services/message.js';
import { loadCharacterTryPath, jsonToCharacter } from './loader.js';

import {
  createDatabaseAdapter,
  plugin as sqlPlugin,
} from '@elizaos/plugin-sql';
import internalMessageBus from './bus.js';
import type {
  CentralRootMessage,
  MessageChannel,
  MessageServer,
  MessageServiceStructure,
} from './types.js';
import { existsSync } from 'node:fs';
import { resolveEnvFile } from './api/system/environment.js';
import dotenv from 'dotenv';

/**
 * Expands a file path starting with `~` to the project directory.
 *
 * @param filepath - The path to expand.
 * @returns The expanded path.
 */
export function expandTildePath(filepath: string): string {
  if (!filepath) {
    return filepath;
  }

  if (filepath.startsWith('~')) {
    if (filepath === '~') {
      return process.cwd();
    } else if (filepath.startsWith('~/')) {
      return path.join(process.cwd(), filepath.slice(2));
    } else if (filepath.startsWith('~~')) {
      // Don't expand ~~
      return filepath;
    } else {
      // Handle ~user/path by expanding it to cwd/user/path
      return path.join(process.cwd(), filepath.slice(1));
    }
  }

  return filepath;
}

export function resolvePgliteDir(dir?: string, fallbackDir?: string): string {
  const envPath = resolveEnvFile();
  if (existsSync(envPath)) {
    dotenv.config({ path: envPath });
  }

  const base =
    dir ??
    process.env.PGLITE_DATA_DIR ??
    fallbackDir ??
    path.join(process.cwd(), '.eliza', '.elizadb');

  // Automatically migrate legacy path (<cwd>/.elizadb) to new location (<cwd>/.eliza/.elizadb)
  const resolved = expandTildePath(base);
  const legacyPath = path.join(process.cwd(), '.elizadb');
  if (resolved === legacyPath) {
    const newPath = path.join(process.cwd(), '.eliza', '.elizadb');
    process.env.PGLITE_DATA_DIR = newPath;
    return newPath;
  }

  return resolved;
}

const __dirname = dirname(fileURLToPath(import.meta.url));

const DEFAULT_SERVER_ID = '00000000-0000-0000-0000-000000000000' as UUID; // Single default server

/**
 * Represents a function that acts as a server middleware.
 * @param {express.Request} req - The request object.
 * @param {express.Response} res - The response object.
 * @param {express.NextFunction} next - The next function to be called in the middleware chain.
 * @returns {void}
 */
export type ServerMiddleware = (
  req: express.Request,
  res: express.Response,
  next: express.NextFunction
) => void;

/**
 * Interface for defining server configuration options.
 * @typedef {Object} ServerOptions
 * @property {ServerMiddleware[]} [middlewares] - Optional array of server middlewares.
 * @property {string} [dataDir] - Optional directory for storing server data.
 * @property {string} [postgresUrl] - Optional URL for connecting to a PostgreSQL database.
 */
export interface ServerOptions {
  middlewares?: ServerMiddleware[];
  dataDir?: string;
  postgresUrl?: string;
}

/**
 * Class representing an agent server.
 */ /**
 * Represents an agent server which handles agents, database, and server functionalities.
 */
export class AgentServer {
  public app!: express.Application;
  private agents: Map<UUID, IAgentRuntime>;
  public server!: http.Server;
  public socketIO!: SocketIOServer;
  public isInitialized: boolean = false; // Flag to prevent double initialization

  public database!: DatabaseAdapter;

  public startAgent!: (character: Character) => Promise<IAgentRuntime>;
  public stopAgent!: (runtime: IAgentRuntime) => void;
  public loadCharacterTryPath!: (characterPath: string) => Promise<Character>;
  public jsonToCharacter!: (character: unknown) => Promise<Character>;

  /**
   * Constructor for AgentServer class.
   *
   * @constructor
   */
  constructor() {
    try {
      logger.debug('Initializing AgentServer (constructor)...');
      this.agents = new Map();

      // Initialize character loading functions
      this.loadCharacterTryPath = loadCharacterTryPath;
      this.jsonToCharacter = jsonToCharacter;
    } catch (error) {
      logger.error('Failed to initialize AgentServer (constructor):', error);
      throw error;
    }
  }

  /**
   * Initializes the database and server.
   *
   * @param {ServerOptions} [options] - Optional server options.
   * @returns {Promise<void>} A promise that resolves when initialization is complete.
   */
  public async initialize(options?: ServerOptions): Promise<void> {
    if (this.isInitialized) {
      logger.warn('AgentServer is already initialized, skipping initialization');
      return;
    }

    try {
      logger.debug('Initializing AgentServer (async operations)...');

      const agentDataDir = await resolvePgliteDir(options?.dataDir);
      logger.info(`[INIT] Database Dir for SQL plugin: ${agentDataDir}`);
      this.database = createDatabaseAdapter(
        {
          dataDir: agentDataDir,
          postgresUrl: options?.postgresUrl,
        },
        '00000000-0000-0000-0000-000000000002'
      ) as DatabaseAdapter;
      await this.database.init();
      logger.success('Consolidated database initialized successfully');

      // First, we need to create a minimal runtime with just the SQL plugin for migrations
      logger.info('[INIT] Running database migrations for messaging tables...');
      try {
        // Create a temporary runtime for migration purposes
        const coreModule = await import('@elizaos/core');
        const migrationRuntime = new coreModule.AgentRuntime({
          adapter: this.database,
          agentId: '00000000-0000-0000-0000-000000000000' as UUID,
          character: {
            name: 'MigrationAgent',
            bio: ['Migration agent for database setup'],
            system: 'You are a helpful assistant.',
            plugins: [sqlPlugin.name],
          } as Character,
          plugins: [sqlPlugin],
        });

        // Initialize the runtime - this should handle plugin migrations
        await migrationRuntime.initialize();

        logger.success('[INIT] Database migrations completed successfully');
      } catch (migrationError) {
        logger.error('[INIT] Failed to run database migrations:', migrationError);
        throw new Error(
          `Database migration failed: ${migrationError instanceof Error ? migrationError.message : String(migrationError)}`
        );
      }

      // Add a small delay to ensure database is fully ready
      await new Promise((resolve) => setTimeout(resolve, 500));

      // Ensure default server exists
      logger.info('[INIT] Ensuring default server exists...');
      await this.ensureDefaultServer();
      logger.success('[INIT] Default server setup complete');

      await this.initializeServer(options);
      await new Promise((resolve) => setTimeout(resolve, 250));
      this.isInitialized = true;
    } catch (error) {
      logger.error('Failed to initialize AgentServer (async operations):', error);
      console.trace(error);
      throw error;
    }
  }

  private async ensureDefaultServer(): Promise<void> {
    try {
      // Check if the default server exists
      logger.info('[AgentServer] Checking for default server...');
      const servers = await (this.database as any).getMessageServers();
      logger.debug(`[AgentServer] Found ${servers.length} existing servers`);

      // Log all existing servers for debugging
      servers.forEach((s: any) => {
        logger.debug(`[AgentServer] Existing server: ID=${s.id}, Name=${s.name}`);
      });

      const defaultServer = servers.find(
        (s: any) => s.id === '00000000-0000-0000-0000-000000000000'
      );

      if (!defaultServer) {
        logger.info(
          '[AgentServer] Creating default server with UUID 00000000-0000-0000-0000-000000000000...'
        );

        // Use raw SQL to ensure the server is created with the exact ID
        try {
          await (this.database as any).db.execute(`
            INSERT INTO message_servers (id, name, source_type, created_at, updated_at)
            VALUES ('00000000-0000-0000-0000-000000000000', 'Default Server', 'eliza_default', NOW(), NOW())
            ON CONFLICT (id) DO NOTHING
          `);
          logger.success('[AgentServer] Default server created via raw SQL');

          // Immediately check if it was created
          const checkResult = await (this.database as any).db.execute(
            "SELECT id, name FROM message_servers WHERE id = '00000000-0000-0000-0000-000000000000'"
          );
          logger.debug('[AgentServer] Raw SQL check result:', checkResult);
        } catch (sqlError: any) {
          logger.error('[AgentServer] Raw SQL insert failed:', sqlError);

          // Try creating with ORM as fallback
          try {
            const server = await (this.database as any).createMessageServer({
              id: '00000000-0000-0000-0000-000000000000' as UUID,
              name: 'Default Server',
              sourceType: 'eliza_default',
            });
            logger.success('[AgentServer] Default server created via ORM with ID:', server.id);
          } catch (ormError: any) {
            logger.error('[AgentServer] Both SQL and ORM creation failed:', ormError);
            throw new Error(`Failed to create default server: ${ormError.message}`);
          }
        }

        // Verify it was created
        const verifyServers = await (this.database as any).getMessageServers();
        logger.debug(`[AgentServer] After creation attempt, found ${verifyServers.length} servers`);
        verifyServers.forEach((s: any) => {
          logger.debug(`[AgentServer] Server after creation: ID=${s.id}, Name=${s.name}`);
        });

        const verifyDefault = verifyServers.find(
          (s: any) => s.id === '00000000-0000-0000-0000-000000000000'
        );
        if (!verifyDefault) {
          throw new Error(`Failed to create or verify default server with ID ${DEFAULT_SERVER_ID}`);
        } else {
          logger.success('[AgentServer] Default server creation verified successfully');
        }
      } else {
        logger.info('[AgentServer] Default server already exists with ID:', defaultServer.id);
      }
    } catch (error) {
      logger.error('[AgentServer] Error ensuring default server:', error);
      throw error; // Re-throw to prevent startup if default server can't be created
    }
  }

  /**
   * Initializes the server with the provided options.
   *
   * @param {ServerOptions} [options] - Optional server options.
   * @returns {Promise<void>} - A promise that resolves once the server is initialized.
   */
  private async initializeServer(options?: ServerOptions) {
    try {
      // Initialize middleware and database
      this.app = express();

      // Security headers first - before any other middleware
      const isProd = process.env.NODE_ENV === 'production';
      logger.debug('Setting up security headers...');
      if (!isProd) {
        logger.debug(`NODE_ENV: ${process.env.NODE_ENV}`);
        logger.debug(`CSP will be: ${isProd ? 'ENABLED' : 'MINIMAL_DEV'}`);
      }
      this.app.use(
        helmet({
          // Content Security Policy - environment-aware configuration
          contentSecurityPolicy: isProd
            ? {
                // Production CSP - includes upgrade-insecure-requests
                directives: {
                  defaultSrc: ["'self'"],
                  styleSrc: ["'self'", "'unsafe-inline'", 'https:'],
                  scriptSrc: ["'self'", "'unsafe-inline'", "'unsafe-eval'"],
                  imgSrc: ["'self'", 'data:', 'blob:', 'https:', 'http:'],
                  fontSrc: ["'self'", 'https:', 'data:'],
                  connectSrc: ["'self'", 'ws:', 'wss:', 'https:', 'http:'],
                  mediaSrc: ["'self'", 'blob:', 'data:'],
                  objectSrc: ["'none'"],
                  frameSrc: ["'none'"],
                  baseUri: ["'self'"],
                  formAction: ["'self'"],
                  // upgrade-insecure-requests is added by helmet automatically
                },
                useDefaults: true,
              }
            : {
                // Development CSP - minimal policy without upgrade-insecure-requests
                directives: {
                  defaultSrc: ["'self'"],
                  styleSrc: ["'self'", "'unsafe-inline'", 'https:', 'http:'],
                  scriptSrc: ["'self'", "'unsafe-inline'", "'unsafe-eval'"],
                  imgSrc: ["'self'", 'data:', 'blob:', 'https:', 'http:'],
                  fontSrc: ["'self'", 'https:', 'http:', 'data:'],
                  connectSrc: ["'self'", 'ws:', 'wss:', 'https:', 'http:'],
                  mediaSrc: ["'self'", 'blob:', 'data:'],
                  objectSrc: ["'none'"],
                  frameSrc: ["'self'", 'data:'],
                  baseUri: ["'self'"],
                  formAction: ["'self'"],
                  // Note: upgrade-insecure-requests is intentionally omitted for Safari compatibility
                },
                useDefaults: false,
              },
          // Cross-Origin Embedder Policy - disabled for compatibility
          crossOriginEmbedderPolicy: false,
          // Cross-Origin Resource Policy
          crossOriginResourcePolicy: { policy: 'cross-origin' },
          // Frame Options - allow same-origin iframes to align with frameSrc CSP
          frameguard: { action: 'sameorigin' },
          // Hide Powered-By header
          hidePoweredBy: true,
          // HTTP Strict Transport Security - only in production
          hsts: isProd
            ? {
                maxAge: 31536000, // 1 year
                includeSubDomains: true,
                preload: true,
              }
            : false,
          // No Sniff
          noSniff: true,
          // Referrer Policy
          referrerPolicy: { policy: 'no-referrer-when-downgrade' },
          // X-XSS-Protection
          xssFilter: true,
        })
      );

      // Apply custom middlewares if provided
      if (options?.middlewares) {
        logger.debug('Applying custom middlewares...');
        for (const middleware of options.middlewares) {
          this.app.use(middleware);
        }
      }

      // Setup middleware for all requests
      logger.debug('Setting up standard middlewares...');
      this.app.use(
        cors({
          origin: process.env.CORS_ORIGIN || true,
          credentials: true,
          methods: ['GET', 'POST', 'PUT', 'DELETE', 'PATCH', 'OPTIONS'],
          allowedHeaders: ['Content-Type', 'Authorization', 'X-API-KEY'],
        })
      ); // Enable CORS
      this.app.use(
        bodyParser.json({
          limit: process.env.EXPRESS_MAX_PAYLOAD || '100kb',
        })
      ); // Parse JSON bodies

      // Global file upload configuration with security constraints
      // Note: Individual routes use more specific configurations
      this.app.use(
        fileUpload({
          useTempFiles: true,
          tempFileDir: '/tmp/',
          createParentPath: true,
          preserveExtension: true,
          safeFileNames: true,
          limits: {
            fileSize: 50 * 1024 * 1024, // 50MB default limit
          },
          abortOnLimit: true,
          uploadTimeout: 60000, // 60 seconds
        })
      );

      // Optional Authentication Middleware
      const serverAuthToken = process.env.ELIZA_SERVER_AUTH_TOKEN;
      if (serverAuthToken) {
        logger.info('Server authentication enabled. Requires X-API-KEY header for /api routes.');
        // Apply middleware only to /api paths
        this.app.use('/api', (req, res, next) => {
          apiKeyAuthMiddleware(req, res, next);
        });
      } else {
        logger.warn(
          'Server authentication is disabled. Set ELIZA_SERVER_AUTH_TOKEN environment variable to enable.'
        );
      }

      const uploadsBasePath = path.join(process.cwd(), '.eliza', 'data', 'uploads', 'agents');
      const generatedBasePath = path.join(process.cwd(), '.eliza', 'data', 'generated');
      fs.mkdirSync(uploadsBasePath, { recursive: true });
      fs.mkdirSync(generatedBasePath, { recursive: true });

      // Agent-specific media serving - only serve files from agent-specific directories
      this.app.get(
        '/media/uploads/agents/:agentId/:filename',
        // @ts-expect-error - this is a valid express route
        (req: express.Request, res: express.Response) => {
          const agentId = req.params.agentId as string;
          const filename = req.params.filename as string;
          const uuidRegex = /^[0-9a-f]{8}-[0-9a-f]{4}-[0-9a-f]{4}-[0-9a-f]{4}-[0-9a-f]{12}$/i;
          if (!uuidRegex.test(agentId)) {
            return res.status(400).json({ error: 'Invalid agent ID format' });
          }
          const sanitizedFilename = basename(filename);
          const agentUploadsPath = join(uploadsBasePath, agentId);
          const filePath = join(agentUploadsPath, sanitizedFilename);
          if (!filePath.startsWith(agentUploadsPath)) {
            return res.status(403).json({ error: 'Access denied' });
          }

          if (!fs.existsSync(filePath)) {
            return res.status(404).json({ error: 'File does not exist!!!!!!!' });
          }

          res.sendFile(sanitizedFilename, { root: agentUploadsPath }, (err) => {
            if (err) {
              if (err.message === 'Request aborted') {
                logger.warn(`[MEDIA] Download aborted: ${req.originalUrl}`);
              } else if (!res.headersSent) {
                logger.warn(`[MEDIA] File not found: ${agentUploadsPath}/${sanitizedFilename}`);
                res.status(404).json({ error: 'File not found' });
              }
            } else {
              logger.debug(`[MEDIA] Successfully served: ${sanitizedFilename}`);
            }
          });
        }
      );

      this.app.get(
        '/media/generated/:agentId/:filename',
        // @ts-expect-error - this is a valid express route
        (req: express.Request<{ agentId: string; filename: string }>, res: express.Response) => {
          const agentId = req.params.agentId;
          const filename = req.params.filename;
          const uuidRegex = /^[0-9a-f]{8}-[0-9a-f]{4}-[0-9a-f]{4}-[0-9a-f]{4}-[0-9a-f]{12}$/i;
          if (!uuidRegex.test(agentId)) {
            return res.status(400).json({ error: 'Invalid agent ID format' });
          }
          const sanitizedFilename = basename(filename);
          const agentGeneratedPath = join(generatedBasePath, agentId);
          const filePath = join(agentGeneratedPath, sanitizedFilename);
          if (!filePath.startsWith(agentGeneratedPath)) {
            return res.status(403).json({ error: 'Access denied' });
          }
          res.sendFile(filePath, (err) => {
            if (err) {
              res.status(404).json({ error: 'File not found' });
            }
          });
        }
      );

      // Channel-specific media serving
      this.app.get(
        '/media/uploads/channels/:channelId/:filename',
        (req: express.Request<{ channelId: string; filename: string }>, res: express.Response) => {
          const channelId = req.params.channelId as string;
          const filename = req.params.filename as string;
          const uuidRegex = /^[0-9a-f]{8}-[0-9a-f]{4}-[0-9a-f]{4}-[0-9a-f]{4}-[0-9a-f]{12}$/i;

          if (!uuidRegex.test(channelId)) {
            res.status(400).json({ error: 'Invalid channel ID format' });
            return;
          }

          const sanitizedFilename = basename(filename);
          const channelUploadsPath = join(uploadsBasePath, 'channels', channelId);
          const filePath = join(channelUploadsPath, sanitizedFilename);

          if (!filePath.startsWith(channelUploadsPath)) {
            res.status(403).json({ error: 'Access denied' });
            return;
          }

          res.sendFile(filePath, (err) => {
            if (err) {
              logger.warn(`[STATIC] Channel media file not found: ${filePath}`, err);
              if (!res.headersSent) {
                res.status(404).json({ error: 'File not found' });
              }
            } else {
              logger.debug(`[STATIC] Served channel media file: ${filePath}`);
            }
          });
        }
      );

      // Add specific middleware to handle portal assets
      this.app.use((req, res, next) => {
        // Automatically detect and handle static assets based on file extension
        const ext = extname(req.path).toLowerCase();

        // Set correct content type based on file extension
        if (ext === '.js' || ext === '.mjs') {
          res.setHeader('Content-Type', 'application/javascript');
        } else if (ext === '.css') {
          res.setHeader('Content-Type', 'text/css');
        } else if (ext === '.svg') {
          res.setHeader('Content-Type', 'image/svg+xml');
        } else if (ext === '.png') {
          res.setHeader('Content-Type', 'image/png');
        } else if (ext === '.jpg' || ext === '.jpeg') {
          res.setHeader('Content-Type', 'image/jpeg');
        }

        // Continue processing
        next();
      });

      // Setup static file serving with proper MIME types
      const staticOptions = {
        etag: true,
        lastModified: true,
        setHeaders: (res: express.Response, filePath: string) => {
          // Set the correct content type for different file extensions
          const ext = extname(filePath).toLowerCase();
          if (ext === '.css') {
            res.setHeader('Content-Type', 'text/css');
          } else if (ext === '.js') {
            res.setHeader('Content-Type', 'application/javascript');
          } else if (ext === '.html') {
            res.setHeader('Content-Type', 'text/html');
          } else if (ext === '.png') {
            res.setHeader('Content-Type', 'image/png');
          } else if (ext === '.jpg' || ext === '.jpeg') {
            res.setHeader('Content-Type', 'image/jpeg');
          } else if (ext === '.svg') {
            res.setHeader('Content-Type', 'image/svg+xml');
          }
        },
      };

      // Serve static assets from the client dist path
      // Client files are built into the CLI package's dist directory
      const clientPath = path.resolve(__dirname, '../../cli/dist');
      this.app.use(express.static(clientPath, staticOptions));

      // *** NEW: Mount the plugin route handler BEFORE static serving ***
      const pluginRouteHandler = createPluginRouteHandler(this.agents);
      this.app.use(pluginRouteHandler);

      // Mount the core API router under /api
      // This router handles all API endpoints including:
      // - /api/agents/* - Agent management and interactions
      // - /api/messaging/* - Message handling and channels
      // - /api/media/* - File uploads and media serving
      // - /api/memory/* - Memory management and retrieval
      // - /api/audio/* - Audio processing and transcription
      // - /api/server/* - Runtime and server management
      // - /api/tee/* - TEE (Trusted Execution Environment) operations
      // - /api/system/* - System configuration and health checks
      const apiRouter = createApiRouter(this.agents, this);
      this.app.use(
        '/api',
        (req: express.Request, _res: express.Response, next: express.NextFunction) => {
          if (req.path !== '/ping') {
            logger.debug(`API request: ${req.method} ${req.path}`);
          }
          next();
        },
        apiRouter,
        (err: any, req: Request, res: Response) => {
          logger.error(`API error: ${req.method} ${req.path}`, err);
          res.status(500).json({
            success: false,
            error: {
              message: err.message || 'Internal Server Error',
              code: err.code || 500,
            },
          });
        }
      );

      // Add a catch-all route for API 404s
      this.app.use((req, res, next) => {
        // Check if this is an API route that wasn't handled
        if (req.path.startsWith('/api/')) {
          // worms are going to hitting it all the time, use a reverse proxy if you need this type of logging
          //logger.warn(`API 404: ${req.method} ${req.path}`);
          res.status(404).json({
            success: false,
            error: {
              message: 'API endpoint not found',
              code: 404,
            },
          });
        } else {
          // Not an API route, continue to next middleware
          next();
        }
      });

      // Main fallback for the SPA - must be registered after all other routes
      // Use a final middleware that handles all unmatched routes
      (this.app as any).use((req: express.Request, res: express.Response) => {
        // For JavaScript requests that weren't handled by static middleware,
        // return a JavaScript response instead of HTML
        if (
          req.path.endsWith('.js') ||
          req.path.includes('.js?') ||
          req.path.match(/\/[a-zA-Z0-9_-]+-[A-Za-z0-9]{8}\.js/)
        ) {
          res.setHeader('Content-Type', 'application/javascript');
          return res.status(404).send(`// JavaScript module not found: ${req.path}`);
        }

        // For all other routes, serve the SPA's index.html
        // Client files are built into the CLI package's dist directory
        const cliDistPath = path.resolve(__dirname, '../../cli/dist');
        res.sendFile(path.join(cliDistPath, 'index.html'));
      });

      // Create HTTP server for Socket.io
      this.server = http.createServer(this.app);

      // Initialize Socket.io, passing the AgentServer instance
      this.socketIO = setupSocketIO(this.server, this.agents, this);

      logger.success('AgentServer HTTP server and Socket.IO initialized');
    } catch (error) {
      logger.error('Failed to complete server initialization:', error);
      throw error;
    }
  }

  /**
   * Registers an agent with the provided runtime.
   *
   * @param {IAgentRuntime} runtime - The runtime object containing agent information.
   * @throws {Error} if the runtime is null/undefined, if agentId is missing, if character configuration is missing,
   * or if there are any errors during registration.
   */
  public async registerAgent(runtime: IAgentRuntime) {
    try {
      if (!runtime) {
        throw new Error('Attempted to register null/undefined runtime');
      }
      if (!runtime.agentId) {
        throw new Error('Runtime missing agentId');
      }
      if (!runtime.character) {
        throw new Error('Runtime missing character configuration');
      }

      this.agents.set(runtime.agentId, runtime);
      logger.debug(`Agent ${runtime.character.name} (${runtime.agentId}) added to agents map`);

      // Auto-register the MessageBusConnector plugin
      try {
        if (messageBusConnectorPlugin) {
          await runtime.registerPlugin(messageBusConnectorPlugin);
          logger.info(
            `[AgentServer] Automatically registered MessageBusConnector for agent ${runtime.character.name}`
          );
        } else {
          logger.error(`[AgentServer] CRITICAL: MessageBusConnector plugin definition not found.`);
        }
      } catch (e) {
        logger.error(
          `[AgentServer] CRITICAL: Failed to register MessageBusConnector for agent ${runtime.character.name}`,
          e
        );
        // Decide if this is a fatal error for the agent.
      }

      // Register TEE plugin if present
      const teePlugin = runtime.plugins.find((p) => p.name === 'phala-tee-plugin');
      if (teePlugin) {
        logger.debug(`Found TEE plugin for agent ${runtime.agentId}`);
        if (teePlugin.providers) {
          for (const provider of teePlugin.providers) {
            runtime.registerProvider(provider);
            logger.debug(`Registered TEE provider: ${provider.name}`);
          }
        }
        if (teePlugin.actions) {
          for (const action of teePlugin.actions) {
            runtime.registerAction(action);
            logger.debug(`Registered TEE action: ${action.name}`);
          }
        }
      }

      logger.success(
        `Successfully registered agent ${runtime.character.name} (${runtime.agentId}) with core services.`
      );

      await this.addAgentToServer(DEFAULT_SERVER_ID, runtime.agentId);
      logger.info(
        `[AgentServer] Auto-associated agent ${runtime.character.name} with server ID: ${DEFAULT_SERVER_ID}`
      );
    } catch (error) {
      logger.error('Failed to register agent:', error);
      throw error;
    }
  }

  /**
   * Unregisters an agent from the system.
   *
   * @param {UUID} agentId - The unique identifier of the agent to unregister.
   * @returns {void}
   */
  public unregisterAgent(agentId: UUID) {
    if (!agentId) {
      logger.warn('[AGENT UNREGISTER] Attempted to unregister undefined or invalid agent runtime');
      return;
    }

    try {
      // Retrieve the agent before deleting it from the map
      const agent = this.agents.get(agentId);

      if (agent) {
        // Stop all services of the agent before unregistering it
        try {
          agent.stop().catch((stopError) => {
            logger.error(
              `[AGENT UNREGISTER] Error stopping agent services for ${agentId}:`,
              stopError
            );
          });
          logger.debug(`[AGENT UNREGISTER] Stopping services for agent ${agentId}`);
        } catch (stopError) {
          logger.error(`[AGENT UNREGISTER] Error initiating stop for agent ${agentId}:`, stopError);
        }
      }

      // Delete the agent from the map
      this.agents.delete(agentId);
      logger.debug(`Agent ${agentId} removed from agents map`);
    } catch (error) {
      logger.error(`Error removing agent ${agentId}:`, error);
    }
  }

  /**
   * Add middleware to the server's request handling pipeline
   * @param {ServerMiddleware} middleware - The middleware function to be registered
   */
  public registerMiddleware(middleware: ServerMiddleware) {
    this.app.use(middleware);
  }

  /**
   * Starts the server on the specified port.
   *
   * @param {number} port - The port number on which the server should listen.
   * @throws {Error} If the port is invalid or if there is an error while starting the server.
   */
  public start(port: number) {
    try {
      if (!port || typeof port !== 'number') {
        throw new Error(`Invalid port number: ${port}`);
      }

      logger.debug(`Starting server on port ${port}...`);
      logger.debug(`Current agents count: ${this.agents.size}`);
      logger.debug(`Environment: ${process.env.NODE_ENV}`);

      // Use http server instead of app.listen with explicit host binding and error handling
      // For tests and macOS compatibility, prefer 127.0.0.1 when specified
      const host = process.env.SERVER_HOST || '0.0.0.0';

      this.server
        .listen(port, host, () => {
          // Only show the dashboard URL in production mode
          if (process.env.NODE_ENV !== 'development') {
            // Display the dashboard URL with the correct port after the server is actually listening
            console.log(
              `\x1b[32mStartup successful!\nGo to the dashboard at \x1b[1mhttp://localhost:${port}\x1b[22m\x1b[0m`
            );
          }

          // Add log for test readiness
          console.log(`AgentServer is listening on port ${port}`);

          logger.success(
            `REST API bound to ${host}:${port}. If running locally, access it at http://localhost:${port}.`
          );
<<<<<<< HEAD
          logger.debug(`Active agents: ${this.agents.size}`);
          this.agents.forEach((agent, id) => {
            logger.debug(`- Agent ${id}: ${agent.character.name}`);
          });
        })
        .on('error', (error: any) => {
          logger.error(`Failed to bind server to ${host}:${port}:`, error);
=======
          console.log(`\x1b[36m📚 Learn more at \x1b[1mhttps://eliza.how\x1b[22m\x1b[0m`);
        }
>>>>>>> 487271dc

          // Provide helpful error messages for common issues
          if (error.code === 'EADDRINUSE') {
            logger.error(
              `Port ${port} is already in use. Please try a different port or stop the process using that port.`
            );
          } else if (error.code === 'EACCES') {
            logger.error(
              `Permission denied to bind to port ${port}. Try using a port above 1024 or running with appropriate permissions.`
            );
          } else if (error.code === 'EADDRNOTAVAIL') {
            logger.error(
              `Cannot bind to ${host}:${port} - address not available. Check if the host address is correct.`
            );
          }

          throw error;
        });

      // Enhanced graceful shutdown
      const gracefulShutdown = async () => {
        logger.info('Received shutdown signal, initiating graceful shutdown...');

        // Stop all agents first
        logger.debug('Stopping all agents...');
        for (const [id, agent] of this.agents.entries()) {
          try {
            await agent.stop();
            logger.debug(`Stopped agent ${id}`);
          } catch (error) {
            logger.error(`Error stopping agent ${id}:`, error);
          }
        }

        // Close database
        if (this.database) {
          try {
            await this.database.close();
            logger.info('Database closed.');
          } catch (error) {
            logger.error('Error closing database:', error);
          }
        }

        // Close server
        this.server.close(() => {
          logger.success('Server closed successfully');
          process.exit(0);
        });

        // Force close after timeout
        setTimeout(() => {
          logger.error('Could not close connections in time, forcing shutdown');
          process.exit(1);
        }, 5000);
      };

      process.on('SIGTERM', gracefulShutdown);
      process.on('SIGINT', gracefulShutdown);

      logger.debug('Shutdown handlers registered');
    } catch (error) {
      logger.error('Failed to start server:', error);
      throw error;
    }
  }

  /**
   * Stops the server if it is running. Closes the server connection,
   * stops the database connection, and logs a success message.
   */
  public async stop(): Promise<void> {
    logger.info('Stopping AgentServer...');

    // Stop all agents first
    if (this.agents.size > 0) {
      logger.debug('Stopping all agents...');
      const stopPromises: Promise<void>[] = [];
      for (const [id, agent] of this.agents.entries()) {
        try {
          logger.debug(`Stopping agent ${id}`);
          stopPromises.push(agent.stop());
        } catch (error) {
          logger.error(`Error stopping agent ${id}:`, error);
        }
      }
      await Promise.allSettled(stopPromises);
      this.agents.clear();
      logger.debug('All agents stopped');
    }

    // Disconnect Socket.IO clients
    if (this.socketIO) {
      try {
        logger.debug('Disconnecting Socket.IO clients...');
        this.socketIO.disconnectSockets();
        await new Promise<void>((resolve) => {
          this.socketIO.close(() => {
            logger.debug('Socket.IO closed');
            resolve();
          });
        });
      } catch (error) {
        logger.error('Error closing Socket.IO:', error);
      }
    }

    // Close database connection
    if (this.database) {
      try {
        logger.debug('Closing database connection...');
        await this.database.close();
        logger.debug('Database closed');
      } catch (error) {
        logger.error('Error closing database:', error);
      }
    }

    // Close HTTP server
    if (this.server) {
      await new Promise<void>((resolve) => {
        this.server.close(() => {
          logger.debug('HTTP server closed');
          resolve();
        });
      });
    }

    // Reset initialization flag
    this.isInitialized = false;

    logger.success('AgentServer stopped successfully');
  }

  // Central DB Data Access Methods
  async createServer(
    data: Omit<MessageServer, 'id' | 'createdAt' | 'updatedAt'>
  ): Promise<MessageServer> {
    return (this.database as any).createMessageServer(data);
  }

  async getServers(): Promise<MessageServer[]> {
    return (this.database as any).getMessageServers();
  }

  async getServerById(serverId: UUID): Promise<MessageServer | null> {
    return (this.database as any).getMessageServerById(serverId);
  }

  async getServerBySourceType(sourceType: string): Promise<MessageServer | null> {
    const servers = await (this.database as any).getMessageServers();
    const filtered = servers.filter((s: MessageServer) => s.sourceType === sourceType);
    return filtered.length > 0 ? filtered[0] : null;
  }

  async createChannel(
    data: Omit<MessageChannel, 'id' | 'createdAt' | 'updatedAt'> & { id?: UUID },
    participantIds?: UUID[]
  ): Promise<MessageChannel> {
    return (this.database as any).createChannel(data, participantIds);
  }

  async addParticipantsToChannel(channelId: UUID, userIds: UUID[]): Promise<void> {
    return (this.database as any).addChannelParticipants(channelId, userIds);
  }

  async getChannelsForServer(serverId: UUID): Promise<MessageChannel[]> {
    return (this.database as any).getChannelsForServer(serverId);
  }

  async getChannelDetails(channelId: UUID): Promise<MessageChannel | null> {
    return (this.database as any).getChannelDetails(channelId);
  }

  async getChannelParticipants(channelId: UUID): Promise<UUID[]> {
    return (this.database as any).getChannelParticipants(channelId);
  }

  async deleteMessage(messageId: UUID): Promise<void> {
    return (this.database as any).deleteMessage(messageId);
  }

  async updateChannel(
    channelId: UUID,
    updates: { name?: string; participantCentralUserIds?: UUID[]; metadata?: any }
  ): Promise<MessageChannel> {
    return (this.database as any).updateChannel(channelId, updates);
  }

  async deleteChannel(channelId: UUID): Promise<void> {
    return (this.database as any).deleteChannel(channelId);
  }

  async clearChannelMessages(channelId: UUID): Promise<void> {
    // Get all messages for the channel and delete them one by one
    const messages = await (this.database as any).getMessagesForChannel(channelId, 1000);
    for (const message of messages) {
      await (this.database as any).deleteMessage(message.id);
    }
    logger.info(`[AgentServer] Cleared all messages for central channel: ${channelId}`);
  }

  async findOrCreateCentralDmChannel(
    user1Id: UUID,
    user2Id: UUID,
    messageServerId: UUID
  ): Promise<MessageChannel> {
    return (this.database as any).findOrCreateDmChannel(user1Id, user2Id, messageServerId);
  }

  async createMessage(
    data: Omit<CentralRootMessage, 'id' | 'createdAt' | 'updatedAt'>
  ): Promise<CentralRootMessage> {
    const createdMessage = await (this.database as any).createMessage(data);

    // Get the channel details to find the server ID
    const channel = await this.getChannelDetails(createdMessage.channelId);
    if (channel) {
      // Emit to internal message bus for agent consumption
      const messageForBus: MessageServiceStructure = {
        id: createdMessage.id,
        channel_id: createdMessage.channelId,
        server_id: channel.messageServerId,
        author_id: createdMessage.authorId,
        content: createdMessage.content,
        raw_message: createdMessage.rawMessage,
        source_id: createdMessage.sourceId,
        source_type: createdMessage.sourceType,
        in_reply_to_message_id: createdMessage.inReplyToRootMessageId,
        created_at: createdMessage.createdAt.getTime(),
        metadata: createdMessage.metadata,
      };

      internalMessageBus.emit('new_message', messageForBus);
      logger.info(`[AgentServer] Published message ${createdMessage.id} to internal message bus`);
    }

    return createdMessage;
  }

  async getMessagesForChannel(
    channelId: UUID,
    limit: number = 50,
    beforeTimestamp?: Date
  ): Promise<CentralRootMessage[]> {
    return (this.database as any).getMessagesForChannel(channelId, limit, beforeTimestamp);
  }

  // Optional: Method to remove a participant
  async removeParticipantFromChannel(): Promise<void> {
    // Since we don't have a direct method for this, we'll need to handle it at the channel level
    logger.warn(
      `[AgentServer] Remove participant operation not directly supported in database adapter`
    );
  }

  // ===============================
  // Server-Agent Association Methods
  // ===============================

  /**
   * Add an agent to a server
   * @param {UUID} serverId - The server ID
   * @param {UUID} agentId - The agent ID to add
   */
  async addAgentToServer(serverId: UUID, agentId: UUID): Promise<void> {
    // First, verify the server exists
    const server = await this.getServerById(serverId);
    if (!server) {
      throw new Error(`Server ${serverId} not found`);
    }

    return (this.database as any).addAgentToServer(serverId, agentId);
  }

  /**
   * Remove an agent from a server
   * @param {UUID} serverId - The server ID
   * @param {UUID} agentId - The agent ID to remove
   */
  async removeAgentFromServer(serverId: UUID, agentId: UUID): Promise<void> {
    return (this.database as any).removeAgentFromServer(serverId, agentId);
  }

  /**
   * Get all agents associated with a server
   * @param {UUID} serverId - The server ID
   * @returns {Promise<UUID[]>} Array of agent IDs
   */
  async getAgentsForServer(serverId: UUID): Promise<UUID[]> {
    return (this.database as any).getAgentsForServer(serverId);
  }

  /**
   * Get all servers an agent belongs to
   * @param {UUID} agentId - The agent ID
   * @returns {Promise<UUID[]>} Array of server IDs
   */
  async getServersForAgent(agentId: UUID): Promise<UUID[]> {
    // This method isn't directly supported in the adapter, so we need to implement it differently
    const servers = await (this.database as any).getMessageServers();
    const serverIds = [];
    for (const server of servers) {
      const agents = await (this.database as any).getAgentsForServer(server.id);
      if (agents.includes(agentId)) {
        serverIds.push(server.id as never);
      }
    }
    return serverIds;
  }

  /**
   * Emit a WebSocket event to all connected clients
   * @param event - The event name to emit
   * @param data - The data to send with the event
   */
  emitToAll(event: string, data: any): void {
    if (this.socketIO) {
      this.socketIO.emit(event, data);
      logger.debug(`[AgentServer] Emitted '${event}' event to all connected clients`);
    } else {
      logger.warn(`[AgentServer] Cannot emit '${event}' - SocketIO not initialized`);
    }
  }

  /**
   * Emit a WebSocket event to clients in a specific room/channel
   * @param room - The room/channel to emit to
   * @param event - The event name to emit
   * @param data - The data to send with the event
   */
  emitToRoom(room: string, event: string, data: any): void {
    if (this.socketIO) {
      this.socketIO.to(room).emit(event, data);
      logger.debug(`[AgentServer] Emitted '${event}' event to room '${room}'`);
    } else {
      logger.warn(`[AgentServer] Cannot emit '${event}' to room '${room}' - SocketIO not initialized`);
    }
  }
}

// Export loader utilities
export {
  tryLoadFile,
  loadCharactersFromUrl,
  jsonToCharacter,
  loadCharacter,
  loadCharacterTryPath,
  hasValidRemoteUrls,
  loadCharacters,
} from './loader';

// Export types
export * from './types';<|MERGE_RESOLUTION|>--- conflicted
+++ resolved
@@ -836,18 +836,8 @@
           logger.success(
             `REST API bound to ${host}:${port}. If running locally, access it at http://localhost:${port}.`
           );
-<<<<<<< HEAD
-          logger.debug(`Active agents: ${this.agents.size}`);
-          this.agents.forEach((agent, id) => {
-            logger.debug(`- Agent ${id}: ${agent.character.name}`);
-          });
-        })
-        .on('error', (error: any) => {
-          logger.error(`Failed to bind server to ${host}:${port}:`, error);
-=======
           console.log(`\x1b[36m📚 Learn more at \x1b[1mhttps://eliza.how\x1b[22m\x1b[0m`);
         }
->>>>>>> 487271dc
 
           // Provide helpful error messages for common issues
           if (error.code === 'EADDRINUSE') {
