{
    "name": "@elizaos/plugin-agentkit",
    "version": "0.1.9",
    "main": "dist/index.js",
    "type": "module",
    "types": "dist/index.d.ts",
    "dependencies": {
        "@elizaos/core": "workspace:*",
        "@coinbase/cdp-agentkit-core": "^0.0.10",
        "@coinbase/cdp-langchain": "^0.0.11",
        "@langchain/core": "^0.3.27",
        "tsup": "8.3.5"
    },
    "devDependencies": {
<<<<<<< HEAD
        "vitest": "^3.0.0"
=======
        "@biomejs/biome": "1.9.4",
        "vitest": "^1.0.0"
>>>>>>> 69af5ff2
    },
    "scripts": {
        "build": "tsup --format esm --dts",
        "dev": "tsup --format esm --dts --watch",
        "test": "vitest run",
        "test:watch": "vitest watch",
        "test:coverage": "vitest run --coverage",
        "lint": "biome lint .",
        "lint:fix": "biome check --apply .",
        "format": "biome format .",
        "format:fix": "biome format --write ."
    }
}<|MERGE_RESOLUTION|>--- conflicted
+++ resolved
@@ -12,12 +12,8 @@
         "tsup": "8.3.5"
     },
     "devDependencies": {
-<<<<<<< HEAD
+        "@biomejs/biome": "1.9.4",
         "vitest": "^3.0.0"
-=======
-        "@biomejs/biome": "1.9.4",
-        "vitest": "^1.0.0"
->>>>>>> 69af5ff2
     },
     "scripts": {
         "build": "tsup --format esm --dts",
