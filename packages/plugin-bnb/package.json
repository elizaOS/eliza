--- conflicted
+++ resolved
@@ -33,14 +33,10 @@
         "format:fix": "biome format --write ."
     },
     "peerDependencies": {
-<<<<<<< HEAD
-        "whatwg-url": "7.1.0"
+        "whatwg-url": "7.1.0",
+        "@types/mime-types": "^2.1.4"
     },
     "publishConfig": {
         "access": "public"
-=======
-        "whatwg-url": "7.1.0",
-        "@types/mime-types": "^2.1.4"
->>>>>>> 9d675d47
     }
 }