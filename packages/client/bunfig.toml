[test]
# Test timeout in milliseconds
timeout = 60000

# Setup files
preload = ["./src/test/setup.ts"]

# Coverage configuration  
coverage = true
coverage-reporter = ["text", "json", "html"]
coverage-exclude = [
  "**/dist/**",
  "**/build/**",
  "**/chunk-*.js",
  "**/*.chunk.js",
  "**/node_modules/**",
  "**/*.min.js",
  "**/*.bundle.js",
  "**/coverage/**",
  "**/.turbo/**",
  "src/test/**", 
  "*.config.ts",
  "*.config.js",
  "**/*.d.ts",
  "**/*.cy.ts",
  "**/*.cy.tsx",
  "cypress/**",
]

<<<<<<< HEAD
# TypeScript configuration
tsconfig = "./tsconfig.test.json"

# Module resolution
[resolve]
paths = { "@/*" = ["./src/*"] }
=======
[test.env]
NODE_ENV = "test"
>>>>>>> e052062f
<|MERGE_RESOLUTION|>--- conflicted
+++ resolved
@@ -27,14 +27,5 @@
   "cypress/**",
 ]
 
-<<<<<<< HEAD
-# TypeScript configuration
-tsconfig = "./tsconfig.test.json"
-
-# Module resolution
-[resolve]
-paths = { "@/*" = ["./src/*"] }
-=======
 [test.env]
-NODE_ENV = "test"
->>>>>>> e052062f
+NODE_ENV = "test"