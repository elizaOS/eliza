--- conflicted
+++ resolved
@@ -30,7 +30,7 @@
   useChannels, // New hook
 } from '@/hooks/use-query-hooks';
 import info from '@/lib/info.json';
-import { cn, formatAgentName, getAgentAvatar } from '@/lib/utils';
+import { cn, formatAgentName, getAgentAvatar, getEntityId, generateGroupName } from '@/lib/utils';
 import {
   AgentStatus as CoreAgentStatus,
   type Agent,
@@ -46,6 +46,7 @@
 import { useEffect, useMemo, useState } from 'react';
 import { NavLink, useLocation, useNavigate } from 'react-router-dom'; // Added useNavigate
 import clientLogger from '@/lib/logger'; // Added import
+import { useQueryClient } from '@tanstack/react-query'; // Import useQueryClient
 
 /* ---------- helpers ---------- */
 const partition = <T,>(src: T[], pred: (v: T) => boolean): [T[], T[]] => {
@@ -206,6 +207,8 @@
   navigate: ReturnType<typeof useNavigate>;
 }) => {
   const { data: channelsData, isLoading: isLoadingChannels } = useChannels(serverId);
+  const currentClientId = getEntityId(); // Get current client/user ID
+
   const groupChannels = useMemo(
     () => channelsData?.data?.channels?.filter((ch) => ch.type === CoreChannelType.GROUP) || [],
     [channelsData]
@@ -234,7 +237,8 @@
                 <div className="flex items-center gap-3">
                   <Users className="h-5 w-5 text-muted-foreground" /> {/* Group icon */}
                   <span className="text-sm truncate max-w-32">
-                    {channel.name || 'Unnamed Group'}
+                    {/* Use generateGroupName - assumes channel.participants exists or will be added */}
+                    {generateGroupName(channel, (channel as any).participants || [], currentClientId)}
                   </span>
                 </div>
               </SidebarMenuButton>
@@ -250,7 +254,6 @@
 // For "Create Group", users will use the button in the "Groups" section header.
 const CreateAgentButton = ({ onClick }: { onClick: () => void }) => {
   return (
-<<<<<<< HEAD
     <Button
       variant="outline"
       size="sm"
@@ -260,41 +263,6 @@
       <Plus className="h-4 w-4 mr-2" />
       Create Agent
     </Button>
-=======
-    <DropdownMenu>
-      <DropdownMenuTrigger asChild>
-        <Button
-          variant="default"
-          className={cn(
-            'w-full justify-between items-center relative bg-primary text-primary-foreground overflow-hidden',
-            animate && 'animate-bounce-sm',
-            'hover:shadow-md hover:scale-[1.02] transition-all duration-300 group'
-          )}
-        >
-          <span className="flex items-center gap-2">
-            <Plus className="h-4 w-4 group-hover:rotate-90 transition-transform duration-300" />
-            Create
-          </span>
-          <ChevronDown className="h-4 w-4 transition-transform group-data-[state=open]:rotate-180" />
-          <div className="absolute inset-0 opacity-0 bg-gradient-to-r via-white/20 group-hover:opacity-100 -translate-x-full group-hover:translate-x-full transition-all duration-1000" />
-        </Button>
-      </DropdownMenuTrigger>
-
-      <DropdownMenuContent align="start" className="w-48 z-50 mt-2">
-        <DropdownMenuItem asChild>
-          <NavLink to="/create" className="flex items-center gap-2 px-4 py-3">
-            <Plus className="h-4 w-4" /> Create Agent
-          </NavLink>
-        </DropdownMenuItem>
-        <DropdownMenuItem
-          className="flex items-center gap-2 px-4 py-3"
-          onClick={onCreateGroupChannel}
-        >
-          <Plus className="h-4 w-4" /> Create Group
-        </DropdownMenuItem>
-      </DropdownMenuContent>
-    </DropdownMenu>
->>>>>>> 3b38d65f
   );
 };
 
@@ -310,6 +278,7 @@
 export function AppSidebar({ refreshHomePage, isMobile = false }: AppSidebarProps & { isMobile?: boolean }) {
   const location = useLocation();
   const navigate = useNavigate();
+  const queryClient = useQueryClient(); // Get query client instance
 
   const {
     data: agentsData,
@@ -338,8 +307,18 @@
   const handleLogoClick = (e: React.MouseEvent<HTMLAnchorElement>) => {
     e.preventDefault();
     clientLogger.info('[AppSidebar] handleLogoClick triggered', { currentPath: location.pathname });
+
+    // Invalidate queries that should be fresh on home page
+    queryClient.invalidateQueries({ queryKey: ['agents'] });
+    queryClient.invalidateQueries({ queryKey: ['agentsWithDetails'] }); // if this is a separate key
+    queryClient.invalidateQueries({ queryKey: ['servers'] });
+    queryClient.invalidateQueries({ queryKey: ['channels'] }); // This is broad, consider more specific invalidations if performance is an issue
+    // Example: if you know active server IDs, invalidate ['channels', serverId]
+
     if (location.pathname === '/') {
       clientLogger.info('[AppSidebar] Already on home page. Calling refreshHomePage().');
+      // refreshHomePage should ideally trigger a re-render/refetch in Home.tsx
+      // This can be done by changing a key prop on Home.tsx or further query invalidations if needed.
       refreshHomePage();
     } else {
       clientLogger.info('[AppSidebar] Not on home page. Navigating to "/".');
@@ -378,20 +357,12 @@
         </SidebarHeader>
 
         {/* ---------- content ---------- */}
-<<<<<<< HEAD
         <SidebarContent>
           {/* create agent button - moved from old CreateButton dropdown */}
           {/* This section is for the "Agents" list.
               The "Create Agent" button should ideally be next to the "Agents" title.
               Let's adjust the structure slightly if needed or place it prominently.
           */}
-=======
-        <SidebarContent className="flex-1">
-          {/* create */}
-          <div className="px-4 py-2 mb-2">
-            <CreateButton onCreateGroupChannel={handleCreateGroupChannel} />
-          </div>
->>>>>>> 3b38d65f
 
           {isLoadingAgents && !agentLoadError && (
             <SidebarSection title="Agents">
