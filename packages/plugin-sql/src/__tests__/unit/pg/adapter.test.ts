<<<<<<< HEAD
import { describe, expect, it } from 'vitest';
import { PgDatabaseAdapter } from '../../../pg/adapter';

=======
import { beforeEach, describe, expect, it, mock } from 'bun:test';
import { PgDatabaseAdapter } from '../../../pg/adapter';

// Mock the logger module
mock.module('@elizaos/core', () => ({
  logger: {
    debug: mock(),
    info: mock(),
    warn: mock(),
    error: mock(),
  }
}));

// Import after mocking
import { logger } from '@elizaos/core';

>>>>>>> 45536f4c
describe('PgDatabaseAdapter', () => {
  const agentId = '00000000-0000-0000-0000-000000000000';

<<<<<<< HEAD
=======
  beforeEach(() => {
    // Clear mocks before each test
    (logger.debug as any).mockClear();
    (logger.info as any).mockClear();
    (logger.warn as any).mockClear();
    (logger.error as any).mockClear();

    // Create a mock manager
    mockManager = {
      getDatabase: mock(() => ({
        query: {},
        transaction: mock(() => {}),
      })),
      getClient: mock(() => {}),
      testConnection: mock(() => Promise.resolve(true)),
      close: mock(() => Promise.resolve()),
      getConnection: mock(() => ({
        connect: mock(() => {}),
        end: mock(() => {}),
      })),
    };

    adapter = new PgDatabaseAdapter(agentId, mockManager);
  });

>>>>>>> 45536f4c
  describe('constructor', () => {
    it('should require agentId and manager', () => {
      // Create a mock manager with minimal interface
      const mockManager = {
        getDatabase: () => ({ query: {}, transaction: () => {} }),
        getClient: () => Promise.resolve({}),
        testConnection: () => Promise.resolve(true),
        close: () => Promise.resolve(),
        getConnection: () => ({ connect: () => {}, end: () => {} }),
      };

      const adapter = new PgDatabaseAdapter(agentId, mockManager);
      expect(adapter).toBeDefined();
      expect((adapter as any).agentId).toBe(agentId);
      expect((adapter as any).manager).toBe(mockManager);
    });

    it('should set embeddingDimension to default 384', () => {
      const mockManager = {
        getDatabase: () => ({ query: {}, transaction: () => {} }),
        getClient: () => Promise.resolve({}),
        testConnection: () => Promise.resolve(true),
        close: () => Promise.resolve(),
        getConnection: () => ({ connect: () => {}, end: () => {} }),
      };

      const adapter = new PgDatabaseAdapter(agentId, mockManager);
      expect((adapter as any).embeddingDimension).toBe('dim384');
    });
  });

  describe('methods', () => {
    it('should have required methods', () => {
      const mockManager = {
        getDatabase: () => ({ query: {}, transaction: () => {} }),
        getClient: () => Promise.resolve({}),
        testConnection: () => Promise.resolve(true),
        close: () => Promise.resolve(),
        getConnection: () => ({ connect: () => {}, end: () => {} }),
      };

      const adapter = new PgDatabaseAdapter(agentId, mockManager);
      
      expect(typeof adapter.runMigrations).toBe('function');
      expect(typeof adapter.init).toBe('function');
      expect(typeof adapter.isReady).toBe('function');
      expect(typeof adapter.close).toBe('function');
      expect(typeof adapter.getConnection).toBe('function');
    });
  });
});<|MERGE_RESOLUTION|>--- conflicted
+++ resolved
@@ -1,56 +1,9 @@
-<<<<<<< HEAD
 import { describe, expect, it } from 'vitest';
 import { PgDatabaseAdapter } from '../../../pg/adapter';
 
-=======
-import { beforeEach, describe, expect, it, mock } from 'bun:test';
-import { PgDatabaseAdapter } from '../../../pg/adapter';
-
-// Mock the logger module
-mock.module('@elizaos/core', () => ({
-  logger: {
-    debug: mock(),
-    info: mock(),
-    warn: mock(),
-    error: mock(),
-  }
-}));
-
-// Import after mocking
-import { logger } from '@elizaos/core';
-
->>>>>>> 45536f4c
 describe('PgDatabaseAdapter', () => {
   const agentId = '00000000-0000-0000-0000-000000000000';
 
-<<<<<<< HEAD
-=======
-  beforeEach(() => {
-    // Clear mocks before each test
-    (logger.debug as any).mockClear();
-    (logger.info as any).mockClear();
-    (logger.warn as any).mockClear();
-    (logger.error as any).mockClear();
-
-    // Create a mock manager
-    mockManager = {
-      getDatabase: mock(() => ({
-        query: {},
-        transaction: mock(() => {}),
-      })),
-      getClient: mock(() => {}),
-      testConnection: mock(() => Promise.resolve(true)),
-      close: mock(() => Promise.resolve()),
-      getConnection: mock(() => ({
-        connect: mock(() => {}),
-        end: mock(() => {}),
-      })),
-    };
-
-    adapter = new PgDatabaseAdapter(agentId, mockManager);
-  });
-
->>>>>>> 45536f4c
   describe('constructor', () => {
     it('should require agentId and manager', () => {
       // Create a mock manager with minimal interface
@@ -60,7 +13,11 @@
         testConnection: () => Promise.resolve(true),
         close: () => Promise.resolve(),
         getConnection: () => ({ connect: () => {}, end: () => {} }),
-      };
+        pool: {},
+        db: {},
+        getPoolStats: () => ({}),
+        logPoolStatus: () => {},
+      } as any;
 
       const adapter = new PgDatabaseAdapter(agentId, mockManager);
       expect(adapter).toBeDefined();
@@ -75,10 +32,14 @@
         testConnection: () => Promise.resolve(true),
         close: () => Promise.resolve(),
         getConnection: () => ({ connect: () => {}, end: () => {} }),
-      };
+        pool: {},
+        db: {},
+        getPoolStats: () => ({}),
+        logPoolStatus: () => {},
+      } as any;
 
       const adapter = new PgDatabaseAdapter(agentId, mockManager);
-      expect((adapter as any).embeddingDimension).toBe('dim384');
+      expect((adapter as any).embeddingDimension).toBe('embedding_384');
     });
   });
 
@@ -90,7 +51,11 @@
         testConnection: () => Promise.resolve(true),
         close: () => Promise.resolve(),
         getConnection: () => ({ connect: () => {}, end: () => {} }),
-      };
+        pool: {},
+        db: {},
+        getPoolStats: () => ({}),
+        logPoolStatus: () => {},
+      } as any;
 
       const adapter = new PgDatabaseAdapter(agentId, mockManager);
       
