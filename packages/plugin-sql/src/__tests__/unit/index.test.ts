--- conflicted
+++ resolved
@@ -2,8 +2,6 @@
 import { beforeEach, describe, expect, it, mock } from 'bun:test';
 import { plugin, createDatabaseAdapter } from '../../index';
 
-<<<<<<< HEAD
-=======
 // Mock the logger and other core exports to avoid console output during tests
 import { mock } from 'vitest';
 
@@ -31,7 +29,6 @@
 mock('../../pg/adapter');
 mock('../../pg/manager');
 
->>>>>>> 487271dc
 describe('SQL Plugin', () => {
   let mockRuntime: IAgentRuntime;
 
@@ -77,13 +74,8 @@
 
       await plugin.init?.({}, mockRuntime);
 
-<<<<<<< HEAD
-      // Logger calls aren't easily testable in bun:test without complex mocking
-      // Just verify that registerDatabaseAdapter wasn't called
-=======
       // The init function logs via global logger, which we can't easily mock in Bun
       // Just verify the runtime wasn't called to register
->>>>>>> 487271dc
       expect(mockRuntime.registerDatabaseAdapter).not.toHaveBeenCalled();
     });
 
@@ -92,11 +84,8 @@
 
       await plugin.init?.({}, mockRuntime);
 
-<<<<<<< HEAD
-=======
       // The init function logs via global logger, which we can't easily mock in Bun
       // Just verify the runtime was called to register the adapter
->>>>>>> 487271dc
       expect(mockRuntime.registerDatabaseAdapter).toHaveBeenCalled();
     });
 
