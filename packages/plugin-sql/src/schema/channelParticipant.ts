--- conflicted
+++ resolved
@@ -1,8 +1,4 @@
-<<<<<<< HEAD
-import { pgTable, text, primaryKey } from 'drizzle-orm/pg-core';
-=======
 import { getSchemaFactory } from './factory';
->>>>>>> 487271dc
 import { channelTable } from './channel';
 
 /**
