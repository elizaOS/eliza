import { relations, sql } from 'drizzle-orm';
<<<<<<< HEAD
import {
  boolean,
  check,
  foreignKey,
  index,
  jsonb,
  pgTable,
  text,
  timestamp,
  uuid,
} from 'drizzle-orm/pg-core';
=======
import { getSchemaFactory, createLazyTableProxy } from './factory';
>>>>>>> 487271dc
import { agentTable } from './agent';
import { embeddingTable } from './embedding';
import { entityTable } from './entity';
import { roomTable } from './room';

/**
 * Lazy-loaded memory table definition.
 * This function returns the memory table schema when called,
 * ensuring the database type is set before schema creation.
 */
function createMemoryTable() {
  const factory = getSchemaFactory();

  return factory.table(
    'memories',
    {
      id: factory.uuid('id').primaryKey().notNull(),
      type: factory.text('type').notNull(),
      createdAt: factory.timestamp('createdAt').default(factory.defaultTimestamp()).notNull(),
      content: factory.json('content').notNull(),
      entityId: factory.uuid('entityId').references(() => entityTable.id, {
        onDelete: 'cascade',
      }),
      agentId: factory
        .uuid('agentId')
        .references(() => agentTable.id, {
          onDelete: 'cascade',
        })
        .notNull(),
      roomId: factory.uuid('roomId').references(() => roomTable.id, {
        onDelete: 'cascade',
      }),
      worldId: factory.uuid('worldId'),
      // .references(() => worldTable.id, {
      //   onDelete: 'set null',
      // }),
      unique: factory.boolean('unique').default(true).notNull(),
      metadata: factory.json('metadata').default(factory.defaultJsonObject()).notNull(),
    },
    (table) => {
      // Use factory methods for database-agnostic constraints
      return [
        factory.index('idx_memories_type_room').on(table.type, table.roomId),
        factory.index('idx_memories_world_id').on(table.worldId),
        factory
          .foreignKey({
            name: 'fk_room',
            columns: [table.roomId],
            foreignColumns: [roomTable.id],
          })
          .onDelete('cascade'),
        factory
          .foreignKey({
            name: 'fk_user',
            columns: [table.entityId],
            foreignColumns: [entityTable.id],
          })
          .onDelete('cascade'),
        factory
          .foreignKey({
            name: 'fk_agent',
            columns: [table.agentId],
            foreignColumns: [agentTable.id],
          })
          .onDelete('cascade'),
        // foreignKey({
        //   name: 'fk_world',
        //   columns: [table.worldId],
        //   foreignColumns: [worldTable.id],
        // }).onDelete('set null'),
        factory.index('idx_memories_metadata_type').on(sql`((metadata->>'type'))`),
        factory.index('idx_memories_document_id').on(sql`((metadata->>'documentId'))`),
        factory
          .index('idx_fragments_order')
          .on(sql`((metadata->>'documentId'))`, sql`((metadata->>'position'))`),
        factory.check(
          'fragment_metadata_check',
          sql`
                CASE 
                    WHEN metadata->>'type' = 'fragment' THEN
                        metadata ? 'documentId' AND 
                        metadata ? 'position'
                    ELSE true
                END
            `
        ),
        factory.check(
          'document_metadata_check',
          sql`
                CASE 
                    WHEN metadata->>'type' = 'document' THEN
                        metadata ? 'timestamp'
                    ELSE true
                END
            `
        ),
      ];
    }
  );
}

/**
 * Represents the memory table in the database.
 * Uses lazy initialization to ensure proper database type configuration.
 */
export const memoryTable = createLazyTableProxy(createMemoryTable);

export const memoryRelations = relations(memoryTable, ({ one }) => ({
  embedding: one(embeddingTable),
}));<|MERGE_RESOLUTION|>--- conflicted
+++ resolved
@@ -1,19 +1,5 @@
 import { relations, sql } from 'drizzle-orm';
-<<<<<<< HEAD
-import {
-  boolean,
-  check,
-  foreignKey,
-  index,
-  jsonb,
-  pgTable,
-  text,
-  timestamp,
-  uuid,
-} from 'drizzle-orm/pg-core';
-=======
 import { getSchemaFactory, createLazyTableProxy } from './factory';
->>>>>>> 487271dc
 import { agentTable } from './agent';
 import { embeddingTable } from './embedding';
 import { entityTable } from './entity';
