<<<<<<< HEAD
import { sql } from 'drizzle-orm';
import { foreignKey, index, pgTable, text, timestamp, uuid } from 'drizzle-orm/pg-core';
=======
import { getSchemaFactory } from './factory';
>>>>>>> 487271dc
import { agentTable } from './agent';
import { entityTable } from './entity';
import { roomTable } from './room';

/**
 * Lazy-loaded participant table definition.
 * This function returns the participant table schema when called,
 * ensuring the database type is set before schema creation.
 */
function createParticipantTable() {
  const factory = getSchemaFactory();
  
  return factory.table(
    'participants',
    {
      id: (() => {
        const defaultUuid = factory.defaultRandomUuid();
        const column = factory.uuid('id').notNull().primaryKey();
        return defaultUuid ? column.default(defaultUuid) : column;
      })(),
      createdAt: factory.timestamp('created_at', { withTimezone: true })
        .default(factory.defaultTimestamp())
        .notNull(),
      entityId: factory.uuid('entityId').references(() => entityTable.id, {
        onDelete: 'cascade',
      }),
      roomId: factory.uuid('roomId').references(() => roomTable.id, {
        onDelete: 'cascade',
      }),
      agentId: factory.uuid('agentId').references(() => agentTable.id, {
        onDelete: 'cascade',
      }),
      roomState: factory.text('roomState'),
    },
    (table) => [
      // factory.unique("participants_user_room_agent_unique").on(table.entityId, table.roomId, table.agentId),
      factory.index('idx_participants_user').on(table.entityId),
      factory.index('idx_participants_room').on(table.roomId),
      factory.foreignKey({
        name: 'fk_room',
        columns: [table.roomId],
        foreignColumns: [roomTable.id],
      }).onDelete('cascade'),
      factory.foreignKey({
        name: 'fk_user',
        columns: [table.entityId],
        foreignColumns: [entityTable.id],
      }).onDelete('cascade'),
    ]
  );
}

// Cache the table once created
let _participantTable: any = null;

/**
 * Defines the schema for the "participants" table in the database.
 * Uses lazy initialization to ensure proper database type configuration.
 */
export const participantTable = new Proxy({} as any, {
  get(target, prop, receiver) {
    if (!_participantTable) {
      _participantTable = createParticipantTable();
    }
    return Reflect.get(_participantTable, prop, receiver);
  }
});<|MERGE_RESOLUTION|>--- conflicted
+++ resolved
@@ -1,9 +1,4 @@
-<<<<<<< HEAD
-import { sql } from 'drizzle-orm';
-import { foreignKey, index, pgTable, text, timestamp, uuid } from 'drizzle-orm/pg-core';
-=======
 import { getSchemaFactory } from './factory';
->>>>>>> 487271dc
 import { agentTable } from './agent';
 import { entityTable } from './entity';
 import { roomTable } from './room';
