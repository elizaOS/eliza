--- conflicted
+++ resolved
@@ -5,12 +5,8 @@
 import { PgDatabaseAdapter } from './pg/adapter';
 import { PostgresConnectionManager } from './pg/manager';
 import { resolvePgliteDir } from './utils';
-<<<<<<< HEAD
-import * as schema from './schema';
-=======
 import { setDatabaseType } from './schema/factory';
 import { ensureCoreTablesExist, ensurePluginTablesExist } from './simple-migrator';
->>>>>>> 487271dc
 
 /**
  * Global Singleton Instances (Package-scoped)
