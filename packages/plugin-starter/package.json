--- conflicted
+++ resolved
@@ -50,12 +50,8 @@
   },
   "peerDependencies": {},
   "devDependencies": {
-<<<<<<< HEAD
-    "@elizaos/cli": "^1.0.0",
-=======
     "@cypress/react": "^9.0.1",
     "@elizaos/cli": "workspace:*",
->>>>>>> 216b70dd
     "@tailwindcss/vite": "^4.1.10",
     "@vitejs/plugin-react-swc": "^3.10.2",
     "cypress": "^14.5.0",
