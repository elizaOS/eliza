{
  "name": "@elizaos/plugin-bootstrap",
<<<<<<< HEAD
  "version": "1.6.2-beta.0",
=======
  "version": "1.6.2-alpha.14",
>>>>>>> 0cd7aa8e
  "type": "module",
  "main": "dist/index.js",
  "module": "dist/index.js",
  "types": "dist/index.d.ts",
  "repository": {
    "type": "git",
    "url": "https://github.com/elizaos-plugins/plugin-bootstrap"
  },
  "exports": {
    "./package.json": "./package.json",
    ".": {
      "import": {
        "types": "./dist/index.d.ts",
        "default": "./dist/index.js"
      }
    }
  },
  "files": [
    "dist",
    "scripts",
    "package.json",
    "LICENSE"
  ],
  "dependencies": {
    "@elizaos/core": "workspace:*",
    "@elizaos/plugin-sql": "workspace:*",
    "bun": "^1.2.21"
  },
  "devDependencies": {
    "@types/bun": "^1.2.21",
    "@types/node": "^22.15.3",
    "prettier": "3.5.3",
    "typescript": "5.8.2",
    "zod": "^3.22.4"
  },
  "scripts": {
    "build": "bun run build.ts",
    "dev": "bun run build.ts --watch",
    "lint": "prettier --write ./src",
    "clean": "rm -rf dist .turbo node_modules .turbo-tsconfig.json tsconfig.tsbuildinfo",
    "format": "prettier --write ./src",
    "format:check": "prettier --check ./src",
    "test": "bun test",
    "test:watch": "bun test --watch",
    "test:coverage": "bun test --coverage"
  },
  "peerDependencies": {
    "whatwg-url": "7.1.0"
  },
  "publishConfig": {
    "access": "public"
  },
  "gitHead": "255e37c0e4a76da0b776219db5ebb9dadf20e89f"
}<|MERGE_RESOLUTION|>--- conflicted
+++ resolved
@@ -1,10 +1,7 @@
 {
   "name": "@elizaos/plugin-bootstrap",
-<<<<<<< HEAD
   "version": "1.6.2-beta.0",
-=======
   "version": "1.6.2-alpha.14",
->>>>>>> 0cd7aa8e
   "type": "module",
   "main": "dist/index.js",
   "module": "dist/index.js",
