{
  "name": "@elizaos/plugin-bootstrap",
<<<<<<< HEAD
  "version": "1.0.1",
=======
  "version": "1.0.2",
>>>>>>> 1f1d1ff4
  "type": "module",
  "main": "dist/index.js",
  "module": "dist/index.js",
  "types": "dist/index.d.ts",
  "repository": {
    "type": "git",
    "url": "https://github.com/elizaos-plugins/plugin-bootstrap"
  },
  "exports": {
    "./package.json": "./package.json",
    ".": {
      "import": {
        "types": "./dist/index.d.ts",
        "default": "./dist/index.js"
      }
    }
  },
  "files": [
    "dist",
    "scripts",
    "package.json",
    "LICENSE",
    "tsup.config.ts"
  ],
  "dependencies": {
<<<<<<< HEAD
    "@elizaos/core": "^1.0.1"
=======
    "@elizaos/core": "^1.0.2"
>>>>>>> 1f1d1ff4
  },
  "devDependencies": {
    "@types/node": "^22.15.3",
    "prettier": "3.5.3",
    "tsup": "8.4.0",
    "vitest": "^1.6.1",
    "zod": "^3.22.4"
  },
  "scripts": {
    "build": "tsup",
    "dev": "tsup --watch",
    "lint": "prettier --write ./src",
    "clean": "rm -rf dist .turbo node_modules .turbo-tsconfig.json tsconfig.tsbuildinfo",
    "format": "prettier --write ./src",
    "format:check": "prettier --check ./src",
    "test": "elizaos test",
    "test:watch": "vitest",
    "test:coverage": "vitest run --coverage"
  },
  "peerDependencies": {
    "whatwg-url": "7.1.0"
  },
  "publishConfig": {
    "access": "public"
  },
  "gitHead": "d5bd5c43bfebeb7ac02f9e029f924cb6cd5c2ec7"
}<|MERGE_RESOLUTION|>--- conflicted
+++ resolved
@@ -1,10 +1,6 @@
 {
   "name": "@elizaos/plugin-bootstrap",
-<<<<<<< HEAD
-  "version": "1.0.1",
-=======
   "version": "1.0.2",
->>>>>>> 1f1d1ff4
   "type": "module",
   "main": "dist/index.js",
   "module": "dist/index.js",
@@ -30,11 +26,7 @@
     "tsup.config.ts"
   ],
   "dependencies": {
-<<<<<<< HEAD
-    "@elizaos/core": "^1.0.1"
-=======
     "@elizaos/core": "^1.0.2"
->>>>>>> 1f1d1ff4
   },
   "devDependencies": {
     "@types/node": "^22.15.3",
