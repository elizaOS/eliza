<<<<<<< HEAD
import { Plugin } from "@elizaos/core";
import { postAction } from "./actions/post";
import { getFeedAction } from "./actions/getFeed";

export const twitterPlugin: Plugin = {
    name: "twitter",
    description: "Twitter integration plugin for posting tweets",
    actions: [postAction, getFeedAction],
    evaluators: [],
    providers: [],
=======
import {
  ChannelType,
  type Entity,
  EventType,
  type IAgentRuntime,
  type Plugin,
  Role,
  type Room,
  Service,
  type UUID,
  type World,
  createUniqueUuid,
  logger,
} from '@elizaos/core';
import spaceJoin from './actions/spaceJoin';
import { ClientBase } from './base';
import { TWITTER_SERVICE_NAME } from './constants';
import type { TwitterConfig } from './environment';
import { TwitterInteractionClient } from './interactions';
import { TwitterPostClient } from './post';
import { TwitterSpaceClient } from './spaces';
import { TwitterTimelineClient } from './timeline';
import { ClientBaseTestSuite } from './tests';
import { type ITwitterClient, TwitterEventTypes } from './types';

/**
 * A manager that orchestrates all specialized Twitter logic:
 * - client: base operations (login, timeline caching, etc.)
 * - post: autonomous posting logic
 * - search: searching tweets / replying logic
 * - interaction: handling mentions, replies
 * - space: launching and managing Twitter Spaces (optional)
 */
/**
 * TwitterClientInstance class that implements ITwitterClient interface.
 *
 * @class
 * @implements {ITwitterClient}
 */

export class TwitterClientInstance implements ITwitterClient {
  client: ClientBase;
  post: TwitterPostClient;
  interaction: TwitterInteractionClient;
  timeline?: TwitterTimelineClient;
  space?: TwitterSpaceClient;
  service: TwitterService;

  constructor(runtime: IAgentRuntime, state: any) {
    // Pass twitterConfig to the base client
    this.client = new ClientBase(runtime, state);

    // Posting logic
    if (runtime.getSetting('TWITTER_ENABLE_POST_GENERATION') === true) {
      this.post = new TwitterPostClient(this.client, runtime, state);
    }

    // Mentions and interactions
    if (runtime.getSetting('TWITTER_INTERACTION_ENABLE') === true) {
      this.interaction = new TwitterInteractionClient(this.client, runtime, state);
    }

    // handle timeline
    if (runtime.getSetting('TWITTER_TIMELINE_ENABLE') === true) {
      this.timeline = new TwitterTimelineClient(this.client, runtime, state);
    }

    // Optional Spaces logic (enabled if TWITTER_SPACES_ENABLE is true)
    if (runtime.getSetting('TWITTER_SPACES_ENABLE') === true) {
      this.space = new TwitterSpaceClient(this.client, runtime);
    }

    this.service = TwitterService.getInstance();
  }
}

export class TwitterService extends Service {
  static serviceType: string = TWITTER_SERVICE_NAME;
  capabilityDescription = 'The agent is able to send and receive messages on twitter';
  private static instance: TwitterService;
  private clients: Map<string, TwitterClientInstance> = new Map();

  static getInstance(): TwitterService {
    if (!TwitterService.instance) {
      TwitterService.instance = new TwitterService();
    }
    return TwitterService.instance;
  }

  async createClient(
    runtime: IAgentRuntime,
    clientId: string,
    state: any
  ): Promise<TwitterClientInstance> {
    if (runtime.getSetting('TWITTER_2FA_SECRET') === null) {
      runtime.setSetting('TWITTER_2FA_SECRET', undefined, false);
    }
    try {
      // Check if client already exists
      const existingClient = this.getClient(clientId, runtime.agentId);
      if (existingClient) {
        logger.info(`Twitter client already exists for ${clientId}`);
        return existingClient;
      }

      // Create new client instance
      const client = new TwitterClientInstance(runtime, state);

      // Initialize the client
      await client.client.init();

      if (client.space) {
        client.space.startPeriodicSpaceCheck();
      }

      if (client.post) {
        client.post.start();
      }

      if (client.interaction) {
        client.interaction.start();
      }

      if (client.timeline) {
        client.timeline.start();
      }

      // Store the client instance
      this.clients.set(this.getClientKey(clientId, runtime.agentId), client);

      // Emit standardized WORLD_JOINED event once we have client profile
      await this.emitServerJoinedEvent(runtime, client);

      logger.info(`Created Twitter client for ${clientId}`);
      return client;
    } catch (error) {
      logger.error(`Failed to create Twitter client for ${clientId}:`, error);
      throw error;
    }
  }

  /**
   * Emits a standardized WORLD_JOINED event for Twitter
   * @param runtime The agent runtime
   * @param client The Twitter client instance
   */
  private async emitServerJoinedEvent(
    runtime: IAgentRuntime,
    client: TwitterClientInstance
  ): Promise<void> {
    try {
      if (!client.client.profile) {
        logger.warn("Twitter profile not available yet, can't emit WORLD_JOINED event");
        return;
      }

      const profile = client.client.profile;
      const twitterId = profile.id;
      const username = profile.username;

      // Create the world ID based on the twitter user ID
      const worldId = createUniqueUuid(runtime, twitterId) as UUID;

      // For Twitter, we create a single world representing the user's Twitter account
      const world: World = {
        id: worldId,
        name: `${username}'s Twitter`,
        agentId: runtime.agentId,
        serverId: twitterId,
        metadata: {
          ownership: { ownerId: twitterId },
          roles: {
            [twitterId]: Role.OWNER,
          },
          twitter: {
            username: username,
            id: twitterId,
          },
        },
      };

      // We'll create a "home timeline" room
      const homeTimelineRoomId = createUniqueUuid(runtime, `${twitterId}-home`) as UUID;
      const homeTimelineRoom: Room = {
        id: homeTimelineRoomId,
        name: `${username}'s Timeline`,
        source: 'twitter',
        type: ChannelType.FEED,
        channelId: `${twitterId}-home`,
        serverId: twitterId,
        worldId: worldId,
      };

      // Create a "mentions" room
      const mentionsRoomId = createUniqueUuid(runtime, `${twitterId}-mentions`) as UUID;
      const mentionsRoom: Room = {
        id: mentionsRoomId,
        name: `${username}'s Mentions`,
        source: 'twitter',
        type: ChannelType.GROUP,
        channelId: `${twitterId}-mentions`,
        serverId: twitterId,
        worldId: worldId,
      };

      // Create an entity for the Twitter user
      const twitterUserId = createUniqueUuid(runtime, twitterId) as UUID;
      const twitterUser: Entity = {
        id: twitterUserId,
        names: [profile.screenName || username],
        agentId: runtime.agentId,
        metadata: {
          twitter: {
            id: twitterId,
            username: username,
            screenName: profile.screenName || username,
            name: profile.screenName || username,
          },
        },
      };

      // Emit the WORLD_JOINED event
      runtime.emitEvent([TwitterEventTypes.WORLD_JOINED, EventType.WORLD_JOINED], {
        runtime: runtime,
        world: world,
        rooms: [homeTimelineRoom, mentionsRoom],
        users: [twitterUser],
        source: 'twitter',
      });

      logger.info(`Emitted WORLD_JOINED event for Twitter account ${username}`);
    } catch (error) {
      logger.error('Failed to emit WORLD_JOINED event for Twitter:', error);
    }
  }

  getClient(clientId: string, agentId: UUID): TwitterClientInstance | undefined {
    return this.clients.get(this.getClientKey(clientId, agentId));
  }

  async stopClient(clientId: string, agentId: UUID): Promise<void> {
    const key = this.getClientKey(clientId, agentId);
    const client = this.clients.get(key);
    if (client) {
      try {
        await client.service.stop();
        this.clients.delete(key);
        logger.info(`Stopped Twitter client for ${clientId}`);
      } catch (error) {
        logger.error(`Error stopping Twitter client for ${clientId}:`, error);
      }
    }
  }

  static async start(runtime: IAgentRuntime) {
    const twitterClientManager = TwitterService.getInstance();

    // Check for character-level Twitter credentials
    const twitterConfig: Partial<TwitterConfig> = {
      TWITTER_USERNAME:
        (runtime.getSetting('TWITTER_USERNAME') as string) ||
        runtime.character.settings?.TWITTER_USERNAME ||
        runtime.character.secrets?.TWITTER_USERNAME,
      TWITTER_PASSWORD:
        (runtime.getSetting('TWITTER_PASSWORD') as string) ||
        runtime.character.settings?.TWITTER_PASSWORD ||
        runtime.character.secrets?.TWITTER_PASSWORD,
      TWITTER_EMAIL:
        (runtime.getSetting('TWITTER_EMAIL') as string) ||
        runtime.character.settings?.TWITTER_EMAIL ||
        runtime.character.secrets?.TWITTER_EMAIL,
      TWITTER_2FA_SECRET:
        (runtime.getSetting('TWITTER_2FA_SECRET') as string) ||
        runtime.character.settings?.TWITTER_2FA_SECRET ||
        runtime.character.secrets?.TWITTER_2FA_SECRET,
    };

    // Filter out undefined values
    const config = Object.fromEntries(
      Object.entries(twitterConfig).filter(([_, v]) => v !== undefined)
    ) as TwitterConfig;

    // If we have enough settings to create a client, do so
    try {
      if (
        config.TWITTER_USERNAME &&
        // Basic auth
        config.TWITTER_PASSWORD &&
        config.TWITTER_EMAIL
        // ||
        // // API auth
        // (config.TWITTER_API_KEY && config.TWITTER_API_SECRET &&
        //  config.TWITTER_ACCESS_TOKEN && config.TWITTER_ACCESS_TOKEN_SECRET)
      ) {
        logger.info('Creating default Twitter client from character settings');
        await twitterClientManager.createClient(runtime, runtime.agentId, config);
      }
    } catch (error) {
      logger.error('Failed to create default Twitter client:', error);
      throw error;
    }

    return twitterClientManager;
  }

  async stop(): Promise<void> {
    await this.stopAllClients();
  }

  async stopAllClients(): Promise<void> {
    for (const [key, client] of this.clients.entries()) {
      try {
        await client.service.stop();
        this.clients.delete(key);
      } catch (error) {
        logger.error(`Error stopping Twitter client ${key}:`, error);
      }
    }
  }

  private getClientKey(clientId: string, agentId: UUID): string {
    return `${clientId}-${agentId}`;
  }
}

const twitterPlugin: Plugin = {
  name: TWITTER_SERVICE_NAME,
  description: 'Twitter client with per-server instance management',
  services: [TwitterService],
  actions: [spaceJoin],
  tests: [new ClientBaseTestSuite()],
>>>>>>> 2f0f4931
};

export default twitterPlugin;<|MERGE_RESOLUTION|>--- conflicted
+++ resolved
@@ -1,347 +1,12 @@
-<<<<<<< HEAD
 import { Plugin } from "@elizaos/core";
 import { postAction } from "./actions/post";
-import { getFeedAction } from "./actions/getFeed";
 
 export const twitterPlugin: Plugin = {
     name: "twitter",
     description: "Twitter integration plugin for posting tweets",
-    actions: [postAction, getFeedAction],
+    actions: [postAction],
     evaluators: [],
     providers: [],
-=======
-import {
-  ChannelType,
-  type Entity,
-  EventType,
-  type IAgentRuntime,
-  type Plugin,
-  Role,
-  type Room,
-  Service,
-  type UUID,
-  type World,
-  createUniqueUuid,
-  logger,
-} from '@elizaos/core';
-import spaceJoin from './actions/spaceJoin';
-import { ClientBase } from './base';
-import { TWITTER_SERVICE_NAME } from './constants';
-import type { TwitterConfig } from './environment';
-import { TwitterInteractionClient } from './interactions';
-import { TwitterPostClient } from './post';
-import { TwitterSpaceClient } from './spaces';
-import { TwitterTimelineClient } from './timeline';
-import { ClientBaseTestSuite } from './tests';
-import { type ITwitterClient, TwitterEventTypes } from './types';
-
-/**
- * A manager that orchestrates all specialized Twitter logic:
- * - client: base operations (login, timeline caching, etc.)
- * - post: autonomous posting logic
- * - search: searching tweets / replying logic
- * - interaction: handling mentions, replies
- * - space: launching and managing Twitter Spaces (optional)
- */
-/**
- * TwitterClientInstance class that implements ITwitterClient interface.
- *
- * @class
- * @implements {ITwitterClient}
- */
-
-export class TwitterClientInstance implements ITwitterClient {
-  client: ClientBase;
-  post: TwitterPostClient;
-  interaction: TwitterInteractionClient;
-  timeline?: TwitterTimelineClient;
-  space?: TwitterSpaceClient;
-  service: TwitterService;
-
-  constructor(runtime: IAgentRuntime, state: any) {
-    // Pass twitterConfig to the base client
-    this.client = new ClientBase(runtime, state);
-
-    // Posting logic
-    if (runtime.getSetting('TWITTER_ENABLE_POST_GENERATION') === true) {
-      this.post = new TwitterPostClient(this.client, runtime, state);
-    }
-
-    // Mentions and interactions
-    if (runtime.getSetting('TWITTER_INTERACTION_ENABLE') === true) {
-      this.interaction = new TwitterInteractionClient(this.client, runtime, state);
-    }
-
-    // handle timeline
-    if (runtime.getSetting('TWITTER_TIMELINE_ENABLE') === true) {
-      this.timeline = new TwitterTimelineClient(this.client, runtime, state);
-    }
-
-    // Optional Spaces logic (enabled if TWITTER_SPACES_ENABLE is true)
-    if (runtime.getSetting('TWITTER_SPACES_ENABLE') === true) {
-      this.space = new TwitterSpaceClient(this.client, runtime);
-    }
-
-    this.service = TwitterService.getInstance();
-  }
-}
-
-export class TwitterService extends Service {
-  static serviceType: string = TWITTER_SERVICE_NAME;
-  capabilityDescription = 'The agent is able to send and receive messages on twitter';
-  private static instance: TwitterService;
-  private clients: Map<string, TwitterClientInstance> = new Map();
-
-  static getInstance(): TwitterService {
-    if (!TwitterService.instance) {
-      TwitterService.instance = new TwitterService();
-    }
-    return TwitterService.instance;
-  }
-
-  async createClient(
-    runtime: IAgentRuntime,
-    clientId: string,
-    state: any
-  ): Promise<TwitterClientInstance> {
-    if (runtime.getSetting('TWITTER_2FA_SECRET') === null) {
-      runtime.setSetting('TWITTER_2FA_SECRET', undefined, false);
-    }
-    try {
-      // Check if client already exists
-      const existingClient = this.getClient(clientId, runtime.agentId);
-      if (existingClient) {
-        logger.info(`Twitter client already exists for ${clientId}`);
-        return existingClient;
-      }
-
-      // Create new client instance
-      const client = new TwitterClientInstance(runtime, state);
-
-      // Initialize the client
-      await client.client.init();
-
-      if (client.space) {
-        client.space.startPeriodicSpaceCheck();
-      }
-
-      if (client.post) {
-        client.post.start();
-      }
-
-      if (client.interaction) {
-        client.interaction.start();
-      }
-
-      if (client.timeline) {
-        client.timeline.start();
-      }
-
-      // Store the client instance
-      this.clients.set(this.getClientKey(clientId, runtime.agentId), client);
-
-      // Emit standardized WORLD_JOINED event once we have client profile
-      await this.emitServerJoinedEvent(runtime, client);
-
-      logger.info(`Created Twitter client for ${clientId}`);
-      return client;
-    } catch (error) {
-      logger.error(`Failed to create Twitter client for ${clientId}:`, error);
-      throw error;
-    }
-  }
-
-  /**
-   * Emits a standardized WORLD_JOINED event for Twitter
-   * @param runtime The agent runtime
-   * @param client The Twitter client instance
-   */
-  private async emitServerJoinedEvent(
-    runtime: IAgentRuntime,
-    client: TwitterClientInstance
-  ): Promise<void> {
-    try {
-      if (!client.client.profile) {
-        logger.warn("Twitter profile not available yet, can't emit WORLD_JOINED event");
-        return;
-      }
-
-      const profile = client.client.profile;
-      const twitterId = profile.id;
-      const username = profile.username;
-
-      // Create the world ID based on the twitter user ID
-      const worldId = createUniqueUuid(runtime, twitterId) as UUID;
-
-      // For Twitter, we create a single world representing the user's Twitter account
-      const world: World = {
-        id: worldId,
-        name: `${username}'s Twitter`,
-        agentId: runtime.agentId,
-        serverId: twitterId,
-        metadata: {
-          ownership: { ownerId: twitterId },
-          roles: {
-            [twitterId]: Role.OWNER,
-          },
-          twitter: {
-            username: username,
-            id: twitterId,
-          },
-        },
-      };
-
-      // We'll create a "home timeline" room
-      const homeTimelineRoomId = createUniqueUuid(runtime, `${twitterId}-home`) as UUID;
-      const homeTimelineRoom: Room = {
-        id: homeTimelineRoomId,
-        name: `${username}'s Timeline`,
-        source: 'twitter',
-        type: ChannelType.FEED,
-        channelId: `${twitterId}-home`,
-        serverId: twitterId,
-        worldId: worldId,
-      };
-
-      // Create a "mentions" room
-      const mentionsRoomId = createUniqueUuid(runtime, `${twitterId}-mentions`) as UUID;
-      const mentionsRoom: Room = {
-        id: mentionsRoomId,
-        name: `${username}'s Mentions`,
-        source: 'twitter',
-        type: ChannelType.GROUP,
-        channelId: `${twitterId}-mentions`,
-        serverId: twitterId,
-        worldId: worldId,
-      };
-
-      // Create an entity for the Twitter user
-      const twitterUserId = createUniqueUuid(runtime, twitterId) as UUID;
-      const twitterUser: Entity = {
-        id: twitterUserId,
-        names: [profile.screenName || username],
-        agentId: runtime.agentId,
-        metadata: {
-          twitter: {
-            id: twitterId,
-            username: username,
-            screenName: profile.screenName || username,
-            name: profile.screenName || username,
-          },
-        },
-      };
-
-      // Emit the WORLD_JOINED event
-      runtime.emitEvent([TwitterEventTypes.WORLD_JOINED, EventType.WORLD_JOINED], {
-        runtime: runtime,
-        world: world,
-        rooms: [homeTimelineRoom, mentionsRoom],
-        users: [twitterUser],
-        source: 'twitter',
-      });
-
-      logger.info(`Emitted WORLD_JOINED event for Twitter account ${username}`);
-    } catch (error) {
-      logger.error('Failed to emit WORLD_JOINED event for Twitter:', error);
-    }
-  }
-
-  getClient(clientId: string, agentId: UUID): TwitterClientInstance | undefined {
-    return this.clients.get(this.getClientKey(clientId, agentId));
-  }
-
-  async stopClient(clientId: string, agentId: UUID): Promise<void> {
-    const key = this.getClientKey(clientId, agentId);
-    const client = this.clients.get(key);
-    if (client) {
-      try {
-        await client.service.stop();
-        this.clients.delete(key);
-        logger.info(`Stopped Twitter client for ${clientId}`);
-      } catch (error) {
-        logger.error(`Error stopping Twitter client for ${clientId}:`, error);
-      }
-    }
-  }
-
-  static async start(runtime: IAgentRuntime) {
-    const twitterClientManager = TwitterService.getInstance();
-
-    // Check for character-level Twitter credentials
-    const twitterConfig: Partial<TwitterConfig> = {
-      TWITTER_USERNAME:
-        (runtime.getSetting('TWITTER_USERNAME') as string) ||
-        runtime.character.settings?.TWITTER_USERNAME ||
-        runtime.character.secrets?.TWITTER_USERNAME,
-      TWITTER_PASSWORD:
-        (runtime.getSetting('TWITTER_PASSWORD') as string) ||
-        runtime.character.settings?.TWITTER_PASSWORD ||
-        runtime.character.secrets?.TWITTER_PASSWORD,
-      TWITTER_EMAIL:
-        (runtime.getSetting('TWITTER_EMAIL') as string) ||
-        runtime.character.settings?.TWITTER_EMAIL ||
-        runtime.character.secrets?.TWITTER_EMAIL,
-      TWITTER_2FA_SECRET:
-        (runtime.getSetting('TWITTER_2FA_SECRET') as string) ||
-        runtime.character.settings?.TWITTER_2FA_SECRET ||
-        runtime.character.secrets?.TWITTER_2FA_SECRET,
-    };
-
-    // Filter out undefined values
-    const config = Object.fromEntries(
-      Object.entries(twitterConfig).filter(([_, v]) => v !== undefined)
-    ) as TwitterConfig;
-
-    // If we have enough settings to create a client, do so
-    try {
-      if (
-        config.TWITTER_USERNAME &&
-        // Basic auth
-        config.TWITTER_PASSWORD &&
-        config.TWITTER_EMAIL
-        // ||
-        // // API auth
-        // (config.TWITTER_API_KEY && config.TWITTER_API_SECRET &&
-        //  config.TWITTER_ACCESS_TOKEN && config.TWITTER_ACCESS_TOKEN_SECRET)
-      ) {
-        logger.info('Creating default Twitter client from character settings');
-        await twitterClientManager.createClient(runtime, runtime.agentId, config);
-      }
-    } catch (error) {
-      logger.error('Failed to create default Twitter client:', error);
-      throw error;
-    }
-
-    return twitterClientManager;
-  }
-
-  async stop(): Promise<void> {
-    await this.stopAllClients();
-  }
-
-  async stopAllClients(): Promise<void> {
-    for (const [key, client] of this.clients.entries()) {
-      try {
-        await client.service.stop();
-        this.clients.delete(key);
-      } catch (error) {
-        logger.error(`Error stopping Twitter client ${key}:`, error);
-      }
-    }
-  }
-
-  private getClientKey(clientId: string, agentId: UUID): string {
-    return `${clientId}-${agentId}`;
-  }
-}
-
-const twitterPlugin: Plugin = {
-  name: TWITTER_SERVICE_NAME,
-  description: 'Twitter client with per-server instance management',
-  services: [TwitterService],
-  actions: [spaceJoin],
-  tests: [new ClientBaseTestSuite()],
->>>>>>> 2f0f4931
 };
 
 export default twitterPlugin;