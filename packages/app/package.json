--- conflicted
+++ resolved
@@ -1,10 +1,6 @@
 {
   "name": "@elizaos/app",
-<<<<<<< HEAD
-  "version": "1.5.16",
-=======
   "version": "1.6.0-alpha.4",
->>>>>>> 184b0a90
   "type": "module",
   "scripts": {
     "start": "tauri dev",
