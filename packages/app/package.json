{
  "name": "@elizaos/app",
<<<<<<< HEAD
  "version": "1.6.3-beta.0",
=======
  "version": "1.6.3-alpha.12",
>>>>>>> 8cdb8474
  "type": "module",
  "scripts": {
    "start": "tauri dev",
    "dev": "vite",
    "build": "tsc && vite build",
    "preview": "vite preview",
    "tauri": "tauri",
    "test": "bun test src/__tests__",
    "tauri:dev": "tauri dev",
    "tauri:build": "tauri build",
    "typecheck": "tsc --noEmit",
    "format": "prettier --write ./src",
    "format:check": "prettier --check ./src",
    "lint": "prettier --write ./src"
  },
  "dependencies": {
    "@elizaos/api-client": "workspace:*",
    "@elizaos/cli": "workspace:*",
    "@tauri-apps/api": "^2.6.0",
    "@tauri-apps/plugin-opener": "^2.4.0",
    "@tauri-apps/plugin-shell": "^2.3.0",
    "react": "^19.1.0",
    "react-dom": "^19.1.0"
  },
  "devDependencies": {
    "@tauri-apps/cli": "^2.6.2",
    "@types/react": "^19.1.5",
    "@types/react-dom": "^19.1.6",
    "@vitejs/plugin-react": "^4.6.0",
    "prettier": "3.5.3",
    "typescript": "5.8.2",
    "vite": "^6.3.5"
  },
  "gitHead": "b165ad83e5f7a21bc1edbd83374ca087e3cd6b33"
}<|MERGE_RESOLUTION|>--- conflicted
+++ resolved
@@ -1,10 +1,6 @@
 {
   "name": "@elizaos/app",
-<<<<<<< HEAD
-  "version": "1.6.3-beta.0",
-=======
   "version": "1.6.3-alpha.12",
->>>>>>> 8cdb8474
   "type": "module",
   "scripts": {
     "start": "tauri dev",
