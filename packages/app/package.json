--- conflicted
+++ resolved
@@ -1,10 +1,6 @@
 {
   "name": "@elizaos/app",
-<<<<<<< HEAD
-  "version": "1.5.11-beta.0",
-=======
   "version": "1.5.11-alpha.7",
->>>>>>> 49bf04af
   "type": "module",
   "scripts": {
     "start": "tauri dev",
