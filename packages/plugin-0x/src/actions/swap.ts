--- conflicted
+++ resolved
@@ -10,13 +10,9 @@
 import { type Hex, numberToHex, concat } from "viem";
 import { CHAIN_EXPLORERS, ZX_MEMORY } from "../constants";
 import { getWalletClient } from "../hooks.ts/useGetWalletClient";
-<<<<<<< HEAD
 import { Chains, Quote } from "../types";
 import { getPriceInquiry } from "./getIndicativePrice";
 import { getQuoteObj } from "./getQuote";
-=======
-import type { Quote } from "../types";
->>>>>>> 21557763
 
 export const swap: Action = {
     name: "EXECUTE_SWAP_0X",
