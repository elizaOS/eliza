// src/actions/joinVoice
import {
    type Action,
    type ActionExample,
    composeContext,
    type IAgentRuntime,
    type Memory,
    type State,
    generateText,
    ModelClass,
    ChannelType,
<<<<<<< HEAD
=======
    stringToUuid,
    logger,
    HandlerCallback,
>>>>>>> 6730257f
} from "@elizaos/core";
import {
    type Channel,
    ChannelType as DiscordChannelType,
<<<<<<< HEAD
    type Client,
    type Message as DiscordMessage,
=======
>>>>>>> 6730257f
    type Guild,
    BaseGuildVoiceChannel,
} from "discord.js";

import { DiscordClient } from "../index.ts";
import { VoiceManager } from "../voice.ts";

export default {
    name: "JOIN_VOICE",
    similes: [
        "JOIN_VOICE",
        "JOIN_VC",
        "JOIN_VOICE_CHAT",
        "JOIN_VOICE_CHANNEL",
        "JOIN_MEETING",
        "JOIN_CALL",
    ],
    validate: async (
        runtime: IAgentRuntime,
        message: Memory,
        _state: State
    ) => {
        if (message.content.source !== "discord") {
            // not a discord message
            return false;
        }

        const roomId = message.roomId;

        const room = await runtime.getRoom(roomId);

        if(room?.type !== ChannelType.GROUP) {
            return false;
        }

        const client = runtime.getClient("discord").client;

        if (!client) {
            logger.error("Discord client not found");
            return false;
        }

        return true;
    },
    description: "Join a voice channel to participate in voice chat.",
    handler: async (
        runtime: IAgentRuntime,
        message: Memory,
        state: State,
        _options: any,
        callback: HandlerCallback,
        responses: Memory[]
    ): Promise<boolean> => {
        if (!state) {
            console.error("State is not available.");
            return false;
        }

        for (const response of responses) {
            await callback(response.content);
        }

        const room = await runtime.getRoom(message.roomId);
        if(!room) {
            throw new Error("No room found");
        }

        if (room.type !== ChannelType.GROUP) {
            // only handle in a group scenario for now
            return false;
        }

        console.log("Running handler on provider", room.name);

        const serverId = room.serverId;

        if (!serverId) {
            throw new Error("No server ID found 8");
        }

        const discordClient = runtime.getClient("discord") as DiscordClient;
        const client = discordClient.client;
        const voiceManager = discordClient.voiceManager as VoiceManager;

        if (!client) {
            logger.error("Discord client not found");
            return false;
        }

        const voiceChannels = (
            client.guilds.cache.get(serverId) as Guild
        ).channels.cache.filter(
            (channel: Channel) => channel.type === DiscordChannelType.GuildVoice
        );

        const targetChannel = voiceChannels.find((channel) => {
            const name = (channel as { name: string }).name.toLowerCase();
            const messageContent = message?.content?.text;
            // remove all non-alphanumeric characters (keep spaces between words)
            const replacedName = name.replace(/[^a-z0-9 ]/g, "");

            return (
                name.includes(messageContent) ||
                messageContent.includes(name) ||
                replacedName.includes(messageContent) ||
                messageContent.includes(replacedName)
            );
        });

        if (targetChannel) {
            voiceManager.joinChannel(targetChannel as BaseGuildVoiceChannel);
            return true;
        }
            const guild = client.guilds.cache.get(serverId);
            const members = guild?.members.cache;

            // get the member who's stringTouuid(id) === message userId
            const member = members?.find((member) => stringToUuid(member.id) === message.userId);

            console.log("member", member);

            if (member?.voice?.channel) {
                voiceManager.joinChannel(member?.voice?.channel as BaseGuildVoiceChannel);
                return true;
            }

            const messageTemplate = `
The user has requested to join a voice channel.
Here is the list of channels available in the server:
{{voiceChannels}}

Here is the user's request:
{{userMessage}}

Please respond with the name of the voice channel which the bot should join. Try to infer what channel the user is talking about. If the user didn't specify a voice channel, respond with "none".
You should only respond with the name of the voice channel or none, no commentary or additional information should be included.
`;

            const guessState = {
                userMessage: message.content.text,
                voiceChannels: voiceChannels
                    .map((channel) => (channel as { name: string }).name)
                    .join("\n"),
            };

            const context = composeContext({
                template: messageTemplate,
                state: guessState as unknown as State,
            });

            const responseContent = await generateText({
                runtime,
                context,
                modelClass: ModelClass.TEXT_SMALL,
            });

            if (responseContent && responseContent.trim().length > 0) {
                // join the voice channel
                const channelName = responseContent.toLowerCase();

                const targetChannel = voiceChannels.find((channel) => {
                    const name = (
                        channel as { name: string }
                    ).name.toLowerCase();

                    // remove all non-alphanumeric characters (keep spaces between words)
                    const replacedName = name.replace(/[^a-z0-9 ]/g, "");

                    return (
                        name.includes(channelName) ||
                        channelName.includes(name) ||
                        replacedName.includes(channelName) ||
                        channelName.includes(replacedName)
                    );
                });

                if (targetChannel) {
                    voiceManager.joinChannel(targetChannel as BaseGuildVoiceChannel);
                    return true;
                }
            }

            await callback({
                text: "I couldn't figure out which channel you wanted me to join.",
                source: "discord",
            });
            return false;
    },
    examples: [
        [
            {
                user: "{{user1}}",
                content: {
                    text: "Hey, let's jump into the 'General' voice and chat",
                },
            },
            {
                user: "{{user2}}",
                content: {
                    text: "Sounds good",
                    action: "JOIN_VOICE",
                },
            },
        ],
        [
            {
                user: "{{user1}}",
                content: {
                    text: "{{user2}}, can you join the vc, I want to discuss our strat",
                },
            },
            {
                user: "{{user2}}",
                content: {
                    text: "Sure I'll join right now",
                    action: "JOIN_VOICE",
                },
            },
        ],
        [
            {
                user: "{{user1}}",
                content: {
                    text: "hey {{user2}}, we're having a team meeting in the 'conference' voice channel, plz join us",
                },
            },
            {
                user: "{{user2}}",
                content: {
                    text: "OK see you there",
                    action: "JOIN_VOICE",
                },
            },
        ],
        [
            {
                user: "{{user1}}",
                content: {
                    text: "{{user2}}, let's have a quick voice chat in the 'Lounge' channel.",
                },
            },
            {
                user: "{{user2}}",
                content: {
                    text: "kk be there in a sec",
                    action: "JOIN_VOICE",
                },
            },
        ],
        [
            {
                user: "{{user1}}",
                content: {
                    text: "Hey {{user2}}, can you join me in the 'Music' voice channel",
                },
            },
            {
                user: "{{user2}}",
                content: {
                    text: "Sure",
                    action: "JOIN_VOICE",
                },
            },
        ],
        [
            {
                user: "{{user1}}",
                content: {
                    text: "join voice chat with us {{user2}}",
                },
            },
            {
                user: "{{user2}}",
                content: {
                    text: "coming",
                    action: "JOIN_VOICE",
                },
            },
        ],
        [
            {
                user: "{{user1}}",
                content: {
                    text: "hop in vc {{user2}}",
                },
            },
            {
                user: "{{user2}}",
                content: {
                    text: "joining now",
                    action: "JOIN_VOICE",
                },
            },
        ],
        [
            {
                user: "{{user1}}",
                content: {
                    text: "get in vc with us {{user2}}",
                },
            },
            {
                user: "{{user2}}",
                content: {
                    text: "im in",
                    action: "JOIN_VOICE",
                },
            },
        ],
    ] as ActionExample[][],
} as Action;<|MERGE_RESOLUTION|>--- conflicted
+++ resolved
@@ -2,30 +2,22 @@
 import {
     type Action,
     type ActionExample,
-    composeContext,
     type IAgentRuntime,
     type Memory,
     type State,
+    ChannelType,
+    composeContext,
     generateText,
+    HandlerCallback,
+    logger,
     ModelClass,
-    ChannelType,
-<<<<<<< HEAD
-=======
     stringToUuid,
-    logger,
-    HandlerCallback,
->>>>>>> 6730257f
 } from "@elizaos/core";
 import {
     type Channel,
-    ChannelType as DiscordChannelType,
-<<<<<<< HEAD
-    type Client,
-    type Message as DiscordMessage,
-=======
->>>>>>> 6730257f
     type Guild,
     BaseGuildVoiceChannel,
+    ChannelType as DiscordChannelType
 } from "discord.js";
 
 import { DiscordClient } from "../index.ts";
