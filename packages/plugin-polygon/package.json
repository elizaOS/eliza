--- conflicted
+++ resolved
@@ -33,36 +33,25 @@
     "@lifi/data-types": "5.15.5",
     "@lifi/sdk": "3.4.1",
     "@lifi/types": "16.3.0",
-<<<<<<< HEAD
-    "ethers": "6.9.0",
+    "ethers": "^6.14.0",
     "viem": "^2.7.2",
     "axios": "^1.6.0",
+    "node-cache": "^5.1.2",
     "zod": "3.24.2"
-=======
-    "ethers": "^6.14.0",
-    "node-cache": "^5.1.2",
-    "zod": "^3.24.1"
->>>>>>> 70f45773
   },
   "devDependencies": {
-    "@types/node": "^20.5.9",
+    "@types/node": "^20.11.30",
     "tsup": "8.4.0",
     "typescript": "5.8.2",
     "prettier": "3.5.3",
-<<<<<<< HEAD
-    "vitest": "^1.4.0",
-    "@types/node": "^20.11.30"
-=======
     "vitest": "^2.0.0",
     "@vitest/coverage-v8": "^2.0.0"
->>>>>>> 70f45773
   },
   "scripts": {
     "start": "elizaos start",
     "test-with-cli": "cd ../cli && bun run build && cd ../plugin-starter && elizaos test",
     "dev": "tsup --watch",
     "build": "tsup",
-<<<<<<< HEAD
     "lint": "eslint \"src/**/*.ts\"",
     "test": "vitest run",
     "test:watch": "vitest",
@@ -78,10 +67,6 @@
     "test:standalone": "node standalone-test.js",
     "test:all": "npm run test:bridge && npm run test:encoding && npm run test:standalone",
     "typecheck": "tsc --noEmit",
-=======
-    "lint": "prettier --write ./src",
-    "test": "vitest test",
->>>>>>> 70f45773
     "publish": "elizaos plugin publish",
     "format": "prettier --write ./src",
     "format:check": "prettier --check ./src",
@@ -130,6 +115,11 @@
         "type": "string",
         "description": "Address of the timelock controller contract",
         "optional": true
+      },
+      "HEIMDALL_RPC_URL": {
+        "type": "string",
+        "description": "Heimdall RPC endpoint URL for Polygon validator operations",
+        "optional": true
       }
     }
   }
