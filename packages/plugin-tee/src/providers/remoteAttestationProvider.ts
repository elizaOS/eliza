import {
    IAgentRuntime,
    Memory,
    Provider,
    State,
    elizaLogger,
} from "@elizaos/core";
<<<<<<< HEAD
import { TdxQuoteResponse, TappdClient } from "@phala/dstack-sdk";
=======
import { TdxQuoteResponse, TappdClient, TdxQuoteHashAlgorithms } from "@phala/dstack-sdk";
>>>>>>> ae566593
import { RemoteAttestationQuote, TEEMode } from "../types/tee";

class RemoteAttestationProvider {
    private client: TappdClient;

    constructor(teeMode?: string) {
        let endpoint: string | undefined;

        // Both LOCAL and DOCKER modes use the simulator, just with different endpoints
        switch (teeMode) {
            case TEEMode.LOCAL:
                endpoint = "http://localhost:8090";
                elizaLogger.log(
                    "TEE: Connecting to local simulator at localhost:8090"
                );
                break;
            case TEEMode.DOCKER:
                endpoint = "http://host.docker.internal:8090";
                elizaLogger.log(
                    "TEE: Connecting to simulator via Docker at host.docker.internal:8090"
                );
                break;
            case TEEMode.PRODUCTION:
                endpoint = undefined;
                elizaLogger.log(
                    "TEE: Running in production mode without simulator"
                );
                break;
            default:
                throw new Error(
                    `Invalid TEE_MODE: ${teeMode}. Must be one of: LOCAL, DOCKER, PRODUCTION`
                );
        }

        this.client = endpoint ? new TappdClient(endpoint) : new TappdClient();
    }

    async generateAttestation(
        reportData: string,
        hashAlgorithm?: TdxQuoteHashAlgorithms
    ): Promise<RemoteAttestationQuote> {
        try {
            elizaLogger.log("Generating attestation for: ", reportData);
            const tdxQuote: TdxQuoteResponse =
                await this.client.tdxQuote(reportData, hashAlgorithm);
            const rtmrs = tdxQuote.replayRtmrs();
            elizaLogger.log(
                `rtmr0: ${rtmrs[0]}\nrtmr1: ${rtmrs[1]}\nrtmr2: ${rtmrs[2]}\nrtmr3: ${rtmrs[3]}f`
            );
            const quote: RemoteAttestationQuote = {
                quote: tdxQuote.quote,
                timestamp: Date.now(),
            };
            elizaLogger.log("Remote attestation quote: ", quote);
            return quote;
        } catch (error) {
            console.error("Error generating remote attestation:", error);
            throw new Error(
                `Failed to generate TDX Quote: ${
                    error instanceof Error ? error.message : "Unknown error"
                }`
            );
        }
    }
}

// Keep the original provider for backwards compatibility
const remoteAttestationProvider: Provider = {
    get: async (runtime: IAgentRuntime, _message: Memory, _state?: State) => {
        const teeMode = runtime.getSetting("TEE_MODE");
        const provider = new RemoteAttestationProvider(teeMode);
        const agentId = runtime.agentId;

        try {
            elizaLogger.log("Generating attestation for: ", agentId);
<<<<<<< HEAD
            const attestation = await provider.generateAttestation(agentId);
=======
            const attestation = await provider.generateAttestation(agentId, 'raw');
>>>>>>> ae566593
            return `Your Agent's remote attestation is: ${JSON.stringify(attestation)}`;
        } catch (error) {
            console.error("Error in remote attestation provider:", error);
            throw new Error(
                `Failed to generate TDX Quote: ${
                    error instanceof Error ? error.message : "Unknown error"
                }`
            );
        }
    },
};

export { remoteAttestationProvider, RemoteAttestationProvider };<|MERGE_RESOLUTION|>--- conflicted
+++ resolved
@@ -5,11 +5,7 @@
     State,
     elizaLogger,
 } from "@elizaos/core";
-<<<<<<< HEAD
-import { TdxQuoteResponse, TappdClient } from "@phala/dstack-sdk";
-=======
 import { TdxQuoteResponse, TappdClient, TdxQuoteHashAlgorithms } from "@phala/dstack-sdk";
->>>>>>> ae566593
 import { RemoteAttestationQuote, TEEMode } from "../types/tee";
 
 class RemoteAttestationProvider {
@@ -85,11 +81,7 @@
 
         try {
             elizaLogger.log("Generating attestation for: ", agentId);
-<<<<<<< HEAD
-            const attestation = await provider.generateAttestation(agentId);
-=======
             const attestation = await provider.generateAttestation(agentId, 'raw');
->>>>>>> ae566593
             return `Your Agent's remote attestation is: ${JSON.stringify(attestation)}`;
         } catch (error) {
             console.error("Error in remote attestation provider:", error);
