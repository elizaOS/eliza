--- conflicted
+++ resolved
@@ -1,10 +1,6 @@
 {
   "name": "@elizaos/service-interfaces",
-<<<<<<< HEAD
-  "version": "1.6.1-beta.0",
-=======
   "version": "1.6.1-alpha.7",
->>>>>>> de2adbe7
   "description": "Service interface definitions for ElizaOS plugins",
   "type": "module",
   "main": "dist/index.js",
