{
  "name": "@elizaos/service-interfaces",
<<<<<<< HEAD
  "version": "1.6.3-beta.0",
=======
  "version": "1.6.3-alpha.12",
>>>>>>> 8cdb8474
  "description": "Service interface definitions for ElizaOS plugins",
  "type": "module",
  "main": "dist/index.js",
  "module": "dist/index.js",
  "types": "dist/index.d.ts",
  "browser": "dist/browser/index.browser.js",
  "sideEffects": false,
  "exports": {
    "./package.json": "./package.json",
    ".": {
      "types": "./dist/index.d.ts",
      "browser": {
        "types": "./dist/browser/index.d.ts",
        "import": "./dist/browser/index.browser.js",
        "default": "./dist/browser/index.browser.js"
      },
      "node": {
        "types": "./dist/node/index.d.ts",
        "import": "./dist/node/index.node.js",
        "default": "./dist/node/index.node.js"
      },
      "bun": {
        "types": "./dist/node/index.d.ts",
        "default": "./dist/node/index.node.js"
      },
      "default": "./dist/node/index.node.js"
    },
    "./node": {
      "types": "./dist/node/index.d.ts",
      "import": "./dist/node/index.node.js",
      "default": "./dist/node/index.node.js"
    },
    "./browser": {
      "types": "./dist/browser/index.d.ts",
      "import": "./dist/browser/index.browser.js",
      "default": "./dist/browser/index.browser.js"
    }
  },
  "files": [
    "dist"
  ],
  "scripts": {
    "build": "bun run build.ts",
    "dev": "bun run build.ts --watch",
    "clean": "rm -rf dist .turbo node_modules .turbo-tsconfig.json *.tsbuildinfo",
    "test": "echo 'Skipping tests for types-only package' && exit 0",
    "test:coverage": "echo 'Skipping tests for types-only package' && exit 0",
    "test:watch": "echo 'Skipping tests for types-only package' && exit 0",
    "format": "prettier --write ./src",
    "format:check": "prettier --check ./src",
    "lint": "prettier --write ./src"
  },
  "author": "ElizaOS",
  "license": "MIT",
  "devDependencies": {
    "@types/bun": "^1.2.21",
    "prettier": "^3.4.2",
    "typescript": "^5.7.3"
  },
  "dependencies": {
    "@elizaos/core": "workspace:*"
  },
  "peerDependencies": {
    "typescript": "^5.0.0"
  },
  "publishConfig": {
    "access": "public"
  }
}<|MERGE_RESOLUTION|>--- conflicted
+++ resolved
@@ -1,10 +1,6 @@
 {
   "name": "@elizaos/service-interfaces",
-<<<<<<< HEAD
-  "version": "1.6.3-beta.0",
-=======
   "version": "1.6.3-alpha.12",
->>>>>>> 8cdb8474
   "description": "Service interface definitions for ElizaOS plugins",
   "type": "module",
   "main": "dist/index.js",
