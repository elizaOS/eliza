{
  "name": "@elizaos/service-interfaces",
<<<<<<< HEAD
  "version": "1.6.2-beta.0",
=======
  "version": "1.6.2-alpha.14",
>>>>>>> 0cd7aa8e
  "description": "Service interface definitions for ElizaOS plugins",
  "type": "module",
  "main": "dist/index.js",
  "module": "dist/index.js",
  "types": "dist/index.d.ts",
  "browser": "dist/browser/index.browser.js",
  "sideEffects": false,
  "exports": {
    "./package.json": "./package.json",
    ".": {
      "types": "./dist/index.d.ts",
      "browser": {
        "types": "./dist/browser/index.d.ts",
        "import": "./dist/browser/index.browser.js",
        "default": "./dist/browser/index.browser.js"
      },
      "node": {
        "types": "./dist/node/index.d.ts",
        "import": "./dist/node/index.node.js",
        "default": "./dist/node/index.node.js"
      },
      "bun": {
        "types": "./dist/node/index.d.ts",
        "default": "./dist/node/index.node.js"
      },
      "default": "./dist/node/index.node.js"
    },
    "./node": {
      "types": "./dist/node/index.d.ts",
      "import": "./dist/node/index.node.js",
      "default": "./dist/node/index.node.js"
    },
    "./browser": {
      "types": "./dist/browser/index.d.ts",
      "import": "./dist/browser/index.browser.js",
      "default": "./dist/browser/index.browser.js"
    }
  },
  "files": [
    "dist"
  ],
  "scripts": {
    "build": "bun run build.ts",
    "dev": "bun run build.ts --watch",
    "clean": "rm -rf dist .turbo node_modules .turbo-tsconfig.json *.tsbuildinfo",
    "test": "echo 'Skipping tests for types-only package' && exit 0",
    "test:coverage": "echo 'Skipping tests for types-only package' && exit 0",
    "test:watch": "echo 'Skipping tests for types-only package' && exit 0",
    "format": "prettier --write ./src",
    "format:check": "prettier --check ./src",
    "lint": "prettier --write ./src"
  },
  "author": "ElizaOS",
  "license": "MIT",
  "devDependencies": {
    "@types/bun": "^1.2.21",
    "prettier": "^3.4.2",
    "typescript": "^5.7.3"
  },
  "dependencies": {
    "@elizaos/core": "workspace:*"
  },
  "peerDependencies": {
    "typescript": "^5.0.0"
  },
  "publishConfig": {
    "access": "public"
  }
}<|MERGE_RESOLUTION|>--- conflicted
+++ resolved
@@ -1,10 +1,7 @@
 {
   "name": "@elizaos/service-interfaces",
-<<<<<<< HEAD
   "version": "1.6.2-beta.0",
-=======
   "version": "1.6.2-alpha.14",
->>>>>>> 0cd7aa8e
   "description": "Service interface definitions for ElizaOS plugins",
   "type": "module",
   "main": "dist/index.js",
