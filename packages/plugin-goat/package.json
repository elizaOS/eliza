{
    "name": "@elizaos/plugin-goat",
<<<<<<< HEAD
    "version": "0.1.9",
=======
    "version": "0.1.8-alpha.1",
>>>>>>> f64893f4
    "type": "module",
    "main": "dist/index.js",
    "module": "dist/index.js",
    "types": "dist/index.d.ts",
    "exports": {
        "./package.json": "./package.json",
        ".": {
            "import": {
                "@elizaos/source": "./src/index.ts",
                "types": "./dist/index.d.ts",
                "default": "./dist/index.js"
            }
        }
    },
    "files": [
        "dist"
    ],
    "dependencies": {
        "@elizaos/core": "workspace:*",
        "@goat-sdk/adapter-vercel-ai": "0.2.0",
        "@goat-sdk/core": "0.4.6",
        "@goat-sdk/plugin-erc20": "0.2.2",
        "@goat-sdk/plugin-kim": "0.1.2",
        "@goat-sdk/wallet-evm": "0.2.0",
        "@goat-sdk/wallet-viem": "0.2.0",
        "tsup": "8.3.5"
    },
    "scripts": {
        "build": "tsup --format esm --dts",
        "dev": "tsup --format esm --dts --watch",
        "lint": "eslint --fix  --cache ."
    },
    "peerDependencies": {
        "whatwg-url": "7.1.0"
    }
}<|MERGE_RESOLUTION|>--- conflicted
+++ resolved
@@ -1,43 +1,39 @@
 {
-    "name": "@elizaos/plugin-goat",
-<<<<<<< HEAD
-    "version": "0.1.9",
-=======
-    "version": "0.1.8-alpha.1",
->>>>>>> f64893f4
-    "type": "module",
-    "main": "dist/index.js",
-    "module": "dist/index.js",
-    "types": "dist/index.d.ts",
-    "exports": {
-        "./package.json": "./package.json",
-        ".": {
-            "import": {
-                "@elizaos/source": "./src/index.ts",
-                "types": "./dist/index.d.ts",
-                "default": "./dist/index.js"
-            }
-        }
-    },
-    "files": [
-        "dist"
-    ],
-    "dependencies": {
-        "@elizaos/core": "workspace:*",
-        "@goat-sdk/adapter-vercel-ai": "0.2.0",
-        "@goat-sdk/core": "0.4.6",
-        "@goat-sdk/plugin-erc20": "0.2.2",
-        "@goat-sdk/plugin-kim": "0.1.2",
-        "@goat-sdk/wallet-evm": "0.2.0",
-        "@goat-sdk/wallet-viem": "0.2.0",
-        "tsup": "8.3.5"
-    },
-    "scripts": {
-        "build": "tsup --format esm --dts",
-        "dev": "tsup --format esm --dts --watch",
-        "lint": "eslint --fix  --cache ."
-    },
-    "peerDependencies": {
-        "whatwg-url": "7.1.0"
-    }
+	"name": "@elizaos/plugin-goat",
+	"version": "0.1.9",
+	"type": "module",
+	"main": "dist/index.js",
+	"module": "dist/index.js",
+	"types": "dist/index.d.ts",
+	"exports": {
+		"./package.json": "./package.json",
+		".": {
+			"import": {
+				"@elizaos/source": "./src/index.ts",
+				"types": "./dist/index.d.ts",
+				"default": "./dist/index.js"
+			}
+		}
+	},
+	"files": [
+		"dist"
+	],
+	"dependencies": {
+		"@elizaos/core": "workspace:*",
+		"@goat-sdk/adapter-vercel-ai": "0.2.0",
+		"@goat-sdk/core": "0.4.6",
+		"@goat-sdk/plugin-erc20": "0.2.2",
+		"@goat-sdk/plugin-kim": "0.1.2",
+		"@goat-sdk/wallet-evm": "0.2.0",
+		"@goat-sdk/wallet-viem": "0.2.0",
+		"tsup": "8.3.5"
+	},
+	"scripts": {
+		"build": "tsup --format esm --dts",
+		"dev": "tsup --format esm --dts --watch",
+		"lint": "eslint --fix  --cache ."
+	},
+	"peerDependencies": {
+		"whatwg-url": "7.1.0"
+	}
 }