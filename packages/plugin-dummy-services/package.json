--- conflicted
+++ resolved
@@ -1,10 +1,6 @@
 {
   "name": "@elizaos/plugin-dummy-services",
-<<<<<<< HEAD
-  "version": "1.5.5",
-=======
   "version": "1.5.5-alpha.12",
->>>>>>> afd986f2
   "type": "module",
   "main": "dist/index.js",
   "module": "dist/index.js",
