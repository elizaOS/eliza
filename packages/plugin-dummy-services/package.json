{
  "name": "@elizaos/plugin-dummy-services",
<<<<<<< HEAD
  "version": "1.5.11-beta.0",
=======
  "version": "1.5.11-alpha.7",
>>>>>>> 49bf04af
  "type": "module",
  "main": "dist/index.js",
  "module": "dist/index.js",
  "types": "dist/index.d.ts",
  "repository": {
    "type": "git",
    "url": "git+https://github.com/elizaos-plugins/plugin-dummy-services.git"
  },
  "exports": {
    "./package.json": "./package.json",
    ".": {
      "import": {
        "types": "./dist/index.d.ts",
        "default": "./dist/index.js"
      }
    }
  },
  "files": [
    "dist"
  ],
  "dependencies": {
    "@elizaos/core": "workspace:*",
    "uuid": "^9.0.0"
  },
  "devDependencies": {
    "prettier": "3.5.3",
    "typescript": "5.8.2"
  },
  "scripts": {
    "build": "bun run build.ts",
    "dev": "bun run build.ts --watch",
    "test": "bun test",
    "lint": "prettier --write ./src",
    "clean": "rm -rf dist .turbo node_modules .turbo-tsconfig.json *.tsbuildinfo",
    "format": "prettier --write ./src",
    "format:check": "prettier --check ./src"
  },
  "peerDependencies": {
    "whatwg-url": "7.1.0"
  },
  "publishConfig": {
    "access": "public"
  },
  "gitHead": "255e37c0e4a76da0b776219db5ebb9dadf20e89f",
  "agentConfig": {
    "pluginType": "elizaos:plugin:1.0.0",
    "pluginParameters": {
      "DISCORD_APPLICATION_ID": {
        "type": "string",
        "description": "Discord application/client ID used for authenticating the bot with Discord API.",
        "required": true
      },
      "DISCORD_API_TOKEN": {
        "type": "string",
        "description": "Discord bot token used to authenticate and connect to Discord API.",
        "required": true
      },
      "CHANNEL_IDS": {
        "type": "string",
        "description": "Optional comma-separated list of Discord channel IDs the bot is allowed to operate in; if unset the bot works in all channels.",
        "required": false
      },
      "DISCORD_TEST_CHANNEL_ID": {
        "type": "string",
        "description": "Discord channel ID for running tests; used if not supplied in runtime settings.",
        "required": false
      },
      "DISCORD_VOICE_CHANNEL_ID": {
        "type": "string",
        "description": "Specifies the Discord voice channel ID that the bot should attempt to join before scanning for other available channels.",
        "required": false
      }
    }
  }
}<|MERGE_RESOLUTION|>--- conflicted
+++ resolved
@@ -1,10 +1,6 @@
 {
   "name": "@elizaos/plugin-dummy-services",
-<<<<<<< HEAD
-  "version": "1.5.11-beta.0",
-=======
   "version": "1.5.11-alpha.7",
->>>>>>> 49bf04af
   "type": "module",
   "main": "dist/index.js",
   "module": "dist/index.js",
