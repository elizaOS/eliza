{
    "name": "@elizaos/plugin-solana-v2",
    "version": "0.1.9",
    "type": "module",
    "main": "dist/index.js",
    "types": "dist/index.d.ts",
    "dependencies": {
        "@elizaos/core": "workspace:*",
        "@elizaos/plugin-tee": "workspace:*",
        "@orca-so/whirlpools": "^1.0.2",
        "@orca-so/whirlpools-core": "^1.0.2",
        "@orca-so/whirlpools-client": "1.0.2",
        "@solana-program/compute-budget": "^0.6.1",
        "@solana-program/system": "^0.6.2",
        "@solana-program/token-2022": "^0.3.1",
        "@solana/codecs": "^2.0.0",
        "@solana/web3.js": "^2.0.0",
        "@types/bs58": "^4.0.4",
        "bs58": "^6.0.0"
    },
    "devDependencies": {
        "@biomejs/biome": "1.5.3",
        "@types/node": "^22.8.7",
<<<<<<< HEAD
        "tsup": "8.3.5",
        "vitest": "2.1.9"
=======
        "tsup": "^8.3.5",
        "vitest": "2.1.4"
    },
    "scripts": {
        "build": "tsup --format esm --dts",
        "dev": "tsup --format esm --dts --watch",
        "lint": "biome check src/",
        "lint:fix": "biome check --apply src/",
        "format": "biome format src/",
        "format:fix": "biome format --write src/"
>>>>>>> 69af5ff2
    }
}<|MERGE_RESOLUTION|>--- conflicted
+++ resolved
@@ -21,12 +21,8 @@
     "devDependencies": {
         "@biomejs/biome": "1.5.3",
         "@types/node": "^22.8.7",
-<<<<<<< HEAD
-        "tsup": "8.3.5",
-        "vitest": "2.1.9"
-=======
         "tsup": "^8.3.5",
-        "vitest": "2.1.4"
+        "vitest": "2.1.9",
     },
     "scripts": {
         "build": "tsup --format esm --dts",
@@ -35,6 +31,5 @@
         "lint:fix": "biome check --apply src/",
         "format": "biome format src/",
         "format:fix": "biome format --write src/"
->>>>>>> 69af5ff2
     }
 }