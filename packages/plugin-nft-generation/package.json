--- conflicted
+++ resolved
@@ -1,34 +1,4 @@
 {
-<<<<<<< HEAD
-  "name": "@elizaos/plugin-nft-generation",
-  "version": "0.1.7-alpha.2",
-  "main": "dist/index.js",
-  "type": "module",
-  "types": "dist/index.d.ts",
-  "dependencies": {
-    "@elizaos/core": "workspace:*",
-    "@elizaos/plugin-image-generation": "workspace:*",
-    "@elizaos/plugin-node": "workspace:*",
-    "@metaplex-foundation/mpl-token-metadata": "^3.3.0",
-    "@metaplex-foundation/mpl-toolbox": "^0.9.4",
-    "@metaplex-foundation/umi": "^0.9.2",
-    "@metaplex-foundation/umi-bundle-defaults": "^0.9.2",
-    "@solana-developers/helpers": "^2.5.6",
-    "@solana/web3.js": "npm:@solana/web3.js@1.95.5",
-    "bs58": "6.0.0",
-    "express": "4.21.1",
-    "node-cache": "5.1.2",
-    "tsup": "8.3.5"
-  },
-  "scripts": {
-    "build": "tsup --format esm --dts",
-    "dev": "tsup --format esm --dts --watch",
-    "lint": "eslint . --fix"
-  },
-  "peerDependencies": {
-    "whatwg-url": "7.1.0"
-  }
-=======
     "name": "@elizaos/plugin-nft-generation",
     "version": "0.1.7",
     "type": "module",
@@ -57,7 +27,7 @@
         "@metaplex-foundation/umi": "^0.9.2",
         "@metaplex-foundation/umi-bundle-defaults": "^0.9.2",
         "@solana-developers/helpers": "^2.5.6",
-        "@solana/web3.js": "1.95.5",
+        "@solana/web3.js": "npm:@solana/web3.js@1.95.5",
         "bs58": "6.0.0",
         "express": "4.21.1",
         "node-cache": "5.1.2",
@@ -71,5 +41,4 @@
     "peerDependencies": {
         "whatwg-url": "7.1.0"
     }
->>>>>>> ea9d1c02
 }