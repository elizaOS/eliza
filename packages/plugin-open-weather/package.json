{
    "name": "@elizaos/plugin-open-weather",
    "version": "0.25.6-alpha.1",
    "type": "module",
    "main": "dist/index.js",
    "module": "dist/index.js",
    "types": "dist/index.d.ts",
    "exports": {
        "./package.json": "./package.json",
        ".": {
            "import": {
                "@elizaos/source": "./src/index.ts",
                "types": "./dist/index.d.ts",
                "default": "./dist/index.js"
            }
        }
    },
    "files": [
        "dist"
    ],
    "dependencies": {
        "@elizaos/core": "workspace:*",
<<<<<<< HEAD
        "tsup": "8.3.5",
        "zod": "^3.22.4"
=======
        "tsup": "8.3.5"
>>>>>>> 2dbf2cc0
    },
    "scripts": {
        "build": "tsup --format esm --dts",
        "dev": "tsup --format esm --dts --watch"
    },
    "peerDependencies": {
        "whatwg-url": "7.1.0"
<<<<<<< HEAD
=======
    },
    "publishConfig": {
        "access": "public"
>>>>>>> 2dbf2cc0
    }
}<|MERGE_RESOLUTION|>--- conflicted
+++ resolved
@@ -20,12 +20,8 @@
     ],
     "dependencies": {
         "@elizaos/core": "workspace:*",
-<<<<<<< HEAD
         "tsup": "8.3.5",
         "zod": "^3.22.4"
-=======
-        "tsup": "8.3.5"
->>>>>>> 2dbf2cc0
     },
     "scripts": {
         "build": "tsup --format esm --dts",
@@ -33,11 +29,8 @@
     },
     "peerDependencies": {
         "whatwg-url": "7.1.0"
-<<<<<<< HEAD
-=======
     },
     "publishConfig": {
         "access": "public"
->>>>>>> 2dbf2cc0
     }
 }