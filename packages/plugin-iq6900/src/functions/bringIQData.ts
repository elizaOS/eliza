import { elizaLogger } from "@elizaos/core";
import { Connection, PublicKey } from "@solana/web3.js";

// Types
interface TransactionInfo {
    argData?: {
        type_field?: string;
        offset?: string;
        tail_tx?: string;
    };
}

interface TransactionData {
    method: string;
    code: string;
    decode_break: number;
    before_tx: string;
}

interface CodeResult {
    json_data: string;
    commit_message: string;
}

// Constants
const NETWORK = process.env.IQSOlRPC || "https://api.mainnet-beta.solana.com";
const WALLET_ADDRESS = process.env.IQ_WALLET_ADDRESS;
const IQ_HOST = "https://solanacontractapi.uc.r.appspot.com";
const GENESIS_TX = "Genesis";
const ERROR_RESULT: CodeResult = {
    json_data: "false",
    commit_message: "false",
};

// Initialize connection
const connection = new Connection(NETWORK, "confirmed");

async function fetchDBPDA(): Promise<string | null> {
    if (!WALLET_ADDRESS) {
        elizaLogger.error("Wallet address not provided");
        return null;
    }

    try {
        elizaLogger.info("Connecting to Solana...(IQ6900)");
        elizaLogger.info(`Your Address: ${WALLET_ADDRESS}`);

        const response = await fetch(`${IQ_HOST}/getDBPDA/${WALLET_ADDRESS}`);
        if (!response.ok) {
            throw new Error(`HTTP error! status: ${response.status}`);
        }

        const data = await response.json();
        return data.DBPDA || null;
    } catch (error) {
        elizaLogger.error("Error fetching PDA:", error);
        return null;
    }
}

<<<<<<< HEAD
async function convertTextToEmoji(text: string) {
    return text.replace(/\/u([0-9A-Fa-f]{4,6})/g, (match, code) => {
        return String.fromCodePoint(Number.parseInt(code, 16));
    });
=======
async function convertTextToEmoji(text: string): Promise<string> {
    return text.replace(/\/u([0-9A-Fa-f]{4,6})/g, (_, code) =>
        String.fromCodePoint(parseInt(code, 16))
    );
>>>>>>> 87793af8
}

async function fetchTransactionInfo(
    txId: string
): Promise<TransactionInfo["argData"] | null> {
    try {
        const response = await fetch(`${IQ_HOST}/get_transaction_info/${txId}`);
        if (!response.ok) {
            throw new Error(`HTTP error! status: ${response.status}`);
        }

        const data = await response.json();
        return data.argData || null;
    } catch (error) {
        elizaLogger.error("Error fetching transaction info:", error);
        return null;
    }
}

async function getTransactionData(transactionData: TransactionData): Promise<{
    data: any;
    before_tx: string;
}> {
    if (!transactionData || !("code" in transactionData)) {
        return {
            data: "fail",
            before_tx: "fail",
        };
    }

    return {
        data: {
            code: transactionData.code,
            method: transactionData.method,
            decode_break: transactionData.decode_break,
        },
        before_tx: transactionData.before_tx,
    };
}

async function extractCommitMessage(dataTxid: string): Promise<string | null> {
    const txInfo = await fetchTransactionInfo(dataTxid);
    if (!txInfo) return null;

    const type_field = txInfo.type_field || null;
    if (type_field === "json" && txInfo.offset) {
        const [, commitMessage] = txInfo.offset.split("commit: ");
        return commitMessage || null;
    }

    return null;
}

async function bringCode(dataTxid: string): Promise<CodeResult> {
    const txInfo = await fetchTransactionInfo(dataTxid);
    if (!txInfo || !txInfo.tail_tx) return ERROR_RESULT;

<<<<<<< HEAD
    const tail_tx = txInfo.tail_tx || "null";
    const offset = txInfo.offset || "null";
    const chunks = [];
    let before_tx = tail_tx;
    if (before_tx == "null")
        return {
            json_data: "false",
            commit_message: "false",
        };
=======
    const chunks: string[] = [];
    let before_tx = txInfo.tail_tx;

    if (before_tx === null) return ERROR_RESULT;
>>>>>>> 87793af8

    try {
        while (before_tx !== GENESIS_TX) {
            if (!before_tx) {
                elizaLogger.error("Before transaction undefined");
                return ERROR_RESULT;
            }

            elizaLogger.info(`Chunks: ${before_tx}`);
            const chunk = await fetchTransactionInfo(before_tx);

            if (!chunk) {
                elizaLogger.error("No chunk found");
                return ERROR_RESULT;
            }

            const chunkData = await getTransactionData(
                chunk as TransactionData
            );
            if (!chunkData.data || chunkData.data === null) {
                elizaLogger.error("Chunk data undefined");
                return ERROR_RESULT;
            }

            chunks.push(chunkData.data.code);
            before_tx = chunkData.before_tx;
        }

        const textData = chunks.reverse().join("");
        return {
            json_data: await convertTextToEmoji(textData),
            commit_message: txInfo.offset || "false",
        };
    } catch (error) {
        elizaLogger.error("Error in bringCode:", error);
        return ERROR_RESULT;
    }
}

async function fetchSignaturesForAddress(
    dbAddress: PublicKey
): Promise<string[]> {
    try {
        elizaLogger.info("Find Your Signature...(IQ6900)");
        const signatures = await connection.getSignaturesForAddress(dbAddress, {
            limit: 20,
        });
        return signatures.map((sig) => sig.signature);
    } catch (error) {
        elizaLogger.error("Error fetching signatures:", error);
        return [];
    }
}

async function findRecentJsonSignature(): Promise<string | null> {
    const dbAddress = await fetchDBPDA();
    if (!dbAddress) {
        elizaLogger.error("Failed to fetch DBPDA");
        return null;
    }

    const signatures = await fetchSignaturesForAddress(
        new PublicKey(dbAddress)
    );
    if (signatures.length === 0) {
        elizaLogger.error("No signatures found");
        return null;
    }

    for (const signature of signatures) {
        const commit = await extractCommitMessage(signature);
        if (commit) return signature;
    }

    return null;
}

export async function bringAgentWithWalletAddress(): Promise<string | null> {
    const recent = await findRecentJsonSignature();
    if (!recent) {
        elizaLogger.error("Cannot found onchain data in this wallet.");
        return null;
    }

    const result = await bringCode(recent);
    return result.json_data === "false" ? null : result.json_data;
}<|MERGE_RESOLUTION|>--- conflicted
+++ resolved
@@ -35,6 +35,29 @@
 // Initialize connection
 const connection = new Connection(NETWORK, "confirmed");
 
+async function convertTextToEmoji(text: string): Promise<string> {
+    return text.replace(/\/u([0-9A-Fa-f]{4,6})/g, (_, code) =>
+        String.fromCodePoint(parseInt(code, 16))
+    );
+}
+
+async function fetchTransactionInfo(
+    txId: string
+): Promise<TransactionInfo["argData"] | null> {
+    try {
+        const response = await fetch(`${IQ_HOST}/get_transaction_info/${txId}`);
+        if (!response.ok) {
+            throw new Error(`HTTP error! status: ${response.status}`);
+        }
+
+        const data = await response.json();
+        return data.argData || null;
+    } catch (error) {
+        elizaLogger.error("Error fetching transaction info:", error);
+        return null;
+    }
+}
+
 async function fetchDBPDA(): Promise<string | null> {
     if (!WALLET_ADDRESS) {
         elizaLogger.error("Wallet address not provided");
@@ -54,36 +77,6 @@
         return data.DBPDA || null;
     } catch (error) {
         elizaLogger.error("Error fetching PDA:", error);
-        return null;
-    }
-}
-
-<<<<<<< HEAD
-async function convertTextToEmoji(text: string) {
-    return text.replace(/\/u([0-9A-Fa-f]{4,6})/g, (match, code) => {
-        return String.fromCodePoint(Number.parseInt(code, 16));
-    });
-=======
-async function convertTextToEmoji(text: string): Promise<string> {
-    return text.replace(/\/u([0-9A-Fa-f]{4,6})/g, (_, code) =>
-        String.fromCodePoint(parseInt(code, 16))
-    );
->>>>>>> 87793af8
-}
-
-async function fetchTransactionInfo(
-    txId: string
-): Promise<TransactionInfo["argData"] | null> {
-    try {
-        const response = await fetch(`${IQ_HOST}/get_transaction_info/${txId}`);
-        if (!response.ok) {
-            throw new Error(`HTTP error! status: ${response.status}`);
-        }
-
-        const data = await response.json();
-        return data.argData || null;
-    } catch (error) {
-        elizaLogger.error("Error fetching transaction info:", error);
         return null;
     }
 }
@@ -126,22 +119,10 @@
     const txInfo = await fetchTransactionInfo(dataTxid);
     if (!txInfo || !txInfo.tail_tx) return ERROR_RESULT;
 
-<<<<<<< HEAD
-    const tail_tx = txInfo.tail_tx || "null";
-    const offset = txInfo.offset || "null";
-    const chunks = [];
-    let before_tx = tail_tx;
-    if (before_tx == "null")
-        return {
-            json_data: "false",
-            commit_message: "false",
-        };
-=======
     const chunks: string[] = [];
     let before_tx = txInfo.tail_tx;
 
     if (before_tx === null) return ERROR_RESULT;
->>>>>>> 87793af8
 
     try {
         while (before_tx !== GENESIS_TX) {
