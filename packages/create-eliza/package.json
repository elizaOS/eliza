--- conflicted
+++ resolved
@@ -12,11 +12,7 @@
   },
   "scripts": {
     "create-eliza": "bun run index.mjs",
-<<<<<<< HEAD
-    "test": "echo \"No tests configured for create-eliza\""
-=======
     "test": "vitest run"
->>>>>>> 216b70dd
   },
   "license": "MIT",
   "author": {
