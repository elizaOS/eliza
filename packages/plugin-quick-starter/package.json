--- conflicted
+++ resolved
@@ -1,11 +1,7 @@
 {
   "name": "@elizaos/plugin-quick-starter",
   "description": "Quick backend-only plugin template for ElizaOS",
-<<<<<<< HEAD
-  "version": "1.6.0-beta.0",
-=======
   "version": "1.6.1-alpha.0",
->>>>>>> 00616cdc
   "type": "module",
   "main": "dist/index.js",
   "module": "dist/index.js",
@@ -44,7 +40,7 @@
   ],
   "dependencies": {
     "@elizaos/core": "workspace:*",
-    "zod": "^3.24.4"
+    "zod": "4.1.11"
   },
   "devDependencies": {
     "@elizaos/cli": "workspace:*",
@@ -66,7 +62,7 @@
   },
   "resolutions": {
     "// Note": "langchain 0.3.30 fixes @langchain/core zod/v3 import issues",
-    "zod": "^3.24.4",
+    "zod": "4.1.11",
     "langchain": "0.3.30",
     "@langchain/core": "0.3.30"
   },
