import type { IAgentRuntime, Memory, State } from "@elizaos/core";
import {
    composeContext,
    generateObjectV2,
    ModelClass,
    elizaLogger
} from "@elizaos/core";

import {
    initLightningProvider,
    LightningProvider,
} from "../providers/lightning";
import { PayResult } from "astra-lightning";
import { PayArgs } from "../types";
import { payInvoiceTemplate } from "../templates";

export { payInvoiceTemplate };

type ExtendedPayResult = PayResult & { outgoing_channel: string };
export class PayInvoiceAction {
    constructor(private lightningProvider: LightningProvider) {
        this.lightningProvider = lightningProvider;
    }

    async getAvalibleChannelId(): Promise<string> {
        const { channels } = await this.lightningProvider.getLndChannel();
        const filteredActiveChannels = channels.filter(
            (channel) => channel.is_active === true
        );
        const sortedChannels = filteredActiveChannels.sort(
            (a, b) => b.local_balance - a.local_balance
        );
        if (sortedChannels.length > 0) {
            return sortedChannels[0].id;
        }
        return "";
    }
    async payInvoice(params: PayArgs): Promise<ExtendedPayResult> {
        const outgoing_channel = await this.getAvalibleChannelId();
        if (!outgoing_channel) {
            throw new Error("no avalible channel");
        }
        const requestArgs = {
            outgoing_channel: outgoing_channel,
            ...params,
        };
        const retPayInvoice =
            await this.lightningProvider.payInvoice(requestArgs);
        return {
            ...retPayInvoice,
            outgoing_channel: outgoing_channel,
        };
    }
}

export const payInvoiceAction = {
    name: "PAY_INVOICE",
    description: "Make a payment.",
    handler: async (
        runtime: IAgentRuntime,
        _message: Memory,
        state: State,
        _options: any,
        callback?: any
    ) => {
        elizaLogger.log("payInvoice action handler called");
        const lightningProvider = await initLightningProvider(runtime);
        const action = new PayInvoiceAction(lightningProvider);

        // Compose bridge context
        const payInvoiceContext = composeContext({
            state,
            template: payInvoiceTemplate,
        });
        const content = await generateObjectV2({
            runtime,
            context: payInvoiceContext,
            modelClass: ModelClass.LARGE,
        });

        const payInvoiceOptions: PayArgs = {
            request: content.request,
            outgoing_channel: content.outgoing_channel,
        };

        try {
            const payInvoiceResp = await action.payInvoice(payInvoiceOptions);
<<<<<<< HEAD
=======
            elizaLogger.log("🚀 ~ payInvoiceResp:", payInvoiceResp);
>>>>>>> 600c0cae

            if (callback) {
                let text = "";
                if (payInvoiceResp.is_confirmed) {
                    callback({
                        text: `Successfully paid invoice ${content.request} from ${payInvoiceResp.outgoing_channel};\nAmount: ${payInvoiceResp.tokens};\nFee: ${payInvoiceResp.fee};\nPayment Hash: ${payInvoiceResp.id};`,
                        content: { success: true }
                    });
                } else {
                    callback({
                        text: `Failed to payInvoice ${content.request} from ${content.outgoing_channel};\r\n Amount: ${payInvoiceResp.tokens};`,
                        content: {
                            success: false,
                        },
                    });
                }

            }
            return true;
        } catch (error) {
            elizaLogger.error("Error in payInvoice handler:", error);
            if (callback) {
                callback({ text: `Error: ${error.message || 'An error occurred'}` });
            }
            return false;
        }
    },
    template: payInvoiceTemplate,
    validate: async (runtime: IAgentRuntime) => {
        const cert = runtime.getSetting("LND_TLS_CERT");
        const macaroon = runtime.getSetting("LND_MACAROON");
        const socket = runtime.getSetting("LND_SOCKET");
        return !!cert && !!macaroon && !!socket;
    },
    examples: [
        [
            {
                user: "user",
                content: {
                    text: "Pay invoice for lnbrc...",
                    action: "PAY_INVOICE",
                },
            },
        ],
    ],
    similes: ["PAY_INVOICE", "MAKE_PAYMENT"],
};<|MERGE_RESOLUTION|>--- conflicted
+++ resolved
@@ -3,7 +3,7 @@
     composeContext,
     generateObjectV2,
     ModelClass,
-    elizaLogger
+    elizaLogger,
 } from "@elizaos/core";
 
 import {
@@ -25,10 +25,10 @@
     async getAvalibleChannelId(): Promise<string> {
         const { channels } = await this.lightningProvider.getLndChannel();
         const filteredActiveChannels = channels.filter(
-            (channel) => channel.is_active === true
+            (channel) => channel.is_active === true,
         );
         const sortedChannels = filteredActiveChannels.sort(
-            (a, b) => b.local_balance - a.local_balance
+            (a, b) => b.local_balance - a.local_balance,
         );
         if (sortedChannels.length > 0) {
             return sortedChannels[0].id;
@@ -61,7 +61,7 @@
         _message: Memory,
         state: State,
         _options: any,
-        callback?: any
+        callback?: any,
     ) => {
         elizaLogger.log("payInvoice action handler called");
         const lightningProvider = await initLightningProvider(runtime);
@@ -85,17 +85,14 @@
 
         try {
             const payInvoiceResp = await action.payInvoice(payInvoiceOptions);
-<<<<<<< HEAD
-=======
             elizaLogger.log("🚀 ~ payInvoiceResp:", payInvoiceResp);
->>>>>>> 600c0cae
 
             if (callback) {
-                let text = "";
+                const text = "";
                 if (payInvoiceResp.is_confirmed) {
                     callback({
                         text: `Successfully paid invoice ${content.request} from ${payInvoiceResp.outgoing_channel};\nAmount: ${payInvoiceResp.tokens};\nFee: ${payInvoiceResp.fee};\nPayment Hash: ${payInvoiceResp.id};`,
-                        content: { success: true }
+                        content: { success: true },
                     });
                 } else {
                     callback({
@@ -105,13 +102,14 @@
                         },
                     });
                 }
-
             }
             return true;
         } catch (error) {
             elizaLogger.error("Error in payInvoice handler:", error);
             if (callback) {
-                callback({ text: `Error: ${error.message || 'An error occurred'}` });
+                callback({
+                    text: `Error: ${error.message || "An error occurred"}`,
+                });
             }
             return false;
         }
