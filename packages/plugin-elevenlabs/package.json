--- conflicted
+++ resolved
@@ -1,10 +1,6 @@
 {
   "name": "@elizaos/plugin-elevenlabs",
-<<<<<<< HEAD
   "version": "1.0.0-alpha.24",
-=======
-  "version": "1.0.0-alpha.23",
->>>>>>> fd88eb12
   "type": "module",
   "main": "dist/index.js",
   "module": "dist/index.js",
@@ -22,11 +18,7 @@
     "dist"
   ],
   "dependencies": {
-<<<<<<< HEAD
     "@elizaos/core": "^1.0.0-alpha.24",
-=======
-    "@elizaos/core": "workspace:*",
->>>>>>> fd88eb12
     "tsup": "8.4.0"
   },
   "scripts": {
