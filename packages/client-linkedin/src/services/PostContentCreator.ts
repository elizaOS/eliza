--- conflicted
+++ resolved
@@ -1,7 +1,3 @@
-<<<<<<< HEAD
-import { composeContext, generateText, IAgentRuntime, ModelClass, stringToUuid } from "@elizaos/core";
-import { createLinkedinPostTemplate } from "../templates";
-=======
 import {
     composeContext,
     generateText,
@@ -9,7 +5,7 @@
     ModelClass,
     stringToUuid,
 } from "@elizaos/core";
->>>>>>> 315a1329
+import { createLinkedinPostTemplate } from "../templates";
 
 export class PostContentCreator {
     constructor(public runtime: IAgentRuntime) {}
@@ -30,11 +26,7 @@
 
         const context = composeContext({
             state,
-<<<<<<< HEAD
             template: createLinkedinPostTemplate,
-=======
-            template: "post template",
->>>>>>> 315a1329
         });
 
         return await generateText({
