--- conflicted
+++ resolved
@@ -53,11 +53,9 @@
 export const API_VERSION_HEADER = "LinkedIn-Version";
 export const API_VERSION = "202411";
 export type Envs = z.infer<typeof configSchema>;
-<<<<<<< HEAD
-export type publisherConfig = Omit<Envs, "LINKEDIN_ACCESS_TOKEN">;
-=======
-export type IntervalsConfig = Pick<
+export type PublisherConfig = Pick<
     Envs,
-    "LINKEDIN_POST_INTERVAL_MAX" | "LINKEDIN_POST_INTERVAL_MIN"
->;
->>>>>>> 315a1329
+    | "LINKEDIN_POST_INTERVAL_MAX"
+    | "LINKEDIN_POST_INTERVAL_MIN"
+    | "LINKEDIN_DRY_RUN"
+>;