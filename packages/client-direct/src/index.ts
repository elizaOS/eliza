--- conflicted
+++ resolved
@@ -11,18 +11,9 @@
     generateImage,
     Media,
     getEmbeddingZeroVector,
-<<<<<<< HEAD
-} from "@elizaos/core";
-import { composeContext } from "@elizaos/core";
-import { generateMessageResponse } from "@elizaos/core";
-import { messageCompletionFooter } from "@elizaos/core";
-import { AgentRuntime } from "@elizaos/core";
-import {
-=======
     composeContext,
     generateMessageResponse,
     generateObject,
->>>>>>> d55c86c9
     Content,
     Memory,
     ModelClass,
@@ -891,10 +882,6 @@
                 });
 
                 res.send(Buffer.from(audioBuffer));
-<<<<<<< HEAD
-            } catch (error) {
-                console.error(
-=======
             } catch (error) {
                 elizaLogger.error(
                     "Error processing message or generating speech:",
@@ -970,7 +957,6 @@
                 res.send(Buffer.from(audioBuffer));
             } catch (error) {
                 elizaLogger.error(
->>>>>>> d55c86c9
                     "Error processing message or generating speech:",
                     error
                 );
