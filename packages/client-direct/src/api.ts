--- conflicted
+++ resolved
@@ -178,11 +178,7 @@
         }
 
         // start it up (and register it)
-<<<<<<< HEAD
-        agent = await directClient.startAgent(character);
-=======
         const agent = await directClient.startAgent(character);
->>>>>>> 89a8a062
         elizaLogger.log(`${character.name} started`);
 
         res.json({
