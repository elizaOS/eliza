--- conflicted
+++ resolved
@@ -242,7 +242,6 @@
         });
     });
 
-<<<<<<< HEAD
     router.post("/agents/set", async (req, res) => {
         // load character from body
         const character = req.body;
@@ -268,18 +267,11 @@
         });
     });
 
-    router.get("/agents/:agentId/channels", async (req, res) => {
-        const { agentId } = validateUUIDParams(req.params, res) ?? {
-            agentId: null,
-        };
-        if (!agentId) return;
-=======
     // router.get("/agents/:agentId/channels", async (req, res) => {
     //     const { agentId } = validateUUIDParams(req.params, res) ?? {
     //         agentId: null,
     //     };
     //     if (!agentId) return;
->>>>>>> 908fff3a
 
     //     const runtime = agents.get(agentId);
 
