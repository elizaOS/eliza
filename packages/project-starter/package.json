{
  "name": "@elizaos/project-starter",
  "description": "Project starter for elizaOS",
  "version": "1.3.1",
  "type": "module",
  "private": true,
  "main": "dist/src/index.js",
  "module": "dist/src/index.js",
  "types": "dist/index.d.ts",
  "keywords": [
    "project",
    "elizaos"
  ],
  "repository": {
    "type": "git",
    "url": ""
  },
  "exports": {
    "./package.json": "./package.json",
    ".": {
      "import": {
        "types": "./dist/index.d.ts",
        "default": "./dist/src/index.js"
      }
    }
  },
  "files": [
    "dist"
  ],
  "dependencies": {
    "@elizaos/cli": "workspace:*",
    "@elizaos/core": "workspace:*",
<<<<<<< HEAD
    "@elizaos/plugin-knowledge": "^1.0.0-beta.78",
    "@elizaos/plugin-openai": "^1.0.0-beta.71",
    "@elizaos/plugin-openrouter": "^1.0.0-beta.51",
=======
    "@elizaos/plugin-bootstrap": "workspace:*",
>>>>>>> 82f54730
    "@elizaos/plugin-sql": "workspace:*",
    "@tanstack/react-query": "^5.29.0",
    "clsx": "^2.1.1",
    "react": "^18.3.1",
    "react-dom": "^18.3.1",
    "tailwind-merge": "^2.6.0",
    "tailwindcss": "^4.1.10",
    "zod": "3.24.2"
  },
  "devDependencies": {
    "@types/react": "^18.3.3",
    "@types/react-dom": "^18.3.0",
    "@vitejs/plugin-react": "^4.3.1",
    "prettier": "3.5.3",
    "tsup": "8.5.0",
    "typescript": "^5.6.3",
    "vite": "^6.0.1"
  },
  "scripts": {
    "start": "elizaos start",
    "dev": "elizaos dev",
    "build": "tsc --noEmit && vite build && tsup",
    "lint": "prettier --write ./src",
    "type-check": "tsc --noEmit",
    "type-check:watch": "tsc --noEmit --watch",
    "test:component": "bun run test:install && bun test",
    "test:e2e": "bun run test:install && bun test",
    "test": "bun run test:install && bun run test:component && bun run test:e2e",
    "test:coverage": "bun run test:install && bun test --coverage",
    "test:watch": "bun run test:install && bun test --watch",
    "test:install": "node scripts/install-test-deps.js",
    "format": "prettier --write ./src",
    "format:check": "prettier --check ./src",
    "check-all": "bun run type-check && bun run format:check && bun run test",
    "cy:open": "bun run test:install && cypress open",
    "cy:run": "bun run test:install && cypress run --component",
    "cy:test": "bun run test:install && cypress run --component --reporter spec",
    "cypress:component": "bun run test:install && cypress run --component",
    "cypress:e2e": "bun run test:install && cypress run --e2e",
    "cypress:open": "bun run test:install && cypress open"
  },
  "publishConfig": {
    "access": "public"
  },
  "gitHead": "b165ad83e5f7a21bc1edbd83374ca087e3cd6b33"
}<|MERGE_RESOLUTION|>--- conflicted
+++ resolved
@@ -30,13 +30,7 @@
   "dependencies": {
     "@elizaos/cli": "workspace:*",
     "@elizaos/core": "workspace:*",
-<<<<<<< HEAD
-    "@elizaos/plugin-knowledge": "^1.0.0-beta.78",
-    "@elizaos/plugin-openai": "^1.0.0-beta.71",
-    "@elizaos/plugin-openrouter": "^1.0.0-beta.51",
-=======
     "@elizaos/plugin-bootstrap": "workspace:*",
->>>>>>> 82f54730
     "@elizaos/plugin-sql": "workspace:*",
     "@tanstack/react-query": "^5.29.0",
     "clsx": "^2.1.1",
