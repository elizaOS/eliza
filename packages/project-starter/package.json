--- conflicted
+++ resolved
@@ -1,11 +1,7 @@
 {
   "name": "@elizaos/project-starter",
   "description": "Project starter for elizaOS",
-<<<<<<< HEAD
-  "version": "1.6.0-beta.0",
-=======
   "version": "1.6.1-alpha.0",
->>>>>>> 00616cdc
   "type": "module",
   "main": "dist/src/index.js",
   "module": "dist/src/index.js",
@@ -43,7 +39,7 @@
     "react-dom": "^18.3.1",
     "tailwind-merge": "^2.6.0",
     "tailwindcss": "^4.1.10",
-    "zod": "3.24.2"
+    "zod": "4.1.11"
   },
   "devDependencies": {
     "@types/react": "^18.3.3",
