--- conflicted
+++ resolved
@@ -1,11 +1,7 @@
 {
   "name": "@elizaos/project-starter",
   "description": "Project starter for elizaOS",
-<<<<<<< HEAD
-  "version": "1.5.10-beta.0",
-=======
   "version": "1.5.10-alpha.1",
->>>>>>> 0651bedd
   "type": "module",
   "main": "dist/src/index.js",
   "module": "dist/src/index.js",
