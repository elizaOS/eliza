--- conflicted
+++ resolved
@@ -2,20 +2,16 @@
 import * as fs from 'node:fs';
 import * as os from 'node:os';
 import * as path from 'node:path';
-<<<<<<< HEAD
-import { afterAll, beforeAll, describe, expect, it, vi } from "vitest";
-=======
 import { afterAll, beforeAll, describe, expect, it, mock, spyOn } from 'bun:test';
->>>>>>> e052062f
 import { character } from '../index';
 import plugin from '../plugin';
 
 // Set up spies on logger
 beforeAll(() => {
-  vi.spyOn(logger, 'info').mockImplementation(() => {});
-  vi.spyOn(logger, 'error').mockImplementation(() => {});
-  vi.spyOn(logger, 'warn').mockImplementation(() => {});
-  vi.spyOn(logger, 'debug').mockImplementation(() => {});
+  spyOn(logger, 'info').mockImplementation(() => {});
+  spyOn(logger, 'error').mockImplementation(() => {});
+  spyOn(logger, 'warn').mockImplementation(() => {});
+  spyOn(logger, 'debug').mockImplementation(() => {});
 });
 
 afterAll(() => {
@@ -78,11 +74,14 @@
     // Check if plugin has actions, models, providers, etc. that character might use
     const components = ['models', 'actions', 'providers', 'services', 'routes', 'events'];
     components.forEach((component) => {
+      // eslint-disable-next-line @typescript-eslint/no-explicit-any
       if ((plugin as any)[component]) {
         // Just verify if these exist, we don't need to test their functionality here
         // Those tests belong in plugin.test.ts, actions.test.ts, etc.
         expect(
+          // eslint-disable-next-line @typescript-eslint/no-explicit-any
           Array.isArray((plugin as any)[component]) ||
+            // eslint-disable-next-line @typescript-eslint/no-explicit-any
             typeof (plugin as any)[component] === 'object'
         ).toBeTruthy();
       }
@@ -96,24 +95,11 @@
     const customMockRuntime = {
       character: { ...character },
       plugins: [],
-<<<<<<< HEAD
-      registerPlugin: vi.fn().mockImplementation((plugin: Plugin) => {
-=======
-      registerPlugin: mock().mockImplementation((plugin: Plugin) => {
->>>>>>> e052062f
+      registerPlugin: mock().mockImplementation((_plugin: Plugin) => {
         // In a real runtime, registering the plugin would call its init method,
         // but since we're testing init itself, we just need to record the call
         return Promise.resolve();
       }),
-<<<<<<< HEAD
-      initialize: vi.fn(),
-      getService: vi.fn(),
-      getSetting: vi.fn().mockReturnValue(null),
-      useModel: vi.fn().mockResolvedValue('Test model response'),
-      getProviderResults: vi.fn().mockResolvedValue([]),
-      evaluateProviders: vi.fn().mockResolvedValue([]),
-      evaluate: vi.fn().mockResolvedValue([]),
-=======
       initialize: mock(),
       getService: mock(),
       getSetting: mock().mockReturnValue(null),
@@ -121,7 +107,6 @@
       getProviderResults: mock().mockResolvedValue([]),
       evaluateProviders: mock().mockResolvedValue([]),
       evaluate: mock().mockResolvedValue([]),
->>>>>>> e052062f
     } as unknown as IAgentRuntime;
 
     // Ensure we're testing safely - to avoid parallel test race conditions
@@ -130,11 +115,7 @@
 
     // Mock the plugin.init method using mock instead of direct assignment
     if (plugin.init) {
-<<<<<<< HEAD
-      plugin.init = vi.fn(async (config, runtime) => {
-=======
       plugin.init = mock(async (config, runtime) => {
->>>>>>> e052062f
         // Set flag to indicate our wrapper was called
         initCalled = true;
 
