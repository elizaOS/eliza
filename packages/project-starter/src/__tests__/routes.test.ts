--- conflicted
+++ resolved
@@ -1,8 +1,4 @@
-<<<<<<< HEAD
-import { describe, expect, it, vi } from "vitest";
-=======
 import { describe, expect, it, mock } from 'bun:test';
->>>>>>> e052062f
 import plugin from '../plugin';
 
 describe('Plugin Routes', () => {
@@ -34,14 +30,11 @@
         // Create mock request and response objects
         const mockReq = {};
         const mockRes = {
-<<<<<<< HEAD
-          json: vi.fn(),
-=======
           json: mock(),
->>>>>>> e052062f
         };
 
         // Mock runtime object as third parameter
+        // eslint-disable-next-line @typescript-eslint/no-explicit-any
         const mockRuntime = {} as any;
 
         // Call the route handler
