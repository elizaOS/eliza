<<<<<<< HEAD
import { describe, it, expect, vi, beforeAll, afterAll, beforeEach, afterEach } from 'vitest';
=======
import { describe, expect, it, beforeEach, afterEach, mock } from 'bun:test';
>>>>>>> e052062f
import plugin from '../plugin';
import { z } from 'zod';
import { createMockRuntime } from './utils/core-test-utils';

// Mock logger
<<<<<<< HEAD
vi.mock('@elizaos/core', async () => {
  const actual = await vi.importActual('@elizaos/core');
  return {
    ...actual,
    logger: {
      info: vi.fn(),
      error: vi.fn(),
      warn: vi.fn(),
=======
mock.module('@elizaos/core', () => {
  const actual = require('@elizaos/core');
  return {
    ...actual,
    logger: {
      info: mock(),
      error: mock(),
      warn: mock(),
>>>>>>> e052062f
    },
  };
});

// Access the plugin's init function
const initPlugin = plugin.init;

describe('Plugin Configuration Schema', () => {
  // Create a backup of the original env values
  const originalEnv = { ...process.env };

  beforeEach(() => {
<<<<<<< HEAD
    vi.clearAllMocks();
=======
    mock.restore();
>>>>>>> e052062f
    // Reset environment variables before each test
    process.env = { ...originalEnv };
  });

  afterEach(() => {
    // Restore original environment variables after each test
    process.env = { ...originalEnv };
  });

  it('should accept valid configuration', async () => {
    const validConfig = {
      EXAMPLE_PLUGIN_VARIABLE: 'valid-value',
    };

    if (initPlugin) {
      let error: Error | null = null;
      try {
        await initPlugin(validConfig, createMockRuntime());
      } catch (e) {
        error = e as Error;
      }
      expect(error).toBeNull();
    }
  });

  it('should accept empty configuration', async () => {
    const emptyConfig = {};

    if (initPlugin) {
      let error: Error | null = null;
      try {
        await initPlugin(emptyConfig, createMockRuntime());
      } catch (e) {
        error = e as Error;
      }
      expect(error).toBeNull();
    }
  });

  it('should accept configuration with additional properties', async () => {
    const configWithExtra = {
      EXAMPLE_PLUGIN_VARIABLE: 'valid-value',
      EXTRA_PROPERTY: 'should be ignored',
    };

    if (initPlugin) {
      let error: Error | null = null;
      try {
        await initPlugin(configWithExtra, createMockRuntime());
      } catch (e) {
        error = e as Error;
      }
      expect(error).toBeNull();
    }
  });

  it('should reject invalid configuration', async () => {
    const invalidConfig = {
      EXAMPLE_PLUGIN_VARIABLE: '', // Empty string violates min length
    };

    if (initPlugin) {
      let error: Error | null = null;
      try {
        await initPlugin(invalidConfig, createMockRuntime());
      } catch (e) {
        error = e as Error;
      }
      expect(error).not.toBeNull();
    }
  });

  it('should set environment variables from valid config', async () => {
    const testConfig = {
      EXAMPLE_PLUGIN_VARIABLE: 'test-value',
    };

    if (initPlugin) {
      // Ensure env variable doesn't exist beforehand
      delete process.env.EXAMPLE_PLUGIN_VARIABLE;

      // Initialize with config
      await initPlugin(testConfig, createMockRuntime());

      // Verify environment variable was set
      expect(process.env.EXAMPLE_PLUGIN_VARIABLE).toBe('test-value');
    }
  });

  it('should not override existing environment variables', async () => {
    // Set environment variable before initialization
    process.env.EXAMPLE_PLUGIN_VARIABLE = 'pre-existing-value';

    const testConfig = {
      // Omit the variable to test that existing env vars aren't overridden
    };

    if (initPlugin) {
      await initPlugin(testConfig, createMockRuntime());

      // Verify environment variable was not changed
      expect(process.env.EXAMPLE_PLUGIN_VARIABLE).toBe('pre-existing-value');
    }
  });

  it('should handle zod validation errors gracefully', async () => {
    // Create a mock of zod's parseAsync that throws a ZodError
    const mockZodError = new z.ZodError([
      {
        code: z.ZodIssueCode.too_small,
        minimum: 1,
        type: 'string',
        inclusive: true,
        message: 'Example plugin variable is too short',
        path: ['EXAMPLE_PLUGIN_VARIABLE'],
      },
    ]);

    // Create a simple schema for mocking
    const schema = z.object({
      EXAMPLE_PLUGIN_VARIABLE: z.string().min(1),
    });

    // Mock the parseAsync function
    const originalParseAsync = schema.parseAsync;
<<<<<<< HEAD
    schema.parseAsync = vi.fn().mockRejectedValue(mockZodError);
=======
    schema.parseAsync = mock().mockRejectedValue(mockZodError);
>>>>>>> e052062f

    try {
      // Use the mocked schema directly to avoid TypeScript errors
      await schema.parseAsync({});
      // Should not reach here
      expect(true).toBe(false);
    } catch (error) {
      expect(error).toBe(mockZodError);
    }

    // Restore the original parseAsync
    schema.parseAsync = originalParseAsync;
  });

  it('should rethrow non-zod errors', async () => {
    // Create a generic error
    const genericError = new Error('Something went wrong');

    // Create a simple schema for mocking
    const schema = z.object({
      EXAMPLE_PLUGIN_VARIABLE: z.string().min(1),
    });

    // Mock the parseAsync function
    const originalParseAsync = schema.parseAsync;
<<<<<<< HEAD
    schema.parseAsync = vi.fn().mockRejectedValue(genericError);
=======
    schema.parseAsync = mock().mockRejectedValue(genericError);
>>>>>>> e052062f

    try {
      // Use the mocked schema directly to avoid TypeScript errors
      await schema.parseAsync({});
      // Should not reach here
      expect(true).toBe(false);
    } catch (error) {
      expect(error).toBe(genericError);
    }

    // Restore the original parseAsync
    schema.parseAsync = originalParseAsync;
  });
});<|MERGE_RESOLUTION|>--- conflicted
+++ resolved
@@ -1,32 +1,17 @@
-<<<<<<< HEAD
-import { describe, it, expect, vi, beforeAll, afterAll, beforeEach, afterEach } from 'vitest';
-=======
 import { describe, expect, it, beforeEach, afterEach, mock } from 'bun:test';
->>>>>>> e052062f
 import plugin from '../plugin';
 import { z } from 'zod';
 import { createMockRuntime } from './utils/core-test-utils';
 
 // Mock logger
-<<<<<<< HEAD
-vi.mock('@elizaos/core', async () => {
-  const actual = await vi.importActual('@elizaos/core');
-  return {
-    ...actual,
-    logger: {
-      info: vi.fn(),
-      error: vi.fn(),
-      warn: vi.fn(),
-=======
-mock.module('@elizaos/core', () => {
-  const actual = require('@elizaos/core');
+mock.module('@elizaos/core', async () => {
+  const actual = await import('@elizaos/core');
   return {
     ...actual,
     logger: {
       info: mock(),
       error: mock(),
       warn: mock(),
->>>>>>> e052062f
     },
   };
 });
@@ -39,11 +24,7 @@
   const originalEnv = { ...process.env };
 
   beforeEach(() => {
-<<<<<<< HEAD
-    vi.clearAllMocks();
-=======
     mock.restore();
->>>>>>> e052062f
     // Reset environment variables before each test
     process.env = { ...originalEnv };
   });
@@ -129,7 +110,7 @@
       await initPlugin(testConfig, createMockRuntime());
 
       // Verify environment variable was set
-      expect(process.env.EXAMPLE_PLUGIN_VARIABLE).toBe('test-value');
+      expect(process.env.EXAMPLE_PLUGIN_VARIABLE as unknown as string).toBe('test-value');
     }
   });
 
@@ -145,7 +126,7 @@
       await initPlugin(testConfig, createMockRuntime());
 
       // Verify environment variable was not changed
-      expect(process.env.EXAMPLE_PLUGIN_VARIABLE).toBe('pre-existing-value');
+      expect(process.env.EXAMPLE_PLUGIN_VARIABLE as unknown as string).toBe('pre-existing-value');
     }
   });
 
@@ -169,11 +150,7 @@
 
     // Mock the parseAsync function
     const originalParseAsync = schema.parseAsync;
-<<<<<<< HEAD
-    schema.parseAsync = vi.fn().mockRejectedValue(mockZodError);
-=======
     schema.parseAsync = mock().mockRejectedValue(mockZodError);
->>>>>>> e052062f
 
     try {
       // Use the mocked schema directly to avoid TypeScript errors
@@ -199,11 +176,7 @@
 
     // Mock the parseAsync function
     const originalParseAsync = schema.parseAsync;
-<<<<<<< HEAD
-    schema.parseAsync = vi.fn().mockRejectedValue(genericError);
-=======
     schema.parseAsync = mock().mockRejectedValue(genericError);
->>>>>>> e052062f
 
     try {
       // Use the mocked schema directly to avoid TypeScript errors
