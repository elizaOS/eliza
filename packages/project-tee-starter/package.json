{
  "name": "@elizaos/project-tee-starter",
  "description": "Project starter for elizaOS with TEE capabilities",
<<<<<<< HEAD
  "version": "1.6.2-beta.0",
=======
  "version": "1.6.2-alpha.14",
>>>>>>> 0cd7aa8e
  "type": "module",
  "main": "dist/index.js",
  "module": "dist/index.js",
  "types": "dist/index.d.ts",
  "keywords": [
    "project",
    "elizaos",
    "tee"
  ],
  "repository": {
    "type": "git",
    "url": "github:elizaos/project-tee-starter"
  },
  "exports": {
    "./package.json": "./package.json",
    ".": {
      "import": {
        "types": "./dist/index.d.ts",
        "default": "./dist/index.js"
      }
    }
  },
  "files": [
    "dist",
    "assets",
    "Dockerfile",
    "docker-compose.yaml",
    "GUIDE.md"
  ],
  "dependencies": {
    "@elizaos/cli": "workspace:*",
    "@elizaos/core": "workspace:*",
    "@elizaos/plugin-bootstrap": "workspace:*",
    "@elizaos/plugin-redpill": "1.2.1",
    "@elizaos/plugin-sql": "workspace:*",
    "@phala/dstack-sdk": "0.1.11",
    "@solana/web3.js": "1.98.2",
    "@tanstack/react-query": "^5.29.0",
    "clsx": "^2.1.1",
    "react": "^18.3.1",
    "react-dom": "^18.3.1",
    "tailwind-merge": "^2.6.0",
    "tailwindcss": "^4.1.10",
    "viem": "2.30.1",
    "zod": "4.1.11"
  },
  "devDependencies": {
    "@types/jsdom": "^21.1.7",
    "@types/node": "^24.1.0",
    "@types/react": "^18.3.3",
    "@types/react-dom": "^18.3.0",
    "@vitejs/plugin-react": "^4.3.1",
    "jsdom": "^26.1.0",
    "prettier": "3.5.3",
    "typescript": "^5.6.3",
    "vite": "^6.0.1"
  },
  "scripts": {
    "start": "elizaos start",
    "dev": "elizaos dev",
    "build": "bun run build.ts",
    "lint": "prettier --write ./src",
    "type-check": "tsc --noEmit",
    "type-check:watch": "tsc --noEmit --watch",
    "test:component": "bun run test:install && bun test",
    "test:e2e": "bun run test:install && bun test __tests__/integration.test.ts",
    "test:frontend": "bun run test:install && bun test __tests__/frontend.test.ts",
    "test": "bun run test:install && bun run test:component && bun run test:e2e && bun run test:frontend",
    "test:coverage": "bun run test:install && bun test --coverage",
    "test:watch": "bun run test:install && bun test --watch",
    "test:install": "node scripts/install-test-deps.js",
    "format": "prettier --write ./src",
    "format:check": "prettier --check ./src",
    "check-all": "bun run type-check && bun run format:check && bun run test",
    "build:watch": "bun run build.ts --watch"
  },
  "publishConfig": {
    "access": "public"
  },
  "gitHead": "b165ad83e5f7a21bc1edbd83374ca087e3cd6b33",
  "packageType": "project",
  "agentConfig": {
    "pluginType": "elizaos:project:1.0.0",
    "projectConfig": {
      "name": "project-tee-starter",
      "description": "Mr. TEE: Project starter for elizaOS with TEE capabilities"
    }
  }
}<|MERGE_RESOLUTION|>--- conflicted
+++ resolved
@@ -1,11 +1,8 @@
 {
   "name": "@elizaos/project-tee-starter",
   "description": "Project starter for elizaOS with TEE capabilities",
-<<<<<<< HEAD
   "version": "1.6.2-beta.0",
-=======
   "version": "1.6.2-alpha.14",
->>>>>>> 0cd7aa8e
   "type": "module",
   "main": "dist/index.js",
   "module": "dist/index.js",
