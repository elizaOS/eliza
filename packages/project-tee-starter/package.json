{
  "name": "@elizaos/project-tee-starter",
  "description": "Project starter for elizaOS with TEE capabilities",
<<<<<<< HEAD
  "version": "1.6.2-beta.0",
  "version": "1.6.2-alpha.14",
=======
  "version": "1.6.2-alpha.15",
>>>>>>> 5913e9f8
  "type": "module",
  "main": "dist/index.js",
  "module": "dist/index.js",
  "types": "dist/index.d.ts",
  "keywords": [
    "project",
    "elizaos",
    "tee"
  ],
  "repository": {
    "type": "git",
    "url": "github:elizaos/project-tee-starter"
  },
  "exports": {
    "./package.json": "./package.json",
    ".": {
      "import": {
        "types": "./dist/index.d.ts",
        "default": "./dist/index.js"
      }
    }
  },
  "files": [
    "dist",
    "assets",
    "Dockerfile",
    "docker-compose.yaml",
    "GUIDE.md"
  ],
  "dependencies": {
    "@elizaos/cli": "workspace:*",
    "@elizaos/core": "workspace:*",
    "@elizaos/plugin-bootstrap": "workspace:*",
    "@elizaos/plugin-redpill": "1.2.1",
    "@elizaos/plugin-sql": "workspace:*",
    "@phala/dstack-sdk": "0.1.11",
    "@solana/web3.js": "1.98.2",
    "@tanstack/react-query": "^5.29.0",
    "clsx": "^2.1.1",
    "react": "^18.3.1",
    "react-dom": "^18.3.1",
    "tailwind-merge": "^2.6.0",
    "tailwindcss": "^4.1.10",
    "viem": "2.30.1",
    "zod": "4.1.11"
  },
  "devDependencies": {
    "@types/jsdom": "^21.1.7",
    "@types/node": "^24.1.0",
    "@types/react": "^18.3.3",
    "@types/react-dom": "^18.3.0",
    "@vitejs/plugin-react": "^4.3.1",
    "jsdom": "^26.1.0",
    "prettier": "3.5.3",
    "typescript": "^5.6.3",
    "vite": "^6.0.1"
  },
  "scripts": {
    "start": "elizaos start",
    "dev": "elizaos dev",
    "build": "bun run build.ts",
    "lint": "prettier --write ./src",
    "type-check": "tsc --noEmit",
    "type-check:watch": "tsc --noEmit --watch",
    "test:component": "bun run test:install && bun test",
    "test:e2e": "bun run test:install && bun test __tests__/integration.test.ts",
    "test:frontend": "bun run test:install && bun test __tests__/frontend.test.ts",
    "test": "bun run test:install && bun run test:component && bun run test:e2e && bun run test:frontend",
    "test:coverage": "bun run test:install && bun test --coverage",
    "test:watch": "bun run test:install && bun test --watch",
    "test:install": "node scripts/install-test-deps.js",
    "format": "prettier --write ./src",
    "format:check": "prettier --check ./src",
    "check-all": "bun run type-check && bun run format:check && bun run test",
    "build:watch": "bun run build.ts --watch"
  },
  "publishConfig": {
    "access": "public"
  },
  "gitHead": "b165ad83e5f7a21bc1edbd83374ca087e3cd6b33",
  "packageType": "project",
  "agentConfig": {
    "pluginType": "elizaos:project:1.0.0",
    "projectConfig": {
      "name": "project-tee-starter",
      "description": "Mr. TEE: Project starter for elizaOS with TEE capabilities"
    }
  }
}<|MERGE_RESOLUTION|>--- conflicted
+++ resolved
@@ -1,12 +1,7 @@
 {
   "name": "@elizaos/project-tee-starter",
   "description": "Project starter for elizaOS with TEE capabilities",
-<<<<<<< HEAD
-  "version": "1.6.2-beta.0",
-  "version": "1.6.2-alpha.14",
-=======
   "version": "1.6.2-alpha.15",
->>>>>>> 5913e9f8
   "type": "module",
   "main": "dist/index.js",
   "module": "dist/index.js",
