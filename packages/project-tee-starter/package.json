--- conflicted
+++ resolved
@@ -1,11 +1,7 @@
 {
   "name": "@elizaos/project-tee-starter",
   "description": "Project starter for elizaOS with TEE capabilities",
-<<<<<<< HEAD
-  "version": "1.6.4-beta.0",
-=======
   "version": "1.6.4-alpha.22",
->>>>>>> 62cd17e9
   "type": "module",
   "main": "dist/index.js",
   "module": "dist/index.js",
