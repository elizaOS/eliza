{
  "name": "@elizaos/eliza",
  "description": "The one and only.",
  "version": "1.0.0",
  "type": "module",
  "private": true,
  "main": "dist/index.js",
  "module": "dist/index.js",
  "types": "dist/index.d.ts",
  "keywords": [
    "project",
    "elizaos"
  ],
  "repository": {
    "type": "git",
    "url": ""
  },
  "exports": {
    "./package.json": "./package.json",
    ".": {
      "import": {
        "types": "./dist/index.d.ts",
        "default": "./dist/index.js"
      }
    }
  },
  "files": [
    "dist"
  ],
  "dependencies": {
    "@elizaos/cli": "workspace:*",
    "@elizaos/core": "workspace:*",
<<<<<<< HEAD
    "@elizaos/plugin-knowledge": "workspace:*",
    "@elizaos/plugin-message-handling": "workspace:*",
    "@elizaos/plugin-planning": "workspace:*",
=======
    "@elizaos/plugin-autocoder": "workspace:*",
    "@elizaos/plugin-autonomy": "workspace:*",
    "@elizaos/plugin-discord": "1.0.10",
    "@elizaos/plugin-evm": "workspace:*",
    "@elizaos/plugin-knowledge": "workspace:*",
    "@elizaos/plugin-message-handling": "workspace:*",
    "@elizaos/plugin-planning": "workspace:*",
    "@elizaos/plugin-plugin-manager": "workspace:*",
    "@elizaos/plugin-research": "workspace:*",
    "@elizaos/plugin-rolodex": "workspace:*",
    "@elizaos/plugin-secrets-manager": "workspace:*",
    "@elizaos/plugin-self-modification": "workspace:*",
>>>>>>> 216b70dd
    "@elizaos/plugin-shell": "workspace:*",
    "@elizaos/plugin-sql": "workspace:*",
    "@tanstack/react-query": "^5.29.0",
    "clsx": "^2.1.1",
    "react": "^18.3.1",
    "react-dom": "^18.3.1",
    "tailwind-merge": "^2.6.0",
    "tailwindcss": "^4.1.10",
    "zod": "3.24.2"
  },
  "devDependencies": {
    "@cypress/react": "^9.0.1",
    "@cypress/vite-dev-server": "^6.0.3",
    "@testing-library/cypress": "^10.0.3",
    "@types/react": "^18.3.3",
    "@types/react-dom": "^18.3.0",
    "@vitejs/plugin-react": "^4.3.1",
    "@vitest/coverage-v8": "3.1.4",
    "cypress": "^14.4.1",
    "prettier": "3.5.3",
    "tsup": "8.5.0",
    "typescript": "^5.6.3",
    "vite": "^6.0.1",
    "vitest": "3.1.4"
  },
  "scripts": {
    "start": "elizaos start",
    "dev": "elizaos dev",
    "build": "tsc --noEmit && vite build && tsup",
    "lint": "prettier --write ./src",
    "type-check": "tsc --noEmit",
    "type-check:watch": "tsc --noEmit --watch",
    "test": "vitest run",
    "test:coverage": "vitest run --coverage",
    "test:watch": "vitest",
    "format": "prettier --write ./src",
    "format:check": "prettier --check ./src",
    "check-all": "npm run type-check && npm run format:check && npm run test",
    "cy:open": "cypress open",
    "cy:run": "cypress run --component",
    "cy:test": "cypress run --component --reporter spec",
    "cypress:component": "cypress run --component",
    "cypress:e2e": "cypress run --e2e",
    "cypress:open": "cypress open"
  },
  "publishConfig": {
    "access": "public"
  },
  "gitHead": "b165ad83e5f7a21bc1edbd83374ca087e3cd6b33"
}<|MERGE_RESOLUTION|>--- conflicted
+++ resolved
@@ -30,24 +30,9 @@
   "dependencies": {
     "@elizaos/cli": "workspace:*",
     "@elizaos/core": "workspace:*",
-<<<<<<< HEAD
     "@elizaos/plugin-knowledge": "workspace:*",
     "@elizaos/plugin-message-handling": "workspace:*",
     "@elizaos/plugin-planning": "workspace:*",
-=======
-    "@elizaos/plugin-autocoder": "workspace:*",
-    "@elizaos/plugin-autonomy": "workspace:*",
-    "@elizaos/plugin-discord": "1.0.10",
-    "@elizaos/plugin-evm": "workspace:*",
-    "@elizaos/plugin-knowledge": "workspace:*",
-    "@elizaos/plugin-message-handling": "workspace:*",
-    "@elizaos/plugin-planning": "workspace:*",
-    "@elizaos/plugin-plugin-manager": "workspace:*",
-    "@elizaos/plugin-research": "workspace:*",
-    "@elizaos/plugin-rolodex": "workspace:*",
-    "@elizaos/plugin-secrets-manager": "workspace:*",
-    "@elizaos/plugin-self-modification": "workspace:*",
->>>>>>> 216b70dd
     "@elizaos/plugin-shell": "workspace:*",
     "@elizaos/plugin-sql": "workspace:*",
     "@tanstack/react-query": "^5.29.0",
