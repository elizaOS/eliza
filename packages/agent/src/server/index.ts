--- conflicted
+++ resolved
@@ -26,11 +26,7 @@
 
 export class AgentServer {
     public app: express.Application;
-<<<<<<< HEAD
     private agents: Map<UUID, IAgentRuntime>;
-=======
-    public agents: Map<string, IAgentRuntime>;
->>>>>>> ebe6f779
     public server: any; 
 
 
