--- conflicted
+++ resolved
@@ -163,10 +163,6 @@
         }
     });
 
-<<<<<<< HEAD
-    
-    // Update an existing agent details
-=======
     // Create new agent
     router.post('/', async (req, res) => {
         logger.info("[AGENT CREATE] Creating new agent");
@@ -200,7 +196,7 @@
             });
             logger.success(`[AGENT CREATE] Successfully created agent: ${character.name}`);
         } catch (error) {
-            logger.error("[AGENT CREATE] Error creating agent:", error);
+            logger.error(`[AGENT CREATE] Error creating agent:`, error);
             res.status(400).json({
                 success: false,
                 error: {
@@ -213,7 +209,6 @@
     });
 
     // Update agent
->>>>>>> d2251242
     router.patch('/:agentId', async (req, res) => {
         const agentId = validateUuid(req.params.agentId);
         if (!agentId) {
