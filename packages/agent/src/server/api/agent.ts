import type { Character, Content, IAgentRuntime, Media, Memory } from '@elizaos/core';
<<<<<<< HEAD
import { ChannelType, composeContext, generateMessageResponse, logger, messageHandlerTemplate, ModelClass, stringToUuid, validateCharacterConfig, validateUuid } from '@elizaos/core';
=======
import { ChannelType, composeContext, createUniqueUuid, generateMessageResponse, logger, messageHandlerTemplate, ModelClass, validateCharacterConfig } from '@elizaos/core';
>>>>>>> faf6c77d
import express from 'express';
import fs from 'node:fs';
import path from 'node:path';
import type { AgentServer } from '..';
import { upload } from '../loader';
import { validateUUIDParams } from './api-utils';


interface CustomRequest extends express.Request {
    file?: Express.Multer.File;
    params: {
        agentId: string;
    };
}

export function agentRouter(
    agents: Map<string, IAgentRuntime>,
    server?: AgentServer
): express.Router {
    const router = express.Router();

    router.get('/', async (req, res) => {
        logger.debug("[AGENTS LIST] Retrieving list of all agents");
        const agents = await server?.database.getAgents();
        res.json({ agents });
    });
    
    router.get('/:agentId', async (req, res) => {
        if (!req.params.agentId) {
            logger.warn("[AGENT GET] Invalid agent ID format");
            return;
        }

        const agentId = validateUuid(req.params.agentId);
        if (!agentId) {
            logger.warn("[AGENT GET] Invalid agent ID format");
            return;
        }

        logger.info(`[AGENT GET] Retrieving information for agent: ${agentId}`);
        const agent = await server?.database.getAgent(agentId);

        if (!agent) {
            logger.warn(`[AGENT GET] Agent not found: ${agentId}`);
            res.status(404).json({ error: 'Agent not found' });
            return;
        }

        logger.debug(`[AGENT GET] Found agent: ${agent.character.name} (${agentId})`);
        
        // Sanitize sensitive data
        const character = agent?.character;
        if (character?.settings?.secrets) {
            character.settings.secrets = undefined;
            logger.debug("[AGENT GET] Sanitized secrets from agent settings");
        }
        if (character?.secrets) {
            character.secrets = undefined;
            logger.debug("[AGENT GET] Sanitized top-level secrets from agent");
        }

        res.json({
            id: agentId,
            enabled: agent.enabled,
            character: agent.character,
        });
        
        logger.debug(`[AGENT GET] Successfully returned agent data for: ${agent.character.name}`);
    });

    router.delete('/:agentId', async (req, res) => {
        
        if (!req.params.agentId) {
            logger.warn("[AGENT DELETE] Invalid agent ID format");
            return;
        }

        const agentId = validateUuid(req.params.agentId);

        if (!agentId) {
            logger.warn("[AGENT DELETE] Invalid agent ID format");
            return;
        }

        logger.info(`[AGENT DELETE] Request to delete agent: ${agentId}`);
        const agent: IAgentRuntime = agents.get(agentId);

        if (agent) {
            const agentName = agent.character.name;
            logger.info(`[AGENT DELETE] Stopping agent: ${agentName} (${agentId})`);
            
            try {
                agent.stop();
                logger.success(`[AGENT DELETE] Agent stopped: ${agentName}`);
                
                server?.unregisterAgent(agent);
                logger.success(`[AGENT DELETE] Agent unregistered: ${agentName}`);
                
                res.status(204).json({ success: true });
                logger.info(`[AGENT DELETE] Successfully deleted agent: ${agentName} (${agentId})`);
            } catch (error) {
                logger.error(`[AGENT DELETE] Error deleting agent: ${agentName}`, error);
                res.status(500).json({ error: 'Error deleting agent', details: error.message });
            }
        } else {
            logger.warn(`[AGENT DELETE] Agent not found: ${agentId}`);
            res.status(404).json({ error: 'Agent not found' });
        }
    });

    router.post('/:agentId/message', async (req: CustomRequest, res) => {
        logger.info("[MESSAGE ENDPOINT] **ROUTE HIT** - Entering /message endpoint");

        if (!req.params.agentId) {
            logger.warn("[MESSAGE ENDPOINT] Invalid agent ID format");
            return;
        }

        const agentId = validateUuid(req.params.agentId);
        if (!agentId) return;

        // Add logging to debug the request body
        logger.info(`[MESSAGE ENDPOINT] Raw body: ${JSON.stringify(req.body)}`);
        
        const text = req.body?.text?.trim();
        logger.info(`[MESSAGE ENDPOINT] Parsed text: ${text}`);

        // Move the text validation check here, before other processing
        if (!text) {
            res.status(400).json({ error: "Text message is required" });
            return;
        }

<<<<<<< HEAD
        const roomId = stringToUuid(req.body.roomId ?? `default-room-${agentId}`);
        const userId = stringToUuid(req.body.userId ?? "user");
        const worldId = req.body.worldId; // Extract worldId from request body
=======
        const roomId = createUniqueUuid(this.runtime, req.body.roomId ?? `default-room-${agentId}`);
        const userId = createUniqueUuid(this.runtime, req.body.userId ?? "user");
>>>>>>> faf6c77d

        let runtime = agents.get(agentId);

        // if runtime is null, look for runtime with the same name
        if (!runtime) {
            runtime = Array.from(agents.values()).find(
                (a) =>
                    a.character.name.toLowerCase() ===
                    agentId.toLowerCase()
            );
        }

        if (!runtime) {
            res.status(404).json({ error: 'Agent not found' });
            return;
        }

        logger.info(`[MESSAGE ENDPOINT] Runtime found: ${runtime?.character?.name}`);

        try {
            await runtime.ensureConnection({
                userId,
                roomId,
                userName: req.body.userName,
                userScreenName: req.body.name,
                source: "direct",
                type: ChannelType.API,
                worldId, // Include worldId in the connection
            });

            logger.info(`[MESSAGE ENDPOINT] req.body: ${JSON.stringify(req.body)}`);

            const messageId = createUniqueUuid(this.runtime, Date.now().toString());

            const attachments: Media[] = [];
            if (req.file) {
                const filePath = path.join(
                    process.cwd(),
                    "data",
                    "uploads",
                    req.file.filename
                );
                attachments.push({
                    id: Date.now().toString(),
                    url: filePath,
                    title: req.file.originalname,
                    source: "direct",
                    description: `Uploaded file: ${req.file.originalname}`,
                    text: "",
                    contentType: req.file.mimetype,
                });
            }

            const content: Content = {
                text,
                attachments,
                source: "direct",
                inReplyTo: undefined,
            };

            const userMessage = {
                content,
                userId,
                roomId,
                agentId: runtime.agentId,
            };

            const memory: Memory = {
                id: createUniqueUuid(this.runtime, messageId),
                ...userMessage,
                agentId: runtime.agentId,
                userId,
                roomId,
                content,
                createdAt: Date.now(),
            };

            await runtime.messageManager.addEmbeddingToMemory(memory);
            await runtime.messageManager.createMemory(memory);

            let state = await runtime.composeState(userMessage, {
                agentName: runtime.character.name,
            });

            const context = composeContext({
                state,
                template: messageHandlerTemplate,
            });

            logger.info("[MESSAGE ENDPOINT] Before generateMessageResponse");

            const response = await generateMessageResponse({
                runtime: runtime,
                context,
                modelClass: ModelClass.TEXT_LARGE,
            });

            logger.info(`[MESSAGE ENDPOINT] After generateMessageResponse, response: ${JSON.stringify(response)}`);

            if (!response) {
                res.status(500).json({
                    error: "No response from generateMessageResponse"
                });
                return;
            }

            // save response to memory
            const responseMessage: Memory = {
                id: createUniqueUuid(runtime, messageId),
                ...userMessage,
                userId: runtime.agentId,
                content: response,
                createdAt: Date.now(),
            };

            await runtime.messageManager.createMemory(responseMessage);

            state = await runtime.updateRecentMessageState(state);

            const replyHandler = async (message: Content) => {
                res.json([message]);
                return [memory];
            }

            await runtime.processActions(
                memory,
                [responseMessage],
                state,
                replyHandler
            );

            await runtime.evaluate(memory, state);
        } catch (error) {
            logger.error("Error processing message:", error);
            res.status(500).json({
                error: "Error processing message",
                details: error.message
            });
        }
    });

    router.post('/:agentId/set', async (req, res) => {

        const agentId = validateUuid(req.params.agentId);

        if (!agentId) {
            logger.warn("[AGENT UPDATE] Invalid agent ID format");
            return;
        }


        logger.info(`[AGENT UPDATE] Request to update agent: ${agentId}`);
        let agent: IAgentRuntime = agents.get(agentId);

        // Stop and unregister existing agent if found
        if (agent) {
            const existingName = agent.character.name;
            logger.info(`[AGENT UPDATE] Stopping existing agent: ${existingName} (${agentId})`);
            
            try {
                agent.stop();
                logger.success(`[AGENT UPDATE] Successfully stopped existing agent: ${existingName}`);
                
                server?.unregisterAgent(agent);
                logger.success(`[AGENT UPDATE] Successfully unregistered existing agent: ${existingName}`);
            } catch (error) {
                logger.error("[AGENT UPDATE] Error stopping existing agent:", error);
            }
        } else {
            logger.info(`[AGENT UPDATE] No existing agent found with ID: ${agentId}, will create new one`);
        }

        const character = req.body;
        logger.debug("[AGENT UPDATE] Validating character configuration");
        try {
            validateCharacterConfig(character);
            logger.debug(`[AGENT UPDATE] Character configuration valid for: ${character.name}`);
        } catch (e) {
            logger.error("[AGENT UPDATE] Error validating character configuration:", e);
            res.status(400).json({
                success: false,
                message: e.message,
            });
            return;
        }

        try {
            logger.info(`[AGENT UPDATE] Starting updated agent: ${character.name}`);
            agent = await server?.startAgent(character);
            await agent.ensureCharacterExists(character);
            logger.success(`[AGENT UPDATE] Agent successfully updated and started: ${character.name} (${character.id})`);
        } catch (e) {
            logger.error("[AGENT UPDATE] Error starting updated agent:", e);
            res.status(500).json({
                success: false,
                message: e.message,
            });
            return;
        }

        logger.debug(`[AGENT UPDATE] Returning updated agent data for: ${character.name}`);
        res.json({
            id: character.id,
            character: character,
        });
    });


    router.post('/start', async (req, res) => {
        logger.info("[AGENT START] Received request to start a new agent");
        const { characterPath, characterJson } = req.body;
        
        // Log request details
        if (characterPath) {
            logger.debug(`[AGENT START] Using character path: ${characterPath}`);
        } else if (characterJson) {
            logger.debug("[AGENT START] Using provided character JSON");
        } else {
            logger.warn("[AGENT START] No character path or JSON provided");
        }
        
        try {
            let character: Character;
            if (characterJson) {
                logger.debug("[AGENT START] Parsing character from JSON");
                character = await server?.jsonToCharacter(characterJson);
            } else if (characterPath) {
                logger.debug(`[AGENT START] Loading character from path: ${characterPath}`);
                character = await server?.loadCharacterTryPath(characterPath);
            } else {
                const errorMessage = "No character path or JSON provided";
                logger.error(`[AGENT START] ${errorMessage}`);
                throw new Error(errorMessage);
            }
            
            logger.info(`[AGENT START] Starting agent for character: ${character.name}`);
            const agent = await server?.startAgent(character);
            logger.success(`[AGENT START] Agent started successfully: ${character.name} (${character.id})`);

            res.json({
                id: agent.agentId,
                character: agent.character,
            });
            logger.debug(`[AGENT START] Successfully returned agent data for: ${character.name}`);
        } catch (e) {
            logger.error(`[AGENT START] Error starting agent: ${e}`);
            res.status(400).json({
                error: e.message,
            });
            return;
        }
    });

    router.post('/start/:characterName', async (req, res) => {
        const characterName = req.params.characterName;
        logger.info(`[AGENT START BY NAME] Request to start agent with character name: ${characterName}`);
        
        try {
            let character: Character;
            let source = "";

            logger.debug(`[AGENT START BY NAME] Looking for character in database: ${characterName}`);
            
            if (server?.database) {
                character = await server?.database.getCharacter(characterName);
                if (character) {
                    source = "database";
                    logger.debug(`[AGENT START BY NAME] Found character in database: ${characterName}`);
                }
            }

            if (!character) {
                try {
<<<<<<< HEAD
                    logger.debug(`[AGENT START BY NAME] Trying to load character from filesystem: ${characterName}`);
                    character = await server?.loadCharacterTryPath(characterName);
                    source = "filesystem";
                    logger.debug(`[AGENT START BY NAME] Found character in filesystem: ${characterName}`);
                } catch (e) {
                    logger.debug(`[AGENT START BY NAME] Character not found in filesystem, checking running agents: ${characterName}`);
=======
                    character = await directClient.loadCharacterTryPath(characterName);
                } catch (_e) {
>>>>>>> faf6c77d
                    const existingAgent = Array.from(agents.values()).find(
                        (a) => a.character.name.toLowerCase() === characterName.toLowerCase()
                    );

                    if (!existingAgent) {
                        const errorMsg = `Character '${characterName}' not found in database, filesystem, or running agents`;
                        logger.warn(`[AGENT START BY NAME] ${errorMsg}`);
                        res.status(404).json({ error: errorMsg });
                        return;
                    }

                    character = existingAgent.character;
                    source = "running agent";
                    logger.debug(`[AGENT START BY NAME] Found character from running agent: ${characterName}`);
                }
            }

            logger.info(`[AGENT START BY NAME] Starting agent for character: ${character.name} (source: ${source})`);
            await server?.startAgent(character);
            logger.success(`[AGENT START BY NAME] Agent started successfully: ${character.name} (${character.id})`);

            res.json({
                id: character.id,
                character: character,
            });
            logger.debug(`[AGENT START BY NAME] Successfully returned agent data for: ${character.name}`);
        } catch (e) {
            logger.error(`[AGENT START BY NAME] Error starting character by name: ${e}`);
            res.status(400).json({
                error: `Failed to start character '${characterName}': ${e.message}`,
            });
            return;
        }
    });

    router.post('/:agentId/stop', async (req, res) => {
        const agentId = req.params.agentId;
        const agent: IAgentRuntime = agents.get(agentId);

        if (agent) {
            // Store the agent name before stopping
            const agentName = agent.character.name;
            
            logger.info(`[AGENT SHUTDOWN] Starting shutdown process for agent ${agentName} (${agentId})`);
            logger.info(`[AGENT SHUTDOWN] Agent has ${agent.getAllClients().size} active clients to disconnect`);
            
            try {
                logger.info(`[AGENT SHUTDOWN] Stopping agent ${agentName} clients...`);
                await agent.stop();
                logger.success(`[AGENT SHUTDOWN] Agent ${agentName} clients successfully stopped`);
            } catch (error) {
                logger.error(`[AGENT SHUTDOWN] Error stopping agent ${agentName} clients:`, error);
            }
            
            try {
                logger.info(`[AGENT SHUTDOWN] Unregistering agent ${agentName} from server`);
                server?.unregisterAgent(agent);
                logger.success(`[AGENT SHUTDOWN] Agent ${agentName} successfully unregistered from server`);
            } catch (error) {
                logger.error(`[AGENT SHUTDOWN] Error unregistering agent ${agentName}:`, error);
            }
            
            res.json({ 
                success: true,
                message: `Agent ${agentName} shutdown complete`,
                timestamp: Date.now()
            });
        } else {
            logger.warn(`[AGENT SHUTDOWN] Agent with ID ${agentId} not found`);
            res.status(404).json({ error: 'Agent not found' });
        }
    });

    router.post('/:agentId/whisper', upload.single('file'), async (req: CustomRequest, res: express.Response) => {
        const audioFile = req.file;
        const agentId = req.params.agentId;

        if (!audioFile) {
            res.status(400).send("No audio file provided");
            return;
        }

        let runtime = agents.get(agentId);

        if (!runtime) {
            runtime = Array.from(agents.values()).find(
                (a) => a.character.name.toLowerCase() === agentId.toLowerCase()
            );
        }

        if (!runtime) {
            res.status(404).send("Agent not found");
            return;
        }

        const audioBuffer = fs.readFileSync(audioFile.path);
        const transcription = await runtime.useModel(ModelClass.TRANSCRIPTION, audioBuffer);
        
        res.json({text: transcription});
    });

    router.post('/:agentId/speak', async (req, res) => {
        

        const agentId = validateUuid(req.params.agentId);
        if (!agentId) {
            logger.warn("[SPEAK] Invalid agent ID format");
            return;
        }

        logger.info(`[SPEAK] Request to process speech for agent: ${agentId}`);
        const { text, roomId: rawRoomId, userId: rawUserId } = req.body;
        const roomId = createUniqueUuid(this.runtime, rawRoomId ?? `default-room-${agentId}`);
        const userId = createUniqueUuid(this.runtime, rawUserId ?? "user");

        if (!text) {
            logger.warn("[SPEAK] No text provided in request");
            res.status(400).send("No text provided");
            return;
        }

        logger.debug(`[SPEAK] Looking up agent: ${agentId} for text processing`);
        let runtime = agents.get(agentId);
        if (!runtime) {
            logger.debug(`[SPEAK] Agent not found by ID, trying to find by name: ${agentId}`);
            runtime = Array.from(agents.values()).find(
                (a) => a.character.name.toLowerCase() === agentId.toLowerCase()
            );
        }

        if (!runtime) {
            logger.warn(`[SPEAK] Agent not found: ${agentId}`);
            res.status(404).send("Agent not found");
            return;
        }

        logger.debug(`[SPEAK] Found agent: ${runtime.character.name}, processing speech request`);
        try {
            // Process message through agent
            logger.debug(`[SPEAK] Ensuring connection for user: ${userId} in room: ${roomId}`);
            await runtime.ensureConnection({
                userId,
                roomId,
                userName: req.body.userName,
                userScreenName: req.body.name,
                source: "direct",
                type: ChannelType.API,
            });

<<<<<<< HEAD
            const messageId = stringToUuid(Date.now().toString());
            logger.debug(`[SPEAK] Creating content object for message: ${messageId}`);
=======
            const messageId = createUniqueUuid(this.runtime, Date.now().toString());
>>>>>>> faf6c77d

            const content: Content = {
                text,
                attachments: [],
                source: "direct",
                inReplyTo: undefined,
            };

            const userMessage = {
                content,
                userId,
                roomId,
                agentId: runtime.agentId,
            };

            const memory: Memory = {
                id: messageId,
                agentId: runtime.agentId,
                userId,
                roomId,
                content,
                createdAt: Date.now(),
            };

            logger.debug("[SPEAK] Creating memory for user message");
            await runtime.messageManager.createMemory(memory);

            logger.debug("[SPEAK] Composing state for message processing");
            const state = await runtime.composeState(userMessage, {
                agentName: runtime.character.name,
            });

            logger.debug("[SPEAK] Creating context for LLM processing");
            const context = composeContext({
                state,
                template: messageHandlerTemplate,
            });

            logger.info("[SPEAK] Using LLM to generate response");
            const response = await runtime.useModel(ModelClass.TEXT_LARGE, {
                messages: [{
                    role: 'system',
                    content: messageHandlerTemplate
                }, {
                    role: 'user', 
                    content: context
                }]
            });

            if (!response) {
                logger.error("[SPEAK] No response received from LLM");
                res.status(500).send(
                    "No response from generateMessageResponse"
                );
                return;
            }

            logger.debug("[SPEAK] Creating memory for agent response");
            // save response to memory
            const responseMessage = {
                ...userMessage,
                userId: runtime.agentId,
                content: response,
            };

            await runtime.messageManager.createMemory(responseMessage);

            logger.debug("[SPEAK] Evaluating and processing actions");
            await runtime.evaluate(memory, state);

            const _result = await runtime.processActions(
                memory,
                [responseMessage],
                state,
                async () => {
                    return [memory];
                }
            );

            logger.info("[SPEAK] Generating speech from text response");
            const speechResponse = await runtime.useModel(ModelClass.TEXT_TO_SPEECH, response.text);
            const audioBuffer = await speechResponse.arrayBuffer();

            logger.debug("[SPEAK] Setting response headers and sending audio data");
            res.set({
                "Content-Type": "audio/mpeg",
                "Transfer-Encoding": "chunked",
            });

            res.send(Buffer.from(audioBuffer));
            logger.success(`[SPEAK] Successfully processed and sent speech response for: ${runtime.character.name}`);
        } catch (error) {
            logger.error("[SPEAK] Error processing message or generating speech:", error);
            res.status(500).json({
                error: "Error processing message or generating speech",
                details: error.message,
            });
        }
    });

    router.post('/:agentId/tts', async (req, res) => {
        const agentId = validateUuid(req.params.agentId);
        if (!agentId) {
            logger.warn("[TTS] Invalid agent ID format");
            return;
        }

        logger.info(`[TTS] Request to convert text to speech for agent: ${agentId}`);
        const { text } = req.body;
        if (!text) {
            logger.warn("[TTS] No text provided in request");
            res.status(400).send("No text provided");
            return;
        }

        logger.debug(`[TTS] Looking up agent: ${agentId}`);
        const runtime = agents.get(agentId);
        if (!runtime) {
            logger.warn(`[TTS] Agent not found: ${agentId}`);
            res.status(404).send("Agent not found");
            return;
        }

        logger.debug(`[TTS] Found agent: ${runtime.character.name}, generating speech`);
        try {
            logger.info("[TTS] Using text-to-speech model to generate audio");
            const speechResponse = await runtime.useModel(ModelClass.TEXT_TO_SPEECH, text);
            const audioBuffer = await speechResponse.arrayBuffer();

            logger.debug("[TTS] Setting response headers and sending audio data");
            res.set({
                "Content-Type": "audio/mpeg",
                "Transfer-Encoding": "chunked",
            });

            res.send(Buffer.from(audioBuffer));
            logger.success(`[TTS] Successfully generated and sent speech for: ${runtime.character.name}`);
        } catch (error) {
            logger.error("[TTS] Error generating speech:", error);
            res.status(500).json({
                error: "Error generating speech",
                details: error.message,
            });
        }
    });

    // Get rooms for an agent
    router.get('/:agentId/rooms', async (req, res) => {
        if (!req.params.agentId) {
            logger.warn("[ROOMS GET] Invalid agent ID format");
            return;
        }

        const agentId = validateUuid(req.params.agentId);
        if (!agentId) {
            logger.warn("[ROOMS GET] Invalid agent ID format");
            return;
        }

        logger.info(`[ROOMS GET] Retrieving rooms for agent: ${agentId}`);
        let runtime = agents.get(agentId);

        if (!runtime) {
            logger.debug(`[ROOMS GET] Agent not found by ID, trying to find by name: ${agentId}`);
            runtime = Array.from(agents.values()).find(
                (a) => a.character.name.toLowerCase() === agentId.toLowerCase()
            );
        }

        if (!runtime) {
            logger.error(`[ROOMS GET] Agent not found: ${agentId}`);
            res.status(404).json({ message: `Agent not found: ${agentId}` });
            return;
        }

        try {
            // Extract worldId from query parameters or body
            const worldId = req.body.worldId || req.query.worldId as string;
            
            // Get rooms where this agent is a participant
            const rooms = await runtime.databaseAdapter.getRoomsForParticipant(agentId, runtime.agentId);
            
            // Get details for each room
            const roomDetails = await Promise.all(
                rooms.map(async (roomId) => {
                    try {
                        const roomData = await runtime.databaseAdapter.getRoom(roomId, runtime.agentId);
                        if (!roomData) return null;
                        
                        // Filter by worldId if provided
                        if (worldId && roomData.worldId !== worldId) {
                            return null;
                        }
                        
                        return {
                            id: roomId,
                            name: roomData.name || new Date().toLocaleString(),
                            source: roomData.source,
                            worldId: roomData.worldId
                        };
                    } catch (error) {
                        logger.error(`[ROOMS GET] Error getting details for room ${roomId}:`, error);
                        return null;
                    }
                })
            );
            
            // Filter out any null results
            const validRooms = roomDetails.filter(room => room !== null);
            
            logger.debug(`[ROOMS GET] Retrieved ${validRooms.length} rooms for agent: ${agentId}`);
            res.json(validRooms);
        } catch (error) {
            logger.error(`[ROOMS GET] Error retrieving rooms for agent ${agentId}:`, error);
            res.status(500).json({ message: "Failed to retrieve rooms" });
        }
    });

    // Create a new room for an agent
    router.post('/:agentId/rooms', async (req, res) => {

        const agentId = validateUuid(req.params.agentId);
        
        if (!agentId) {
            logger.warn("[ROOM CREATE] Invalid agent ID format");
            return;
        }

        logger.info(`[ROOM CREATE] Creating room for agent: ${agentId}`);
        let runtime = agents.get(agentId);

        if (!runtime) {
            logger.debug(`[ROOM CREATE] Agent not found by ID, trying to find by name: ${agentId}`);
            runtime = Array.from(agents.values()).find(
                (a) => a.character.name.toLowerCase() === agentId.toLowerCase()
            );
        }

        if (!runtime) {
            logger.error(`[ROOM CREATE] Agent not found: ${agentId}`);
            res.status(404).json({ message: `Agent not found: ${agentId}` });
            return;
        }

        try {
            const { name, worldId, roomId, userId } = req.body;
            const roomName = name || `Chat ${new Date().toLocaleString()}`;
            
            // Create the room
            await runtime.ensureRoomExists({
                id: roomId,
                name: roomName,
                source: "client",
                type: ChannelType.API, // Direct message
                worldId, // Include the worldId from the request
            });
            
            // Add the agent to the room
            await runtime.ensureParticipantInRoom(runtime.agentId, roomName);
            
            // Add the default user to the room
            await runtime.ensureParticipantInRoom(userId, roomId);
            
            logger.debug(`[ROOM CREATE] Created room ${roomId} for agent: ${agentId} in world: ${worldId}`);
            res.json({
                id: roomId,
                name: roomName,
                createdAt: Date.now(),
                source: "client",
                worldId
            });
        } catch (error) {
            logger.error(`[ROOM CREATE] Error creating room for agent ${agentId}:`, error);
            res.status(500).json({ message: "Failed to create room" });
        }
    });

    return router;
} 
<|MERGE_RESOLUTION|>--- conflicted
+++ resolved
@@ -1,15 +1,10 @@
 import type { Character, Content, IAgentRuntime, Media, Memory } from '@elizaos/core';
-<<<<<<< HEAD
-import { ChannelType, composeContext, generateMessageResponse, logger, messageHandlerTemplate, ModelClass, stringToUuid, validateCharacterConfig, validateUuid } from '@elizaos/core';
-=======
-import { ChannelType, composeContext, createUniqueUuid, generateMessageResponse, logger, messageHandlerTemplate, ModelClass, validateCharacterConfig } from '@elizaos/core';
->>>>>>> faf6c77d
+import { ChannelType, composeContext, createUniqueUuid, generateMessageResponse, logger, messageHandlerTemplate, ModelClass, stringToUuid, validateCharacterConfig, validateUuid } from '@elizaos/core';
 import express from 'express';
 import fs from 'node:fs';
 import path from 'node:path';
 import type { AgentServer } from '..';
 import { upload } from '../loader';
-import { validateUUIDParams } from './api-utils';
 
 
 interface CustomRequest extends express.Request {
@@ -136,16 +131,6 @@
             res.status(400).json({ error: "Text message is required" });
             return;
         }
-
-<<<<<<< HEAD
-        const roomId = stringToUuid(req.body.roomId ?? `default-room-${agentId}`);
-        const userId = stringToUuid(req.body.userId ?? "user");
-        const worldId = req.body.worldId; // Extract worldId from request body
-=======
-        const roomId = createUniqueUuid(this.runtime, req.body.roomId ?? `default-room-${agentId}`);
-        const userId = createUniqueUuid(this.runtime, req.body.userId ?? "user");
->>>>>>> faf6c77d
-
         let runtime = agents.get(agentId);
 
         // if runtime is null, look for runtime with the same name
@@ -162,9 +147,13 @@
             return;
         }
 
+        const roomId = createUniqueUuid(runtime, req.body.roomId ?? `default-room-${agentId}`);
+        const userId = createUniqueUuid(runtime, req.body.userId ?? "user");
+        const worldId = req.body.worldId; // Extract worldId from request body
+
         logger.info(`[MESSAGE ENDPOINT] Runtime found: ${runtime?.character?.name}`);
 
-        try {
+        // try {
             await runtime.ensureConnection({
                 userId,
                 roomId,
@@ -177,7 +166,7 @@
 
             logger.info(`[MESSAGE ENDPOINT] req.body: ${JSON.stringify(req.body)}`);
 
-            const messageId = createUniqueUuid(this.runtime, Date.now().toString());
+            const messageId = createUniqueUuid(runtime, Date.now().toString());
 
             const attachments: Media[] = [];
             if (req.file) {
@@ -213,7 +202,7 @@
             };
 
             const memory: Memory = {
-                id: createUniqueUuid(this.runtime, messageId),
+                id: createUniqueUuid(runtime, messageId),
                 ...userMessage,
                 agentId: runtime.agentId,
                 userId,
@@ -277,13 +266,14 @@
             );
 
             await runtime.evaluate(memory, state);
-        } catch (error) {
-            logger.error("Error processing message:", error);
-            res.status(500).json({
-                error: "Error processing message",
-                details: error.message
-            });
-        }
+        // } catch (error) {
+        //     logger.error("Error processing message:", error);
+        //     console.trace(error);
+        //     res.status(500).json({
+        //         error: "Error processing message",
+        //         details: error.message
+        //     });
+        // }
     });
 
     router.post('/:agentId/set', async (req, res) => {
@@ -418,17 +408,12 @@
 
             if (!character) {
                 try {
-<<<<<<< HEAD
                     logger.debug(`[AGENT START BY NAME] Trying to load character from filesystem: ${characterName}`);
                     character = await server?.loadCharacterTryPath(characterName);
                     source = "filesystem";
                     logger.debug(`[AGENT START BY NAME] Found character in filesystem: ${characterName}`);
                 } catch (e) {
                     logger.debug(`[AGENT START BY NAME] Character not found in filesystem, checking running agents: ${characterName}`);
-=======
-                    character = await directClient.loadCharacterTryPath(characterName);
-                } catch (_e) {
->>>>>>> faf6c77d
                     const existingAgent = Array.from(agents.values()).find(
                         (a) => a.character.name.toLowerCase() === characterName.toLowerCase()
                     );
@@ -578,12 +563,8 @@
                 type: ChannelType.API,
             });
 
-<<<<<<< HEAD
             const messageId = stringToUuid(Date.now().toString());
             logger.debug(`[SPEAK] Creating content object for message: ${messageId}`);
-=======
-            const messageId = createUniqueUuid(this.runtime, Date.now().toString());
->>>>>>> faf6c77d
 
             const content: Content = {
                 text,
