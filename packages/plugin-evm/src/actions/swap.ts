import {
    IAgentRuntime,
    Memory,
    State,
    composeContext,
    generateObjectDeprecated,
    ModelClass,
} from "@elizaos/core";
import {
    composeContext,
    generateObjectDeprecated,
    ModelClass,
} from "@elizaos/core";
import {
    createConfig,
    executeRoute,
    ExtendedChain,
    getRoutes,
} from "@lifi/sdk";
<<<<<<< HEAD
import { zeroAddress } from "viem";
import { WalletProvider } from "../providers/wallet";
=======

import { initWalletProvider, WalletProvider } from "../providers/wallet";
>>>>>>> 84537747
import { swapTemplate } from "../templates";
import type { SwapParams, Transaction } from "../types";
import { parseEther } from "viem";

export { swapTemplate };

export class SwapAction {
    private config;

    constructor(private walletProvider: WalletProvider) {
        this.config = createConfig({
            integrator: "eliza",
            chains: Object.values(this.walletProvider.chains).map((config) => ({
                id: config.id,
                name: config.name,
                key: config.name.toLowerCase(),
                chainType: "EVM" as const,
                nativeToken: {
                    ...config.nativeCurrency,
                    chainId: config.id,
                    address: "0x0000000000000000000000000000000000000000",
                    coinKey: config.nativeCurrency.symbol,
                    priceUSD: "0",
                    logoURI: "",
                    symbol: config.nativeCurrency.symbol,
                    decimals: config.nativeCurrency.decimals,
                    name: config.nativeCurrency.name,
                },
                rpcUrls: {
                    public: { http: [config.rpcUrls.default.http[0]] },
                },
                blockExplorerUrls: [config.blockExplorers.default.url],
                metamask: {
                    chainId: `0x${config.id.toString(16)}`,
                    chainName: config.name,
                    nativeCurrency: config.nativeCurrency,
                    rpcUrls: [config.rpcUrls.default.http[0]],
                    blockExplorerUrls: [config.blockExplorers.default.url],
                },
                coin: config.nativeCurrency.symbol,
                mainnet: true,
                diamondAddress: "0x0000000000000000000000000000000000000000",
            })) as ExtendedChain[],
        });
    }

    async swap(params: SwapParams): Promise<Transaction> {
        const walletClient = this.walletProvider.getWalletClient(params.chain);
        const [fromAddress] = await walletClient.getAddresses();

        const routes = await getRoutes({
            fromChainId: this.walletProvider.getChainConfigs(params.chain).id,
            toChainId: this.walletProvider.getChainConfigs(params.chain).id,
            fromTokenAddress: params.fromToken,
            toTokenAddress: params.toToken,
            fromAmount: parseEther(params.amount).toString(),
            fromAddress: fromAddress,
            options: {
                slippage: params.slippage || 0.5,
                order: "RECOMMENDED",
            },
        });

        if (!routes.routes.length) throw new Error("No routes found");

        const execution = await executeRoute(routes.routes[0], this.config);
        const process = execution.steps[0]?.execution?.process[0];

        if (!process?.status || process.status === "FAILED") {
            throw new Error("Transaction failed");
        }

        return {
            hash: process.txHash as `0x${string}`,
            from: fromAddress,
            to: routes.routes[0].steps[0].estimate
                .approvalAddress as `0x${string}`,
            value: 0n,
            data: process.data as `0x${string}`,
            chainId: this.walletProvider.getChainConfigs(params.chain).id,
        };
    }
}

export const swapAction = {
    name: "swap",
    description: "Swap tokens on the same chain",
    handler: async (
        runtime: IAgentRuntime,
        _message: Memory,
        state: State,
        _options: any,
        callback?: any
    ) => {
        console.log("Swap action handler called");
        const walletProvider = initWalletProvider(runtime);
        const action = new SwapAction(walletProvider);

        // Compose swap context
        const swapContext = composeContext({
            state,
            template: swapTemplate,
        });
        const content = await generateObjectDeprecated({
            runtime,
            context: swapContext,
            modelClass: ModelClass.LARGE,
        });

        const swapOptions: SwapParams = {
            chain: content.chain,
            fromToken: content.inputToken,
            toToken: content.outputToken,
            amount: content.amount,
            slippage: content.slippage,
        };

        try {
<<<<<<< HEAD
            const privateKey = runtime.getSetting(
                "EVM_PRIVATE_KEY"
            ) as `0x${string}`;
            const walletProvider = new WalletProvider(privateKey);

            const chains = Object.keys(walletProvider.chains);
            const context = composeContext({
                state,
                template: swapTemplate,
            });
            const contextWithChains = context.replace(
                "SUPPORTED_CHAINS",
                chains.map((item) => `"${item}"`).join("|")
            );

            // Generate swap details object
            const swapDetails = (await generateObjectDeprecated({
                runtime,
                context: contextWithChains,
                modelClass: ModelClass.SMALL,
            })) as SwapParams;

            const action = new SwapAction(walletProvider);
            return await action.swap(swapDetails);
=======
            const swapResp = await action.swap(swapOptions);
            if (callback) {
                callback({
                    text: `Successfully swap ${swapOptions.amount} ${swapOptions.fromToken} tokens to ${swapOptions.toToken}\nTransaction Hash: ${swapResp.hash}`,
                    content: {
                        success: true,
                        hash: swapResp.hash,
                        recipient: swapResp.to,
                        chain: content.chain,
                    },
                });
            }
            return true;
>>>>>>> 84537747
        } catch (error) {
            console.error("Error in swap handler:", error.message);
            if (callback) {
                callback({ text: `Error: ${error.message}` });
            }
            return false;
        }
    },
    template: swapTemplate,
    validate: async (runtime: IAgentRuntime) => {
        const privateKey = runtime.getSetting("EVM_PRIVATE_KEY");
        return typeof privateKey === "string" && privateKey.startsWith("0x");
    },
    examples: [
        [
            {
                user: "user",
                content: {
                    text: "Swap 1 ETH for USDC on Base",
                    action: "TOKEN_SWAP",
                },
            },
        ],
    ],
    similes: ["TOKEN_SWAP", "EXCHANGE_TOKENS", "TRADE_TOKENS"],
}; // TODO: add more examples<|MERGE_RESOLUTION|>--- conflicted
+++ resolved
@@ -17,13 +17,7 @@
     ExtendedChain,
     getRoutes,
 } from "@lifi/sdk";
-<<<<<<< HEAD
-import { zeroAddress } from "viem";
-import { WalletProvider } from "../providers/wallet";
-=======
-
 import { initWalletProvider, WalletProvider } from "../providers/wallet";
->>>>>>> 84537747
 import { swapTemplate } from "../templates";
 import type { SwapParams, Transaction } from "../types";
 import { parseEther } from "viem";
@@ -142,11 +136,7 @@
         };
 
         try {
-<<<<<<< HEAD
-            const privateKey = runtime.getSetting(
-                "EVM_PRIVATE_KEY"
-            ) as `0x${string}`;
-            const walletProvider = new WalletProvider(privateKey);
+            const walletProvider = initWalletProvider(runtime);
 
             const chains = Object.keys(walletProvider.chains);
             const context = composeContext({
@@ -166,8 +156,6 @@
             })) as SwapParams;
 
             const action = new SwapAction(walletProvider);
-            return await action.swap(swapDetails);
-=======
             const swapResp = await action.swap(swapOptions);
             if (callback) {
                 callback({
@@ -181,7 +169,6 @@
                 });
             }
             return true;
->>>>>>> 84537747
         } catch (error) {
             console.error("Error in swap handler:", error.message);
             if (callback) {
