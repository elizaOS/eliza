--- conflicted
+++ resolved
@@ -17,13 +17,8 @@
     ExtendedChain,
     getRoutes,
 } from "@lifi/sdk";
-<<<<<<< HEAD
 import { zeroAddress } from "viem";
-import { WalletProvider } from "../providers/wallet";
-=======
-
 import { initWalletProvider, WalletProvider } from "../providers/wallet";
->>>>>>> 84537747
 import { bridgeTemplate } from "../templates";
 import type { BridgeParams, Transaction } from "../types";
 import { parseEther } from "viem";
@@ -71,16 +66,10 @@
             fromChainId: this.walletProvider.getChainConfigs(params.fromChain)
                 .id,
             toChainId: this.walletProvider.getChainConfigs(params.toChain).id,
-<<<<<<< HEAD
             // if user wants to bridge native token, setting fromToken to zero address
             fromTokenAddress: params.fromToken ? params.fromToken : zeroAddress,
             toTokenAddress: params.toToken ? params.toToken : zeroAddress,
-            fromAmount: params.amount,
-=======
-            fromTokenAddress: params.fromToken,
-            toTokenAddress: params.toToken,
             fromAmount: parseEther(params.amount).toString(),
->>>>>>> 84537747
             fromAddress: fromAddress,
             toAddress: params.toAddress || fromAddress,
         });
@@ -115,44 +104,28 @@
         _options: any,
         callback?: any
     ) => {
-<<<<<<< HEAD
-        // Option is {} object
-        const privateKey = runtime.getSetting(
-            "EVM_PRIVATE_KEY"
-        ) as `0x${string}`;
-        const walletProvider = new WalletProvider(privateKey);
-        // Get all chains from walletProvider
-        const chains = Object.keys(walletProvider.chains);
-        const context = composeContext({
-            state,
-            template: bridgeTemplate,
-        });
-        const contextWithChains = context.replace(
-            "SUPPORTED_CHAINS",
-            chains.map((item) => `"${item}"`).join("|")
-        );
-        // Generate bridge details object
-        const bridgeDetails = (await generateObjectDeprecated({
-            runtime,
-            context: contextWithChains,
-            modelClass: ModelClass.SMALL,
-        })) as BridgeParams;
-        const action = new BridgeAction(walletProvider);
-        return action.bridge(bridgeDetails);
-=======
         console.log("Bridge action handler called");
         const walletProvider = initWalletProvider(runtime);
         const action = new BridgeAction(walletProvider);
+
+        // Get all chains from walletProvider
+        const chains = Object.keys(walletProvider.chains);
 
         // Compose bridge context
         const bridgeContext = composeContext({
             state,
             template: bridgeTemplate,
         });
+        const contextWithChains = bridgeContext.replace(
+            "SUPPORTED_CHAINS",
+            chains.map((item) => `"${item}"`).join("|")
+        );
+
+        // Generate bridge details object
         const content = await generateObjectDeprecated({
             runtime,
-            context: bridgeContext,
-            modelClass: ModelClass.LARGE,
+            context: contextWithChains,
+            modelClass: ModelClass.SMALL,
         });
 
         const bridgeOptions: BridgeParams = {
@@ -185,7 +158,6 @@
             }
             return false;
         }
->>>>>>> 84537747
     },
     template: bridgeTemplate,
     validate: async (runtime: IAgentRuntime) => {
