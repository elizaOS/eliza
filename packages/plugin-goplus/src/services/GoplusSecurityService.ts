--- conflicted
+++ resolved
@@ -1,6 +1,5 @@
-<<<<<<< HEAD
 import {
-    IAgentRuntime,
+    type IAgentRuntime,
     ModelClass,
     Service,
     ServiceType,
@@ -8,11 +7,11 @@
     generateObjectDeprecated,
     generateText,
 } from "@elizaos/core";
-import { GoPlusManage, GoPlusParamType, GoPlusType } from "../lib/GoPlusManage";
-=======
-import { type IAgentRuntime, ModelClass, Service, ServiceType, elizaLogger, generateObjectDeprecated, generateText } from "@elizaos/core";
-import { GoPlusManage, type GoPlusParamType, GoPlusType } from "../lib/GoPlusManage";
->>>>>>> a00f7237
+import {
+    GoPlusManage,
+    type GoPlusParamType,
+    GoPlusType,
+} from "../lib/GoPlusManage";
 import { requestPrompt, responsePrompt } from "../templates";
 
 export interface IGoplusSecurityService extends Service {
@@ -58,65 +57,65 @@
                 case GoPlusType.EVMTOKEN_SECURITY_CHECK:
                     checkResult = await goPlusManage.tokenSecurity(
                         obj.network,
-                        obj.token
+                        obj.token,
                     );
                     break;
                 case GoPlusType.SOLTOKEN_SECURITY_CHECK:
                     checkResult =
                         await goPlusManage.solanaTokenSecurityUsingGET(
-                            obj.token
+                            obj.token,
                         );
                     break;
                 case GoPlusType.SUITOKEN_SECURITY_CHECK:
                     checkResult = await goPlusManage.suiTokenSecurityUsingGET(
-                        obj.token
+                        obj.token,
                     );
                     break;
                 case GoPlusType.RUGPULL_SECURITY_CHECK:
                     checkResult = await goPlusManage.rugpullDetection(
                         obj.network,
-                        obj.contract
+                        obj.contract,
                     );
                     break;
                 case GoPlusType.NFT_SECURITY_CHECK:
                     checkResult = await goPlusManage.nftSecurity(
                         obj.network,
-                        obj.token
+                        obj.token,
                     );
                     break;
                 case GoPlusType.ADRESS_SECURITY_CHECK:
                     checkResult = await goPlusManage.addressSecurity(
-                        obj.wallet
+                        obj.wallet,
                     );
                     break;
                 case GoPlusType.APPROVAL_SECURITY_CHECK:
                     checkResult = await goPlusManage.approvalSecurity(
                         obj.network,
-                        obj.contract
+                        obj.contract,
                     );
                     break;
                 case GoPlusType.ACCOUNT_ERC20_SECURITY_CHECK:
                     checkResult = await goPlusManage.erc20ApprovalSecurity(
                         obj.network,
-                        obj.wallet
+                        obj.wallet,
                     );
                     break;
                 case GoPlusType.ACCOUNT_ERC721_SECURITY_CHECK:
                     checkResult = await goPlusManage.erc721ApprovalSecurity(
                         obj.network,
-                        obj.wallet
+                        obj.wallet,
                     );
                     break;
                 case GoPlusType.ACCOUNT_ERC1155_SECURITY_CHECK:
                     checkResult = await goPlusManage.erc1155ApprovalSecurity(
                         obj.network,
-                        obj.wallet
+                        obj.wallet,
                     );
                     break;
                 case GoPlusType.SIGNATURE_SECURITY_CHECK:
                     checkResult = await goPlusManage.inputDecode(
                         obj.network,
-                        obj.data
+                        obj.data,
                     );
                     break;
                 case GoPlusType.URL_SECURITY_CHECK:
