--- conflicted
+++ resolved
@@ -65,81 +65,15 @@
 ### The Action Interface
 
 ```typescript
-// Source: packages/core/src/types/components.ts
-import {
-  Action,
-  Handler,
-  Validator,
-  ActionExample,
-  IAgentRuntime,
-  Memory,
-  State,
-  Content,
-  HandlerCallback,
-} from '@elizaos/core';
-
-/**
- * Represents an action the agent can perform.
- */
-export interface Action {
-  /** A unique, descriptive name for the action. */
-  name: string;
-
-  /** A detailed description of what the action does and when it should be used. */
-  description: string;
-
-  /** The function that executes the action's logic. */
-  handler: Handler;
-
-  /** A function that quickly determines if the action is valid for the current context. */
-  validate: Validator;
-
-  /** (Optional) Alternative names or trigger phrases for the action. */
-  similes?: string[];
-
-  /** (Optional) A list of examples demonstrating how the action is used. */
-  examples?: ActionExample[][];
-}
-```
-
-### Supporting Type Definitions
-
-- **`Handler`**: The function that contains the core logic of the action.
-  ```typescript
-  // Source: packages/core/src/types/components.ts
-  export type Handler = (
+interface Action {
+  name: string; // Unique identifier
+  similes: string[]; // Alternative names/triggers
+  description: string; // Purpose and usage explanation
+  validate: (runtime: IAgentRuntime, message: Memory, state?: State) => Promise<boolean>;
+  handler: (
     runtime: IAgentRuntime,
     message: Memory,
     state?: State,
-<<<<<<< HEAD
-    options?: { [key: string]: unknown },
-    callback?: HandlerCallback,
-    responses?: Memory[]
-  ) => Promise<unknown>;
-  ```
-- **`Validator`**: A lightweight function that checks if an action is applicable to the current message. It should execute quickly.
-  ```typescript
-  // Source: packages/core/src/types/components.ts
-  export type Validator = (
-    runtime: IAgentRuntime,
-    message: Memory,
-    state?: State
-  ) => Promise<boolean>;
-  ```
-- **`HandlerCallback`**: A function passed to the handler to send a response back to the user.
-  ```typescript
-  // Source: packages/core/src/types/components.ts
-  export type HandlerCallback = (response: Content, files?: any) => Promise<Memory[]>;
-  ```
-- **`ActionExample`**: Defines the structure for providing examples of the action's usage.
-  ```typescript
-  // Source: packages/core/src/types/components.ts
-  interface ActionExample {
-    name: string;
-    content: Content;
-  }
-  ```
-=======
     options?: any,
     callback?: HandlerCallback
   ) => Promise<ActionResult | void | boolean | null>;
@@ -152,16 +86,27 @@
   };
 }
 
-// Handler callback for generating responses
-type HandlerCallback = (content: Content) => Promise<void>;
-
-// Response content structure
-interface Content {
-  text: string;
-  thought?: string; // Internal reasoning (not shown to users)
-  actions?: string[]; // List of action names being performed
-  action?: string; // Legacy single action name
-  attachments?: Attachment[]; // Optional media attachments
+/**
+ * Represents an action the agent can perform.
+ */
+export interface Action {
+  /** A unique, descriptive name for the action. */
+  name: string;
+
+  /** A detailed description of what the action does and when it should be used. */
+  description: string;
+
+  /** The function that executes the action's logic. */
+  handler: Handler;
+
+  /** A function that quickly determines if the action is valid for the current context. */
+  validate: Validator;
+
+  /** (Optional) Alternative names or trigger phrases for the action. */
+  similes?: string[];
+
+  /** (Optional) A list of examples demonstrating how the action is used. */
+  examples?: ActionExample[][];
 }
 
 // Action execution result for chaining
@@ -184,14 +129,51 @@
   getPreviousResult?: (stepId: UUID) => ActionResult | undefined;
 }
 ```
->>>>>>> 487271dc
-
-### Basic Action Template
+
+### Supporting Type Definitions
+
+- **`Handler`**: The function that contains the core logic of the action.
+  ```typescript
+  // Source: packages/core/src/types/components.ts
+  export type Handler = (
+    runtime: IAgentRuntime,
+    message: Memory,
+    state?: State,
+    options?: any,
+    callback?: HandlerCallback
+  ) => {
+    // Access action context for chaining
+    const context = options?.context as ActionContext;
+
+    // Access previous action results
+    const previousData = context?.previousResults?.[0]?.data;
+
+    // Use working memory
+    const savedValue = context?.getMemory?.('someKey');
+    context?.updateMemory?.('someKey', 'newValue');
+
+    // Implementation logic - what the action actually does
+    const responseContent = {
+      thought: 'Internal reasoning about what to do (not shown to users)',
+      text: 'The actual message to send to the conversation',
+      actions: ['CUSTOM_ACTION'], // List of actions being performed
+    };
 
 Here is a complete and up-to-date template for creating a custom action.
 
-```typescript
-import { Action, IAgentRuntime, Memory, State, HandlerCallback, Content } from '@elizaos/core';
+    // Return ActionResult for next action in chain
+    return {
+      values: {
+        processedData: 'some value',
+      },
+      data: {
+        internalState: {
+          /* ... */
+        },
+      },
+      text: 'Summary of what was done',
+    };
+  },
 
 const customAction: Action = {
   name: 'CUSTOM_ACTION',
@@ -230,7 +212,6 @@
     state?: State,
     options?: { [key: string]: unknown },
     callback?: HandlerCallback
-<<<<<<< HEAD
   ): Promise<unknown> => {
     // This is where the main logic for your action goes.
     // You can interact with services, APIs, or the database here.
@@ -239,24 +220,6 @@
       thought: "The user mentioned 'custom keyword', so I am executing CUSTOM_ACTION.",
       text: 'I have successfully executed the custom action.',
       actions: ['CUSTOM_ACTION'],
-=======
-  ) => {
-    // Access action context for chaining
-    const context = options?.context as ActionContext;
-
-    // Access previous action results
-    const previousData = context?.previousResults?.[0]?.data;
-
-    // Use working memory
-    const savedValue = context?.getMemory?.('someKey');
-    context?.updateMemory?.('someKey', 'newValue');
-
-    // Implementation logic - what the action actually does
-    const responseContent = {
-      thought: 'Internal reasoning about what to do (not shown to users)',
-      text: 'The actual message to send to the conversation',
-      actions: ['CUSTOM_ACTION'], // List of actions being performed
->>>>>>> 487271dc
     };
 
     // Use the callback to send the response to the user
@@ -264,23 +227,8 @@
       await callback(responseContent);
     }
 
-<<<<<<< HEAD
     // You can also return data that might be used by other parts of the system.
     return { success: true };
-=======
-    // Return ActionResult for next action in chain
-    return {
-      values: {
-        processedData: 'some value',
-      },
-      data: {
-        internalState: {
-          /* ... */
-        },
-      },
-      text: 'Summary of what was done',
-    };
->>>>>>> 487271dc
   },
 };
 
