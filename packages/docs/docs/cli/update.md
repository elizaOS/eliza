---
sidebar_position: 11
title: Update Command
description: Update your project's ElizaOS dependencies and CLI to the latest published versions
keywords: [CLI, update, dependencies, versions, packages, maintenance]
image: /img/cli.jpg
---

# Update Command

The `update` command updates all ElizaOS dependencies (`@elizaos/*`) in your project or plugin to the latest published versions available on npm. It can also update your globally installed ElizaOS CLI. This helps you keep your ElizaOS installation current with the latest features, improvements, and bug fixes.

## Usage

```bash
# Update both CLI and project packages (default)
elizaos update

# Update only global CLI installation
elizaos update --cli

# Update only project packages
elizaos update --packages
```

## Options

- `-c`, `--check`: Check for available updates without applying them. The command will list the current version, the latest available version, and the packages that would be updated, but will not perform the update or installation.
- `-sb`, `--skip-build`: Skip building the project after updating packages.
- `--cli`: Update only the globally installed ElizaOS CLI (without updating packages).
- `--packages`: Update only project packages (without updating the CLI).

## Update Process

When updating project packages, ElizaOS will:

1. Detect whether you're in a project or plugin directory.
2. Find the latest published version of `@elizaos/cli` on npm.
3. Identify all `@elizaos/*` packages in your `package.json` (dependencies and devDependencies), excluding workspace references.
4. Prompt for confirmation before proceeding if major updates are detected.
5. Update all identified ElizaOS packages to the determined latest version using `bun install` or `bun add`.
6. Automatically rebuild the project or plugin after updating dependencies (unless `--skip-build` is specified).

When updating the CLI, ElizaOS will:

1. Check if the CLI is installed globally. If not, it shows an error message and exits.
2. Determine the currently installed CLI version.
3. Query npm to find the latest published version of `@elizaos/cli`.
4. If the installed version is already the latest, it informs you and exits.
5. If an update is available, it installs the specific latest version globally.
6. Confirm the update status.

## Project Type Detection

The update command automatically detects whether you're working with:

1. **Project**: A complete ElizaOS project with agents
2. **Plugin**: An ElizaOS plugin that provides extensions

It determines this by checking the package.json metadata, particularly:

- If the package name starts with `@elizaos/plugin-`
- If keywords include `elizaos-plugin`

## Workspace References

The command properly handles workspace references in monorepo setups:

- Packages with versions like `workspace:*` are identified as workspace references
- These are skipped during the update process as they're meant to be managed by the monorepo

## Examples

### Update Everything (CLI and Dependencies)

Update both the CLI and all ElizaOS dependencies in the current directory to the latest published version (default behavior):

```bash
elizaos update
```

### Update Only the CLI

Update only the globally installed ElizaOS CLI:

```bash
elizaos update --cli
```

Example CLI update output (versions may vary):

```
Checking for ElizaOS CLI updates...
Updating ElizaOS CLI from 1.3.5 to 1.4.0...
Updating Eliza CLI to version: 1.4.0
Successfully updated Eliza CLI to 1.4.0
Please restart your terminal for the changes to take effect.
ElizaOS CLI has been successfully updated!
```

If you don't have the CLI installed globally, you'll see instructions to install it:

```
The CLI update is only available for globally installed CLI.
To update a local installation, use your package manager manually.
For global installation, run: npm install -g @elizaos/cli@beta
```

### Update Only Project Dependencies

Update only the ElizaOS dependencies in the current directory:

```bash
elizaos update --packages
```

Example project update output (versions may vary):

```
Updating project dependencies...
Current CLI version: 1.3.5
Latest available CLI version: 1.4.0
The following ElizaOS packages will be updated to version 1.4.0:
  - @elizaos/core (^1.3.0)
  - @elizaos/runtime (^1.3.2)
  - @elizaos/knowledge (workspace:*) -> Skipped (workspace reference)
  - @elizaos/models (^1.2.0)
  - @elizaos/plugin-discord (^1.1.0)
Proceed with update? (Y/n) › Y
Updating @elizaos/core@1.4.0...
Updating @elizaos/runtime@1.4.0...
Updating @elizaos/models@1.4.0...
Updating @elizaos/plugin-discord@1.4.0...
Dependencies updated successfully.
Installing updated dependencies...
+ @elizaos/core@1.4.0
+ @elizaos/runtime@1.4.0
+ @elizaos/models@1.4.0
+ @elizaos/plugin-discord@1.4.0
Installed 4 packages
Building project...
Build completed successfully
Project successfully updated to the latest ElizaOS packages (1.4.0)
```

### Check for Updates

Check for available updates without applying them:

```bash
elizaos update -c
```

### Skip Building

Update dependencies without rebuilding the project:

```bash
elizaos update -sb
```

## Version Management

The update command currently updates all `@elizaos/*` packages (excluding workspace references) to the single latest published version found for `@elizaos/cli`. It will prompt for confirmation before proceeding with major updates.

## Best Practices

Here are some recommended practices when updating ElizaOS dependencies:

1. **Back Up Your Project**: Always back up your project before updating.
2. **Test After Updating**: Make sure your project works correctly after updating.
3. **Review Changelogs**: Check the ElizaOS changelog for any breaking changes between your current version and the latest version.

## Troubleshooting

### CLI Update Issues

- **Not Globally Installed:** If you see a message like "The CLI update is only available for globally installed CLI," you need to install the CLI globally first (`npm install -g @elizaos/cli`) or update your local version manually.
- **Permissions Issues:** Global installations might require administrator privileges (e.g., using `sudo` on Linux/macOS).

### Package Update Issues

#### Dependency Resolution Problems

If you encounter issues with dependency resolution:

```bash
# Run the command with full Node.js error stack traces
NODE_OPTIONS=--stack-trace-limit=100 elizaos update
```

#### Build Failures

If the build fails after updating:

```bash
# Check the build output for errors
# Manually attempt to rebuild with verbose logging
elizaos build --verbose
```

#### Version Mismatches

If you need a specific version rather than the latest published version:

```bash
# Manually install the specific version needed
bun install @elizaos/core@1.3.5
```

## Related Commands

<<<<<<< HEAD
=======
- [Build Command](./build.md): Build your project manually.
>>>>>>> e8d06366
- [`start`](./start.md): Start your project with updated dependencies.
- [`dev`](./dev.md): Run your project in development mode.<|MERGE_RESOLUTION|>--- conflicted
+++ resolved
@@ -209,10 +209,6 @@
 ```
 
 ## Related Commands
-
-<<<<<<< HEAD
-=======
 - [Build Command](./build.md): Build your project manually.
->>>>>>> e8d06366
 - [`start`](./start.md): Start your project with updated dependencies.
 - [`dev`](./dev.md): Run your project in development mode.