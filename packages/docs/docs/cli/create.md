---
sidebar_position: 2
title: Create Command
description: Initialize a new project, plugin, or agent with an interactive setup process
keywords: [create, project, plugin, setup, scaffolding, initialization, configuration]
image: /img/cli.jpg
---

# Create Command

Initialize a new project, plugin, or agent.

## Usage

```bash
# Interactive mode (recommended)
elizaos create

# With specific options
elizaos create [options] [name]
```

## Getting Help

```bash
# View detailed help
elizaos create --help
```

## Options

<<<<<<< HEAD
| Option              | Description                                     |
| ------------------- | ----------------------------------------------- |
| `-d, --dir <dir>`   | Installation directory (default: `.`)           |
| `-y, --yes`         | Skip confirmation (default: `false`)            |
| `-t, --type <type>` | Type of template to use (`project` or `plugin`) |
| `--tee`             | create a TEE starter project (default: `false`) |
| `[name]`            | Name for the project or plugin (optional)       |
=======
| Option              | Description                                               |
| ------------------- | --------------------------------------------------------- |
| `-d, --dir <dir>`   | Installation directory (default: `.`)                     |
| `-y, --yes`         | Skip confirmation and use defaults (default: `false`)     |
| `-t, --type <type>` | Type of template to use (`project`, `plugin`, or `agent`) |
| `[name]`            | Name for the project, plugin, or agent (optional)         |

## Interactive Process

When you run `elizaos create` without options, it launches an interactive wizard:

1. **What would you like to name your project?** - Enter your project name
2. **Select your database:** - Choose between:
   - `pglite` (local, file-based database)
   - `postgres` (requires connection details)

## Default Values (with -y flag)

When using the `-y` flag to skip prompts:

- **Default name**: `myproject`
- **Default type**: `project`
- **Default database**: `pglite`
>>>>>>> ac60f824

## Examples

### Interactive Creation (Recommended)

```bash
# Start interactive wizard
elizaos create
```

This will prompt you for:

- Project name
- Database selection (pglite or postgres)

### Quick Creation with Defaults

```bash
# Create project with defaults (name: "myproject", database: pglite)
elizaos create -y
```

### Specify Project Name

```bash
# Create project with custom name, interactive database selection
elizaos create my-awesome-project

# Create project with custom name and skip prompts
elizaos create my-awesome-project -y
```

### Create Different Types

```bash
# Create a plugin interactively
elizaos create -t plugin

# Create a plugin with defaults
elizaos create -t plugin -y

# Create an agent character file
elizaos create -t agent my-character-name
```

### Custom Directory

```bash
# Create in specific directory
elizaos create -d ./my-projects/new-agent

# Create plugin in specific directory
elizaos create -t plugin -d ./plugins/my-plugin
```

## Project Types

### Project (Default)

Creates a complete ElizaOS project with:

- Agent configuration and character files
- Knowledge directory for RAG
- Database setup (PGLite or Postgres)
- Test structure
- Build configuration

**Default structure:**

```
myproject/
├── src/
│   └── index.ts          # Main character definition
├── knowledge/            # Knowledge files for RAG
├── __tests__/           # Component tests
├── e2e/                 # End-to-end tests
├── .elizadb/           # PGLite database (if selected)
├── package.json
└── tsconfig.json
```

### Plugin

Creates a plugin that extends ElizaOS functionality:

```bash
elizaos create -t plugin my-plugin
```

**Plugin structure:**

```
plugin-my-plugin/         # Note: "plugin-" prefix added automatically
├── src/
│   └── index.ts         # Plugin implementation
├── images/              # Logo and banner for registry
├── package.json
└── tsconfig.json
```

### Agent

Creates a standalone agent character definition file:

```bash
elizaos create -t agent my-character
```

This creates a single `.json` file with character configuration.

## After Creation

The CLI will automatically:

1. **Install dependencies** using bun
2. **Build the project** (for projects and plugins)
3. **Show next steps**:
   ```bash
   cd myproject
   elizaos start
   # Visit http://localhost:3000
   ```

## Database Selection

### PGLite (Recommended for beginners)

- Local file-based database
- No setup required
- Data stored in `.elizadb/` directory

### Postgres

- Requires existing Postgres database
- Prompts for connection details during setup
- Better for production deployments

## Troubleshooting

### Creation Failures

```bash
# Check if you can write to the target directory
touch test-file && rm test-file

# If permission denied, change ownership or use different directory
elizaos create -d ~/my-projects/new-project
```

### Dependency Installation Issues

```bash
# If bun install fails, try manual installation
cd myproject
bun install

# For network issues, clear cache and retry
bun pm cache rm
bun install
```

### Database Connection Problems

**PGLite Issues:**

- Ensure sufficient disk space in target directory
- Check write permissions for `.elizadb/` directory

**Postgres Issues:**

- Verify database server is running
- Test connection with provided credentials
- Ensure database exists and user has proper permissions

### Build Failures

```bash
# Check for TypeScript errors
bun run build

# If build fails, check dependencies
bun install
bun run build
```

### Template Not Found

```bash
# Verify template type is correct
elizaos create -t project    # Valid: project, plugin, agent
elizaos create -t invalid    # Invalid template type
```

## Related Commands

- [`start`](./start.md): Start your created project
- [`dev`](./dev.md): Run your project in development mode
- [`env`](./env.md): Configure environment variables<|MERGE_RESOLUTION|>--- conflicted
+++ resolved
@@ -29,20 +29,12 @@
 
 ## Options
 
-<<<<<<< HEAD
-| Option              | Description                                     |
-| ------------------- | ----------------------------------------------- |
-| `-d, --dir <dir>`   | Installation directory (default: `.`)           |
-| `-y, --yes`         | Skip confirmation (default: `false`)            |
-| `-t, --type <type>` | Type of template to use (`project` or `plugin`) |
-| `--tee`             | create a TEE starter project (default: `false`) |
-| `[name]`            | Name for the project or plugin (optional)       |
-=======
 | Option              | Description                                               |
 | ------------------- | --------------------------------------------------------- |
 | `-d, --dir <dir>`   | Installation directory (default: `.`)                     |
 | `-y, --yes`         | Skip confirmation and use defaults (default: `false`)     |
 | `-t, --type <type>` | Type of template to use (`project`, `plugin`, or `agent`) |
+| `--tee`             | create a TEE starter project (default: `false`)           |
 | `[name]`            | Name for the project, plugin, or agent (optional)         |
 
 ## Interactive Process
@@ -61,7 +53,6 @@
 - **Default name**: `myproject`
 - **Default type**: `project`
 - **Default database**: `pglite`
->>>>>>> ac60f824
 
 ## Examples
 
