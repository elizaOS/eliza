---
sidebar_position: 1
title: ElizaOS CLI Overview
description: Comprehensive guide to the ElizaOS Command Line Interface (CLI) tools and commands
keywords: [CLI, commands, installation, configuration, development, production, plugins, projects]
image: /img/cli.jpg
---

# ElizaOS CLI

The ElizaOS Command Line Interface (CLI) provides a comprehensive set of tools to create, manage, and interact with ElizaOS projects and agents.

## Installation

Install the ElizaOS CLI globally using npm:

```bash
npm install -g @elizaos/cli
```

Or use it directly with npx:

```bash
elizaos [command]
```

## Available Commands

| Command                                 | Description                                                                                                    |
| --------------------------------------- | -------------------------------------------------------------------------------------------------------------- |
| [`create`](./create.md)                 | Initialize a new project, plugin, or agent                                                                     |
| [`setup-monorepo`](./setup-monorepo.md) | Clone ElizaOS monorepo from a specific branch (defaults to v2-develop)                                         |
| [`plugins`](./plugins.md)               | Manage ElizaOS plugins                                                                                         |
| [`agent`](./agent.md)                   | Manage ElizaOS agents                                                                                          |
| [`tee`](./tee.md)                       | Manage TEE deployments                                                                                         |
| [`start`](./start.md)                   | Start the Eliza agent with configurable plugins and services                                                   |
| [`update`](./update.md)                 | Update ElizaOS CLI and project dependencies                                                                    |
| [`test`](./test.md)                     | Run tests for Eliza agent projects and plugins                                                                 |
| [`env`](./env.md)                       | Manage environment variables and secrets                                                                       |
| [`dev`](./dev.md)                       | Start the project or plugin in development mode with auto-rebuild, detailed logging, and file change detection |
| [`publish`](./publish.md)               | Publish a plugin to the registry                                                                               |
| [`stop`](./stop.md)                     | Stop all running ElizaOS agents running locally                                                                |

## Global Options

These options apply to all commands:

| Option            | Description                 |
| ----------------- | --------------------------- |
| `--help`, `-h`    | Display help information    |
| `--version`, `-v` | Display version information |

## Project Structure

For detailed information about project and plugin structure, see the [Quickstart Guide](../quickstart.md).

## Environment Configuration

Configure your API keys and environment variables with the `env` command:

```bash
# Edit local environment variables interactively
elizaos env edit-local

# List all environment variables
elizaos env list

# Interactive environment manager
elizaos env interactive
```

## Development vs Production

ElizaOS supports two main modes of operation:

1. **Development Mode** (`dev` command)

   - Hot reloading
   - Detailed error messages
   - File watching
   - See [Dev Command](./dev.md) for details

2. **Production Mode** (`start` command)
   - Optimized performance
   - Production-ready configuration
   - See [Start Command](./start.md) for details

## Quick Start

For a complete guide to getting started with ElizaOS, see the [Quickstart Guide](../quickstart.md).

<<<<<<< HEAD
## Related Documentation

- [Quickstart Guide](../quickstart.md): Complete workflow guide
- [Environment Configuration](./env.md): Managing environment variables

---

## Quick Start

> Note: This assumes you installed the CLI tool (`npm install -g @elizaos/cli`)

=======
>>>>>>> c0af022d
### Creating a new project

```bash
# Create a new project using the interactive wizard
elizaos create

# Or specify a name directly
elizaos create my-agent-project
```

### Starting a project

```bash
# Navigate to your project directory
cd my-agent-project

# Start the project
elizaos start
```

### Development mode

```bash
# Run in development mode with hot reloading
elizaos dev
```

## Working with Projects

ElizaOS organizes work into projects, which can contain one or more agents along with their configurations, knowledge files, and dependencies. The CLI provides commands to manage the entire lifecycle of a project:

1. **Create** a new project with `create`
2. **Configure** settings with `env`
3. **Develop** using `dev` for hot reloading
4. **Test** functionality with `test`
5. **Start** in production with `start`
6. **Share** by publishing with `publish`

## Working with Plugins

Plugins extend the functionality of your agents. Use the `plugins` command for managing plugins and `publish` for publishing your own:

```bash
# List available plugins
elizaos plugins list

# Add a plugin to your project
elizaos plugins add @elizaos/plugin-discord

# Publish your plugin (from plugin directory)
elizaos publish

# Test publishing without making changes
elizaos publish --test
```

## Related Documentation

- [Quickstart Guide](../quickstart.md): Complete workflow guide
- [Environment Configuration](./env.md): Managing environment variables

---<|MERGE_RESOLUTION|>--- conflicted
+++ resolved
@@ -89,20 +89,6 @@
 
 For a complete guide to getting started with ElizaOS, see the [Quickstart Guide](../quickstart.md).
 
-<<<<<<< HEAD
-## Related Documentation
-
-- [Quickstart Guide](../quickstart.md): Complete workflow guide
-- [Environment Configuration](./env.md): Managing environment variables
-
----
-
-## Quick Start
-
-> Note: This assumes you installed the CLI tool (`npm install -g @elizaos/cli`)
-
-=======
->>>>>>> c0af022d
 ### Creating a new project
 
 ```bash
