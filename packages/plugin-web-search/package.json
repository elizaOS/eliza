--- conflicted
+++ resolved
@@ -20,14 +20,10 @@
     ],
     "dependencies": {
         "@elizaos/core": "workspace:*",
-<<<<<<< HEAD
+        "@tavily/core": "^0.0.2",
         "axios": "^1.7.9",
-        "tsup": "8.3.5"
-=======
-        "@tavily/core": "^0.0.2",
         "tsup": "8.3.5",
         "js-tiktoken": "1.0.15"
->>>>>>> a00f7237
     },
     "scripts": {
         "build": "tsup --format esm --dts",
