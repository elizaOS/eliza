--- conflicted
+++ resolved
@@ -28,10 +28,6 @@
 export class MessageManager {
     public bot: Telegraf<Context>;
     private runtime: IAgentRuntime;
-<<<<<<< HEAD
-=======
-    private lastChannelActivity: { [channelId: string]: number } = {};
->>>>>>> decc6f44
 
     constructor(bot: Telegraf<Context>, runtime: IAgentRuntime) {
         this.bot = bot;
