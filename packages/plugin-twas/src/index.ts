--- conflicted
+++ resolved
@@ -2,22 +2,13 @@
 import { GenerateListingAction } from "./actions/postListing";
 import { ProposeListing } from "./actions/brainstormListing";
 import { EchoAction } from "./actions/echo";
-<<<<<<< HEAD
-=======
-import { CreateListingAction } from "./actions/createListing";
->>>>>>> bb6cef78
 import { MintTokenAction } from "./actions/mintToken";
 
 // Action setup
 export const twasPlugin: Plugin = {
     name: "twas",
-<<<<<<< HEAD
     description: "Twas Protocol Plugin for Eliza",
-    actions: [GenerateListingAction, ProposeListing, MintTokenAction, EchoAction],
-=======
-    description: "Twas Plugin for Eliza",
-    actions: [MintTokenAction, EchoAction, CreateListingAction],
->>>>>>> bb6cef78
+    actions: [MintTokenAction],
     evaluators: [],
     providers: []
 };
