import dotenv from 'dotenv';
dotenv.config({ path: '../../.env' });

// Use a more generic type definition since 'Project' or 'ProjectType' might not be exported
import { logger } from '@elizaos/core';
import communityManager from './communityManager';
import devRel from './devRel';
import investmentManager from './investmentManager';
import liaison from './liaison';
import projectManager from './projectManager';
import socialMediaManager from './socialMediaManager';

/**
 * Checks if all required environment variables for an agent are available
 * @param agent The agent to check
 * @returns boolean indicating if all required environment variables are set
 */
function hasRequiredEnvVars(agent: any): boolean {
  if (!agent?.character?.settings?.secrets) {
    logger.warn('Agent missing required settings.secrets configuration');
    return false;
  }

  const secrets = agent.character.settings.secrets;
  const missingVars: string[] = [];
  let hasRequiredPlatform = false;
  let checkingPlatforms = false;

  // Check Discord plugin requirements
  if (agent.character.plugins?.includes('@elizaos/plugin-discord')) {
    checkingPlatforms = true;
    let discordConfigured = true;

    // Check for Discord Application ID
    if (secrets.DISCORD_APPLICATION_ID) {
      // Check if it's an environment variable reference or direct value
      if (secrets.DISCORD_APPLICATION_ID.startsWith('process.env.')) {
        const envVarName = secrets.DISCORD_APPLICATION_ID.replace('process.env.', '');
        if (!process.env[envVarName]) {
          missingVars.push(envVarName);
          discordConfigured = false;
        }
      } else {
        // If it's a direct value, it's already available
        logger.info(`Agent "${agent.character.name}" has direct Discord Application ID value`);
      }
    } else {
      logger.warn(`Agent "${agent.character.name}" missing DISCORD_APPLICATION_ID configuration`);
      discordConfigured = false;
    }

    // Check for Discord API Token
    if (secrets.DISCORD_API_TOKEN) {
      // Check if it's an environment variable reference or direct value
      if (secrets.DISCORD_API_TOKEN.startsWith('process.env.')) {
        const envVarName = secrets.DISCORD_API_TOKEN.replace('process.env.', '');
        if (!process.env[envVarName]) {
          missingVars.push(envVarName);
          discordConfigured = false;
        }
      } else {
        // If it's a direct value, it's already available
        logger.info(`Agent "${agent.character.name}" has direct Discord API Token value`);
      }
    } else {
      logger.warn(`Agent "${agent.character.name}" missing DISCORD_API_TOKEN configuration`);
      discordConfigured = false;
    }

    // If Discord is fully configured, mark that we have at least one required platform
    if (discordConfigured) {
      hasRequiredPlatform = true;
    }
  }

  // Check Telegram plugin requirements
  if (agent.character.plugins?.includes('@elizaos/plugin-telegram')) {
    checkingPlatforms = true;
    let telegramConfigured = true;

    // Check for Telegram Bot Token
    if (secrets.TELEGRAM_BOT_TOKEN) {
      // Check if it's an environment variable reference or direct value
      if (secrets.TELEGRAM_BOT_TOKEN.startsWith('process.env.')) {
        const envVarName = secrets.TELEGRAM_BOT_TOKEN.replace('process.env.', '');
        if (!process.env[envVarName]) {
          missingVars.push(envVarName);
          telegramConfigured = false;
        }
      } else {
        // If it's a direct value, it's already available
        logger.info(`Agent "${agent.character.name}" has direct Telegram Bot Token value`);
      }
    } else {
      logger.warn(`Agent "${agent.character.name}" missing TELEGRAM_BOT_TOKEN configuration`);
      telegramConfigured = false;
    }

    // If Telegram is fully configured, mark that we have at least one required platform
    if (telegramConfigured) {
      hasRequiredPlatform = true;
    }
  }

  // If we weren't checking any communication platforms, let the agent pass
  // This handles agents that don't use Discord or Telegram
  if (!checkingPlatforms) {
    logger.info(
      `Agent "${agent.character.name}" doesn't require Discord or Telegram configuration`
    );
    return true;
  }

  // If we checked platforms but none were properly configured, log the missing variables
  if (checkingPlatforms && !hasRequiredPlatform) {
    if (missingVars.length > 0) {
      logger.warn(
        `Agent "${agent.character.name}" disabled due to missing environment variables: ${missingVars.join(', ')}`
      );
    } else {
      logger.warn(`Agent "${agent.character.name}" disabled due to incomplete configuration`);
    }
    return false;
  }

  // If at least one platform is configured, the agent can run
  logger.info(`Agent "${agent.character.name}" enabled with all required environment variables`);
  return true;
}

// Filter agents based on available environment variables
const availableAgents = [
<<<<<<< HEAD
  devRel,
  // communityManager,
  // investmentManager,
  // liaison,
  // projectManager,
  // socialMediaManager,
=======
	devRel,
	communityManager,
	investmentManager,
	liaison,
	projectManager,
	socialMediaManager,
>>>>>>> d91d0b86
].filter(hasRequiredEnvVars);

export const project = {
  agents: availableAgents,
};

export default project;<|MERGE_RESOLUTION|>--- conflicted
+++ resolved
@@ -130,21 +130,12 @@
 
 // Filter agents based on available environment variables
 const availableAgents = [
-<<<<<<< HEAD
-  devRel,
-  // communityManager,
+  // devRel,
+  communityManager,
   // investmentManager,
   // liaison,
   // projectManager,
   // socialMediaManager,
-=======
-	devRel,
-	communityManager,
-	investmentManager,
-	liaison,
-	projectManager,
-	socialMediaManager,
->>>>>>> d91d0b86
 ].filter(hasRequiredEnvVars);
 
 export const project = {
