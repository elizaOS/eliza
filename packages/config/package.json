--- conflicted
+++ resolved
@@ -1,11 +1,8 @@
 {
   "name": "@elizaos/config",
   "description": "Shared configuration for ElizaOS projects and plugins",
-<<<<<<< HEAD
   "version": "1.6.2-beta.0",
-=======
   "version": "1.6.2-alpha.14",
->>>>>>> 0cd7aa8e
   "type": "module",
   "main": "dist/index.js",
   "module": "dist/index.js",
