import { createClient, type SupabaseClient } from "@supabase/supabase-js";
import {
    type Memory,
    type Goal,
    type Relationship,
    Actor,
    GoalStatus,
    IDatabaseCacheAdapter,
    Account,
    type UUID,
    Participant,
    Room,
    RAGKnowledgeItem,
    elizaLogger,
} from "@elizaos/core";
import { DatabaseAdapter } from "@elizaos/core";
import { v4 as uuid } from "uuid";
export class SupabaseDatabaseAdapter
    extends DatabaseAdapter
    implements IDatabaseCacheAdapter
{
    async getRoom(roomId: UUID): Promise<UUID | null> {
        const { data, error } = await this.supabase
            .from("rooms")
            .select("id")
            .eq("id", roomId)
            .maybeSingle();

        if (error) {
            elizaLogger.error(`Error getting room: ${error.message}`);
            return null;
        }
        return data ? (data.id as UUID) : null;
    }

    async getParticipantsForAccount(userId: UUID): Promise<Participant[]> {
        const { data, error } = await this.supabase
            .from("participants")
            .select("*")
            .eq("userId", userId);

        if (error) {
            throw new Error(
                `Error getting participants for account: ${error.message}`
            );
        }

        return data as Participant[];
    }

    async getParticipantUserState(
        roomId: UUID,
        userId: UUID
    ): Promise<"FOLLOWED" | "MUTED" | null> {
        const { data, error } = await this.supabase
            .from("participants")
            .select("userState")
            .eq("roomId", roomId)
            .eq("userId", userId)
            .single();

        if (error) {
            elizaLogger.error("Error getting participant user state:", error);
            return null;
        }

        return data?.userState as "FOLLOWED" | "MUTED" | null;
    }

    async setParticipantUserState(
        roomId: UUID,
        userId: UUID,
        state: "FOLLOWED" | "MUTED" | null
    ): Promise<void> {
        const { error } = await this.supabase
            .from("participants")
            .update({ userState: state })
            .eq("roomId", roomId)
            .eq("userId", userId);

        if (error) {
            elizaLogger.error("Error setting participant user state:", error);
            throw new Error("Failed to set participant user state");
        }
    }

    async getParticipantsForRoom(roomId: UUID): Promise<UUID[]> {
        const { data, error } = await this.supabase
            .from("participants")
            .select("userId")
            .eq("roomId", roomId);

        if (error) {
            throw new Error(
                `Error getting participants for room: ${error.message}`
            );
        }

        return data.map((row) => row.userId as UUID);
    }

    supabase: SupabaseClient;

    constructor(supabaseUrl: string, supabaseKey: string) {
        super();
        this.supabase = createClient(supabaseUrl, supabaseKey);
    }

    async init() {
        // noop
    }

    async close() {
        // noop
    }

    async getMemoriesByRoomIds(params: {
        roomIds: UUID[];
        agentId?: UUID;
        tableName: string;
        limit?: number;
    }): Promise<Memory[]> {
        let query = this.supabase
            .from(params.tableName)
            .select("*")
            .in("roomId", params.roomIds)
            .order("createdAt", { ascending: false });

        if (params.agentId) {
            query = query.eq("agentId", params.agentId);
        }

        if (params.limit) {
            query = query.limit(params.limit);
        }

        const { data, error } = await query;

        if (error) {
            elizaLogger.error("Error retrieving memories by room IDs:", error);
            return [];
        }

        // map createdAt to Date
        const memories = data.map((memory) => ({
            ...memory,
        }));

        return memories as Memory[];
    }

    async getAccountById(userId: UUID): Promise<Account | null> {
        const { data, error } = await this.supabase
            .from("accounts")
            .select("*")
            .eq("id", userId);
        if (error) {
            throw new Error(error.message);
        }
        return (data?.[0] as Account) || null;
    }

    async createAccount(account: Account): Promise<boolean> {
        const { error } = await this.supabase
            .from("accounts")
            .upsert([account]);
        if (error) {
            elizaLogger.error(error.message);
            return false;
        }
        return true;
    }

    async getActorDetails(params: { roomId: UUID }): Promise<Actor[]> {
        try {
            const response = await this.supabase
                .from("rooms")
                .select(
                    `
          participants:participants(
            account:accounts(id, name, username, details)
          )
      `
                )
                .eq("id", params.roomId);

            if (response.error) {
                elizaLogger.error("Error!" + response.error);
                return [];
            }
            const { data } = response;

            return data
                .map((room) =>
                    room.participants.map((participant) => {
                        const user = participant.account as unknown as Actor;
                        return {
                            name: user?.name,
                            details: user?.details,
                            id: user?.id,
                            username: user?.username,
                        };
                    })
                )
                .flat();
        } catch (error) {
            elizaLogger.error("error", error);
            throw error;
        }
    }

    async searchMemories(params: {
        tableName: string;
        roomId: UUID;
        embedding: number[];
        match_threshold: number;
        match_count: number;
        unique: boolean;
    }): Promise<Memory[]> {
        const result = await this.supabase.rpc("search_memories", {
            query_table_name: params.tableName,
            query_roomId: params.roomId,
            query_embedding: params.embedding,
            query_match_threshold: params.match_threshold,
            query_match_count: params.match_count,
            query_unique: params.unique,
        });
        if (result.error) {
            throw new Error(JSON.stringify(result.error));
        }
        return result.data.map((memory) => ({
            ...memory,
        }));
    }

    async getCachedEmbeddings(opts: {
        query_table_name: string;
        query_threshold: number;
        query_input: string;
        query_field_name: string;
        query_field_sub_name: string;
        query_match_count: number;
    }): Promise<
        {
            embedding: number[];
            levenshtein_score: number;
        }[]
    > {
        const result = await this.supabase.rpc("get_embedding_list", opts);
        if (result.error) {
            throw new Error(JSON.stringify(result.error));
        }
        return result.data;
    }

    async updateGoalStatus(params: {
        goalId: UUID;
        status: GoalStatus;
    }): Promise<void> {
        await this.supabase
            .from("goals")
            .update({ status: params.status })
            .match({ id: params.goalId });
    }

    async log(params: {
        body: { [key: string]: unknown };
        userId: UUID;
        roomId: UUID;
        type: string;
    }): Promise<void> {
        const { error } = await this.supabase.from("logs").insert({
            body: params.body,
            userId: params.userId,
            roomId: params.roomId,
            type: params.type,
        });

        if (error) {
            elizaLogger.error("Error inserting log:", error);
            throw new Error(error.message);
        }
    }

    async getMemories(params: {
        roomId: UUID;
        count?: number;
        unique?: boolean;
        tableName: string;
        agentId?: UUID;
        start?: number;
        end?: number;
    }): Promise<Memory[]> {
        const query = this.supabase
            .from(params.tableName)
            .select("*")
            .eq("roomId", params.roomId);

        if (params.start) {
            query.gte("createdAt", params.start);
        }

        if (params.end) {
            query.lte("createdAt", params.end);
        }

        if (params.unique) {
            query.eq("unique", true);
        }

        if (params.agentId) {
            query.eq("agentId", params.agentId);
        }

        query.order("createdAt", { ascending: false });

        if (params.count) {
            query.limit(params.count);
        }

        const { data, error } = await query;

        if (error) {
            throw new Error(`Error retrieving memories: ${error.message}`);
        }

        return data as Memory[];
    }

    async searchMemoriesByEmbedding(
        embedding: number[],
        params: {
            match_threshold?: number;
            count?: number;
            roomId?: UUID;
            agentId?: UUID;
            unique?: boolean;
            tableName: string;
        }
    ): Promise<Memory[]> {
        const queryParams = {
            query_table_name: params.tableName,
            query_roomId: params.roomId,
            query_embedding: embedding,
            query_match_threshold: params.match_threshold,
            query_match_count: params.count,
            query_unique: !!params.unique,
        };
        if (params.agentId) {
            (queryParams as any).query_agentId = params.agentId;
        }

        const result = await this.supabase.rpc("search_memories", queryParams);
        if (result.error) {
            throw new Error(JSON.stringify(result.error));
        }
        return result.data.map((memory) => ({
            ...memory,
        }));
    }

    async getMemoryById(memoryId: UUID): Promise<Memory | null> {
        const { data, error } = await this.supabase
            .from("memories")
            .select("*")
            .eq("id", memoryId)
            .single();

        if (error) {
            elizaLogger.error("Error retrieving memory by ID:", error);
            return null;
        }

        return data as Memory;
    }

    async getMemoriesByIds(
        memoryIds: UUID[],
        tableName?: string
    ): Promise<Memory[]> {
        if (memoryIds.length === 0) return [];

        let query = this.supabase
            .from("memories")
            .select("*")
            .in("id", memoryIds);

        if (tableName) {
            query = query.eq("type", tableName);
        }

        const { data, error } = await query;

        if (error) {
            console.error("Error retrieving memories by IDs:", error);
            return [];
        }

        return data as Memory[];
    }

    async createMemory(
        memory: Memory,
        tableName: string,
        unique = false
    ): Promise<void> {
        const createdAt = memory.createdAt ?? Date.now();
        if (unique) {
            const opts = {
                // TODO: Add ID option, optionally
                query_table_name: tableName,
                query_userId: memory.userId,
                query_content: memory.content.text,
                query_roomId: memory.roomId,
                query_embedding: memory.embedding,
                query_createdAt: createdAt,
                similarity_threshold: 0.95,
            };

            const result = await this.supabase.rpc(
                "check_similarity_and_insert",
                opts
            );

            if (result.error) {
                throw new Error(JSON.stringify(result.error));
            }
        } else {
            const result = await this.supabase
                .from("memories")
                .insert({ ...memory, createdAt, type: tableName });
            const { error } = result;
            if (error) {
                throw new Error(JSON.stringify(error));
            }
        }
    }

    async removeMemory(memoryId: UUID): Promise<void> {
        const result = await this.supabase
            .from("memories")
            .delete()
            .eq("id", memoryId);
        const { error } = result;
        if (error) {
            throw new Error(JSON.stringify(error));
        }
    }

    async removeAllMemories(roomId: UUID, tableName: string): Promise<void> {
        const result = await this.supabase.rpc("remove_memories", {
            query_table_name: tableName,
            query_roomId: roomId,
        });

        if (result.error) {
            throw new Error(JSON.stringify(result.error));
        }
    }

    async countMemories(
        roomId: UUID,
        unique = true,
        tableName: string
    ): Promise<number> {
        if (!tableName) {
            throw new Error("tableName is required");
        }
        const query = {
            query_table_name: tableName,
            query_roomId: roomId,
            query_unique: !!unique,
        };
        const result = await this.supabase.rpc("count_memories", query);

        if (result.error) {
            throw new Error(JSON.stringify(result.error));
        }

        return result.data;
    }

    async getGoals(params: {
        roomId: UUID;
        userId?: UUID | null;
        onlyInProgress?: boolean;
        count?: number;
    }): Promise<Goal[]> {
        const opts = {
            query_roomId: params.roomId,
            query_userId: params.userId,
            only_in_progress: params.onlyInProgress,
            row_count: params.count,
        };

        const { data: goals, error } = await this.supabase.rpc(
            "get_goals",
            opts
        );

        if (error) {
            throw new Error(error.message);
        }

        return goals;
    }

    async updateGoal(goal: Goal): Promise<void> {
        const { error } = await this.supabase
            .from("goals")
            .update(goal)
            .match({ id: goal.id });
        if (error) {
            throw new Error(`Error creating goal: ${error.message}`);
        }
    }

    async createGoal(goal: Goal): Promise<void> {
        const { error } = await this.supabase.from("goals").insert(goal);
        if (error) {
            throw new Error(`Error creating goal: ${error.message}`);
        }
    }

    async removeGoal(goalId: UUID): Promise<void> {
        const { error } = await this.supabase
            .from("goals")
            .delete()
            .eq("id", goalId);
        if (error) {
            throw new Error(`Error removing goal: ${error.message}`);
        }
    }

    async removeAllGoals(roomId: UUID): Promise<void> {
        const { error } = await this.supabase
            .from("goals")
            .delete()
            .eq("roomId", roomId);
        if (error) {
            throw new Error(`Error removing goals: ${error.message}`);
        }
    }

    async getRoomsForParticipant(userId: UUID): Promise<UUID[]> {
        const { data, error } = await this.supabase
            .from("participants")
            .select("roomId")
            .eq("userId", userId);

        if (error) {
            throw new Error(
                `Error getting rooms by participant: ${error.message}`
            );
        }

        return data.map((row) => row.roomId as UUID);
    }

    async getRoomsForParticipants(userIds: UUID[]): Promise<UUID[]> {
        const { data, error } = await this.supabase
            .from("participants")
            .select("roomId")
            .in("userId", userIds);

        if (error) {
            throw new Error(
                `Error getting rooms by participants: ${error.message}`
            );
        }

        return [...new Set(data.map((row) => row.roomId as UUID))] as UUID[];
    }

    async createRoom(roomId?: UUID): Promise<UUID> {
        roomId = roomId ?? (uuid() as UUID);
        const { data, error } = await this.supabase.rpc("create_room", {
            roomId,
        });

        if (error) {
            throw new Error(`Error creating room: ${error.message}`);
        }

        if (!data || data.length === 0) {
            throw new Error("No data returned from room creation");
        }

        return data[0].id as UUID;
    }

    async removeRoom(roomId: UUID): Promise<void> {
        const { error } = await this.supabase
            .from("rooms")
            .delete()
            .eq("id", roomId);

        if (error) {
            throw new Error(`Error removing room: ${error.message}`);
        }
    }

    async addParticipant(userId: UUID, roomId: UUID): Promise<boolean> {
        const { error } = await this.supabase
            .from("participants")
            .insert({ userId: userId, roomId: roomId });

        if (error) {
            elizaLogger.error(`Error adding participant: ${error.message}`);
            return false;
        }
        return true;
    }

    async removeParticipant(userId: UUID, roomId: UUID): Promise<boolean> {
        const { error } = await this.supabase
            .from("participants")
            .delete()
            .eq("userId", userId)
            .eq("roomId", roomId);

        if (error) {
            elizaLogger.error(`Error removing participant: ${error.message}`);
            return false;
        }
        return true;
    }

    async createRelationship(params: {
        userA: UUID;
        userB: UUID;
    }): Promise<boolean> {
        const allRoomData = await this.getRoomsForParticipants([
            params.userA,
            params.userB,
        ]);

        let roomId: UUID;

        if (!allRoomData || allRoomData.length === 0) {
            // If no existing room is found, create a new room
            const { data: newRoomData, error: roomsError } = await this.supabase
                .from("rooms")
                .insert({})
                .single();

            if (roomsError) {
                throw new Error("Room creation error: " + roomsError.message);
            }

            roomId = (newRoomData as Room)?.id as UUID;
        } else {
            // If an existing room is found, use the first room's ID
            roomId = allRoomData[0];
        }

        const { error: participantsError } = await this.supabase
            .from("participants")
            .insert([
                { userId: params.userA, roomId },
                { userId: params.userB, roomId },
            ]);

        if (participantsError) {
            throw new Error(
                "Participants creation error: " + participantsError.message
            );
        }

        // Create or update the relationship between the two users
        const { error: relationshipError } = await this.supabase
            .from("relationships")
            .upsert({
                userA: params.userA,
                userB: params.userB,
                userId: params.userA,
                status: "FRIENDS",
            })
            .eq("userA", params.userA)
            .eq("userB", params.userB);

        if (relationshipError) {
            throw new Error(
                "Relationship creation error: " + relationshipError.message
            );
        }

        return true;
    }

    async getRelationship(params: {
        userA: UUID;
        userB: UUID;
    }): Promise<Relationship | null> {
        const { data, error } = await this.supabase.rpc("get_relationship", {
            usera: params.userA,
            userb: params.userB,
        });

        if (error) {
            throw new Error(error.message);
        }

        return data[0];
    }

    async getRelationships(params: { userId: UUID }): Promise<Relationship[]> {
        const { data, error } = await this.supabase
            .from("relationships")
            .select("*")
            .or(`userA.eq.${params.userId},userB.eq.${params.userId}`)
            .eq("status", "FRIENDS");

        if (error) {
            throw new Error(error.message);
        }

        return data as Relationship[];
    }

    async getCache(params: {
        key: string;
        agentId: UUID;
    }): Promise<string | undefined> {
        const { data, error } = await this.supabase
            .from("cache")
            .select("value")
            .eq("key", params.key)
            .eq("agentId", params.agentId)
            .single();

        if (error) {
            elizaLogger.error("Error fetching cache:", error);
            return undefined;
        }

        return data?.value;
    }

    async setCache(params: {
        key: string;
        agentId: UUID;
        value: string;
    }): Promise<boolean> {
        const { error } = await this.supabase.from("cache").upsert({
            key: params.key,
            agentId: params.agentId,
            value: params.value,
            createdAt: new Date(),
        });

        if (error) {
            elizaLogger.error("Error setting cache:", error);
            return false;
        }

        return true;
    }

    async deleteCache(params: {
        key: string;
        agentId: UUID;
    }): Promise<boolean> {
        try {
            const { error } = await this.supabase
                .from("cache")
                .delete()
                .eq("key", params.key)
                .eq("agentId", params.agentId);

            if (error) {
                elizaLogger.error("Error deleting cache", {
                    error: error.message,
                    key: params.key,
                    agentId: params.agentId,
                });
                return false;
            }
            return true;
        } catch (error) {
            elizaLogger.error(
                "Database connection error in deleteCache",
                error instanceof Error ? error.message : String(error)
            );
            return false;
        }
    }

    async deleteByPattern(params: { keyPattern: string }): Promise<boolean> {
        try {
            const { error } = await this.supabase
                .from("cache")
                .delete()
                .ilike("key", params.keyPattern.replace("*", "%"));

            if (error) {
                throw error;
            }
            return true;
        } catch (error) {
            elizaLogger.error("Error removing cache by pattern", error);
            return false;
        }
    }

    async getAgentKeys(params: { agentId: UUID }): Promise<string[]> {
        try {
            const { data, error } = await this.supabase
                .from("cache")
                .select("key")
                .eq("agentId", params.agentId);

            if (error) {
                throw error;
            }

            return data ? data.map((row) => row.key) : [];
        } catch (error) {
            elizaLogger.error("Error getting agent cache keys", error);
            return [];
        }
    }

    async getKnowledge(params: {
        id?: UUID;
        agentId: UUID;
        limit?: number;
        query?: string;
    }): Promise<RAGKnowledgeItem[]> {
        let query = this.supabase
            .from("knowledge")
            .select("*")
            .or(`agentId.eq.${params.agentId},isShared.eq.true`);

        if (params.id) {
<<<<<<< HEAD
            if (typeof params.id === "string" && params.id.includes("*")) {
                query = query.like("id", params.id.replace("*", "%"));
            } else {
                query = query.eq("id", params.id);
            }
=======
            query = query.eq("id", params.id);
>>>>>>> de981178
        }

        if (params.limit) {
            query = query.limit(params.limit);
        }

        const { data, error } = await query;

        if (error) {
            throw new Error(`Error getting knowledge: ${error.message}`);
        }

        return data.map((row) => ({
            id: row.id,
            agentId: row.agentId,
            content:
                typeof row.content === "string"
                    ? JSON.parse(row.content)
                    : row.content,
            embedding: row.embedding
                ? new Float32Array(row.embedding)
                : undefined,
            createdAt: new Date(row.createdAt).getTime(),
        }));
    }

    async searchKnowledge(params: {
        agentId: UUID;
        embedding: Float32Array;
        match_threshold: number;
        match_count: number;
        searchText?: string;
    }): Promise<RAGKnowledgeItem[]> {
        const cacheKey = `embedding_${params.agentId}_${params.searchText}`;
        const cachedResult = await this.getCache({
            key: cacheKey,
            agentId: params.agentId,
        });

        if (cachedResult) {
            return JSON.parse(cachedResult);
        }

        // Convert Float32Array to array for Postgres vector
        const embedding = Array.from(params.embedding);

        const { data, error } = await this.supabase.rpc("search_knowledge", {
            query_embedding: embedding,
            query_agent_id: params.agentId,
            match_threshold: params.match_threshold,
            match_count: params.match_count,
            search_text: params.searchText || "",
        });

        if (error) {
            throw new Error(`Error searching knowledge: ${error.message}`);
        }

        const results = data.map((row) => ({
            id: row.id,
            agentId: row.agentId,
            content:
                typeof row.content === "string"
                    ? JSON.parse(row.content)
                    : row.content,
            embedding: row.embedding
                ? new Float32Array(row.embedding)
                : undefined,
            createdAt: new Date(row.createdAt).getTime(),
            similarity: row.similarity,
        }));

        await this.setCache({
            key: cacheKey,
            agentId: params.agentId,
            value: JSON.stringify(results),
        });

        return results;
    }

    async createKnowledge(knowledge: RAGKnowledgeItem): Promise<void> {
        try {
            const metadata = knowledge.content.metadata || {};

            const { error } = await this.supabase.from("knowledge").insert({
                id: knowledge.id,
                agentId: metadata.isShared ? null : knowledge.agentId,
                content: knowledge.content,
                embedding: knowledge.embedding
                    ? Array.from(knowledge.embedding)
                    : null,
                createdAt: knowledge.createdAt || new Date(),
                isMain: metadata.isMain || false,
                originalId: metadata.originalId || null,
                chunkIndex: metadata.chunkIndex || null,
                isShared: metadata.isShared || false,
            });

            if (error) {
                if (metadata.isShared && error.code === "23505") {
                    // Unique violation
                    elizaLogger.info(
                        `Shared knowledge ${knowledge.id} already exists, skipping`
                    );
                    return;
                }
                throw error;
            }
        } catch (error: any) {
            elizaLogger.error(`Error creating knowledge ${knowledge.id}:`, {
                error,
                embeddingLength: knowledge.embedding?.length,
                content: knowledge.content,
            });
            throw error;
        }
    }

    async removeKnowledge(id: UUID): Promise<void> {
<<<<<<< HEAD
        if (typeof id !== "string") {
            throw new Error("Knowledge ID must be a string");
        }
=======
        const { error } = await this.supabase
            .from("knowledge")
            .delete()
            .eq("id", id);
>>>>>>> de981178

        try {
            if (id.includes("*")) {
                // Handle pattern deletion with LIKE
                const pattern = id.replace("*", "%");
                elizaLogger.debug(
                    `[Knowledge Remove] Executing pattern deletion with pattern: ${pattern}`
                );
                const { error, count } = await this.supabase
                    .from("knowledge")
                    .delete()
                    .like("id", pattern)
                    .select("count");

                if (error) throw error;
                elizaLogger.debug(
                    `[Knowledge Remove] Pattern deletion affected ${count ?? 0} rows`
                );
            } else {
                // Check existence first
                elizaLogger.debug(`[Knowledge Remove] Checking existence`);
                const { data: mainEntry, error: mainCheckError } =
                    await this.supabase
                        .from("knowledge")
                        .select("id")
                        .eq("id", id)
                        .single();

                if (mainCheckError && mainCheckError.code !== "PGRST116")
                    throw mainCheckError;

                const { data: chunks, error: chunksCheckError } =
                    await this.supabase
                        .from("knowledge")
                        .select("id")
                        .filter("content->metadata->originalId", "eq", id);

                if (chunksCheckError) throw chunksCheckError;

                elizaLogger.debug(`[Knowledge Remove] Found:`, {
                    mainEntryExists: !!mainEntry,
                    chunkCount: chunks?.length ?? 0,
                    chunkIds: chunks?.map((c) => c.id) ?? [],
                });

                // Delete chunks first
                elizaLogger.debug(
                    `[Knowledge Remove] Executing chunk deletion`
                );
                const { error: chunkError, count: chunkCount } =
                    await this.supabase
                        .from("knowledge")
                        .delete()
                        .filter("content->metadata->originalId", "eq", id)
                        .select("count");

                if (chunkError) throw chunkError;
                elizaLogger.debug(
                    `[Knowledge Remove] Chunk deletion affected ${chunkCount ?? 0} rows`
                );

                // Delete main entry
                elizaLogger.debug(`[Knowledge Remove] Executing main deletion`);
                const { error: mainError, count: mainCount } =
                    await this.supabase
                        .from("knowledge")
                        .delete()
                        .eq("id", id)
                        .select("count");

                if (mainError) throw mainError;
                elizaLogger.debug(
                    `[Knowledge Remove] Main deletion affected ${mainCount ?? 0} rows`
                );

                // Verify deletion
                const { data: verifyMain, error: verifyMainError } =
                    await this.supabase
                        .from("knowledge")
                        .select("id")
                        .eq("id", id)
                        .single();

                if (verifyMainError && verifyMainError.code !== "PGRST116")
                    throw verifyMainError;

                const { data: verifyChunks, error: verifyChunksError } =
                    await this.supabase
                        .from("knowledge")
                        .select("id")
                        .filter("content->metadata->originalId", "eq", id);

                if (verifyChunksError) throw verifyChunksError;

                elizaLogger.debug(`[Knowledge Remove] Post-deletion check:`, {
                    mainStillExists: !!verifyMain,
                    remainingChunks: verifyChunks?.length ?? 0,
                });
            }

            elizaLogger.debug(
                `[Knowledge Remove] Operation completed for id: ${id}`
            );
        } catch (error) {
            elizaLogger.error("[Knowledge Remove] Error:", {
                id,
                error:
                    error instanceof Error
                        ? {
                              message: error.message,
                              stack: error.stack,
                              name: error.name,
                          }
                        : error,
            });
            throw error;
        }
    }

    async clearKnowledge(agentId: UUID, shared?: boolean): Promise<void> {
        if (shared) {
            const { error } = await this.supabase
                .from("knowledge")
                .delete()
                .filter("agentId", "eq", agentId)
                .filter("isShared", "eq", true);

            if (error) {
                elizaLogger.error(
                    `Error clearing shared knowledge for agent ${agentId}:`,
                    error
                );
                throw error;
            }
        } else {
            const { error } = await this.supabase
                .from("knowledge")
                .delete()
                .eq("agentId", agentId);

            if (error) {
                elizaLogger.error(
                    `Error clearing knowledge for agent ${agentId}:`,
                    error
                );
                throw error;
            }
        }
    }
}<|MERGE_RESOLUTION|>--- conflicted
+++ resolved
@@ -833,15 +833,11 @@
             .or(`agentId.eq.${params.agentId},isShared.eq.true`);
 
         if (params.id) {
-<<<<<<< HEAD
             if (typeof params.id === "string" && params.id.includes("*")) {
                 query = query.like("id", params.id.replace("*", "%"));
             } else {
                 query = query.eq("id", params.id);
             }
-=======
-            query = query.eq("id", params.id);
->>>>>>> de981178
         }
 
         if (params.limit) {
@@ -962,16 +958,16 @@
     }
 
     async removeKnowledge(id: UUID): Promise<void> {
-<<<<<<< HEAD
+
         if (typeof id !== "string") {
             throw new Error("Knowledge ID must be a string");
         }
-=======
+
         const { error } = await this.supabase
             .from("knowledge")
             .delete()
             .eq("id", id);
->>>>>>> de981178
+
 
         try {
             if (id.includes("*")) {
