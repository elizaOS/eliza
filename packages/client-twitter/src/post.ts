import { Tweet } from "agent-twitter-client";
import {
    composeContext,
    generateText,
    getEmbeddingZeroVector,
    IAgentRuntime,
    ModelClass,
    stringToUuid,
    parseBooleanFromText,
    IAgentConfig,
} from "@ai16z/eliza";
import { elizaLogger } from "@ai16z/eliza";
import { ClientBase } from "./base.ts";
import { postActionResponseFooter } from "@ai16z/eliza";
import { generateTweetActions } from "@ai16z/eliza";
import { IImageDescriptionService, ServiceType } from "@ai16z/eliza";
import { buildConversationThread } from "./utils.ts";
import { twitterMessageHandlerTemplate } from "./interactions.ts";

const twitterPostTemplate = `
# Areas of Expertise
{{knowledge}}

# About {{agentName}} (@{{twitterUserName}}):
{{bio}}
{{lore}}
{{topics}}

{{providers}}

{{characterPostExamples}}

{{postDirections}}

# Task: Generate a post in the voice and style and perspective of {{agentName}} @{{twitterUserName}}.
Write a 1-3 sentence post that is {{adjective}} about {{topic}} (without mentioning {{topic}} directly), from the perspective of {{agentName}}. Do not add commentary or acknowledge this request, just write the post.
Your response should not contain any questions. Brief, concise statements only. The total character count MUST be less than {{maxTweetLength}}. No emojis. Use \\n\\n (double spaces) between statements.`;

export const twitterActionTemplate = `
# INSTRUCTIONS: Determine actions for {{agentName}} (@{{twitterUserName}}) based on:
{{bio}}
{{postDirections}}

Guidelines:
- Highly selective engagement
- Direct mentions are priority
- Skip: low-effort content, off-topic, repetitive

Actions (respond only with tags):
[LIKE] - Resonates with interests (9.5/10)
[RETWEET] - Perfect character alignment (9/10)
[QUOTE] - Can add unique value (8/10)
[REPLY] - Memetic opportunity (9/10)

Tweet:
{{currentTweet}}

# Respond with qualifying action tags only.`
    + postActionResponseFooter;

const MAX_TWEET_LENGTH = 240;

/**
 * Truncate text to fit within the Twitter character limit, ensuring it ends at a complete sentence.
 */
function truncateToCompleteSentence(
    text: string,
    maxTweetLength: number
): string {
    if (text.length <= maxTweetLength) {
        return text;
    }

    // Attempt to truncate at the last period within the limit
    const truncatedAtPeriod = text.slice(
        0,
        text.lastIndexOf(".", maxTweetLength) + 1
    );
    if (truncatedAtPeriod.trim().length > 0) {
        return truncatedAtPeriod.trim();
    }

    // If no period is found, truncate to the nearest whitespace
    const truncatedAtSpace = text.slice(
        0,
        text.lastIndexOf(" ", maxTweetLength)
    );
    if (truncatedAtSpace.trim().length > 0) {
        return truncatedAtSpace.trim() + "...";
    }

    // Fallback: Hard truncate and add ellipsis
    return text.slice(0, maxTweetLength - 3).trim() + "...";
}


export class TwitterPostClient {
    client: ClientBase;
    runtime: IAgentRuntime;
    config: IAgentConfig;
    twitterUsername: string;
    private isProcessing: boolean = false;
    private lastProcessTime: number = 0;
    private stopProcessingActions: boolean = false;


    async start(postImmediately: boolean = false) {
        if (!this.client.profile) {
            await this.client.init();
        }

        const generateNewTweetLoop = async () => {
            const lastPost = await this.runtime.cacheManager.get<{
                timestamp: number;
            }>(
                "twitter/" +
                    this.twitterUsername +
                    "/lastPost"
            );

            const lastPostTimestamp = lastPost?.timestamp ?? 0;
            const minMinutes =
                parseInt(this.runtime.getSetting("POST_INTERVAL_MIN")) || 90;
            const maxMinutes =
                parseInt(this.runtime.getSetting("POST_INTERVAL_MAX")) || 180;
            const randomMinutes =
                Math.floor(Math.random() * (maxMinutes - minMinutes + 1)) +
                minMinutes;
            const delay = randomMinutes * 60 * 1000;

            if (Date.now() > lastPostTimestamp + delay) {
                await this.generateNewTweet();
            }

            setTimeout(() => {
                generateNewTweetLoop(); // Set up next iteration
            }, delay);

            elizaLogger.log(`Next tweet scheduled in ${randomMinutes} minutes`);
        };

<<<<<<< HEAD
=======

>>>>>>> eb7b7dbb
        const processActionsLoop = async () => {
            const actionInterval = parseInt(
                this.runtime.getSetting("ACTION_INTERVAL")
            ) || 300000; // Default to 5 minutes

            while (!this.stopProcessingActions) {
                try {
                    const results = await this.processTweetActions();
                    if (results) {
                        elizaLogger.log(`Processed ${results.length} tweets`);
                        elizaLogger.log(`Next action processing scheduled in ${actionInterval / 1000} seconds`);
                        // Wait for the full interval before next processing
                        await new Promise(resolve => setTimeout(resolve, actionInterval));
                    }
                } catch (error) {
                    elizaLogger.error("Error in action processing loop:", error);
                    // Add exponential backoff on error
                    await new Promise(resolve => setTimeout(resolve, 30000)); // Wait 30s on error
                }
            }
        };

        if (
            this.runtime.getSetting("POST_IMMEDIATELY") != null &&
            this.runtime.getSetting("POST_IMMEDIATELY") != ""
        ) {
            postImmediately = parseBooleanFromText(
                this.runtime.getSetting("POST_IMMEDIATELY")
            );
        }

        if (postImmediately) {
            await this.generateNewTweet();
        }
        generateNewTweetLoop();

        // Add check for ENABLE_ACTION_PROCESSING before starting the loop
        const enableActionProcessing = parseBooleanFromText(
            this.runtime.getSetting("ENABLE_ACTION_PROCESSING") ?? "true"
        );

        if (enableActionProcessing) {
            processActionsLoop().catch(error => {
                elizaLogger.error("Fatal error in process actions loop:", error);
            });
        } else {
            elizaLogger.log("Action processing loop disabled by configuration");
        }
        generateNewTweetLoop();
    }

    constructor(client: ClientBase, runtime: IAgentRuntime, config: IAgentConfig) {
        this.client = client;
        this.runtime = runtime;
        this.config = config;
        this.twitterUsername = config?.TWITTER_USERNAME || runtime.getSetting("TWITTER_USERNAME");
    }

    private async generateNewTweet() {
        elizaLogger.log("Generating new tweet");

        try {
            const roomId = stringToUuid(
                "twitter_generate_room-" + this.client.profile.username
            );
            await this.runtime.ensureUserExists(
                this.runtime.agentId,
                this.client.profile.username,
                this.runtime.character.name,
                "twitter"
            );

            const topics = this.runtime.character.topics.join(", ");

            const state = await this.runtime.composeState(
                {
                    userId: this.runtime.agentId,
                    roomId: roomId,
                    agentId: this.runtime.agentId,
                    content: {
                        text: topics || '',
                        action: "TWEET",
                    },
                },
                {
                    twitterUserName: this.client.profile.username,
                }
            );

            const context = composeContext({
                state,
                template:
                    this.runtime.character.templates?.twitterPostTemplate ||
                    twitterPostTemplate,
            });

            elizaLogger.debug("generate post prompt:\n" + context);

            const newTweetContent = await generateText({
                runtime: this.runtime,
                context,
                modelClass: ModelClass.SMALL,
            });

            // First attempt to clean content
            let cleanedContent = '';

            // Try parsing as JSON first
            try {
                const parsedResponse = JSON.parse(newTweetContent);
                if (parsedResponse.text) {
                    cleanedContent = parsedResponse.text;
                } else if (typeof parsedResponse === 'string') {
                    cleanedContent = parsedResponse;
                }
            } catch (error) {
                error.linted = true; // make linter happy since catch needs a variable
                // If not JSON, clean the raw content
                cleanedContent = newTweetContent
                    .replace(/^\s*{?\s*"text":\s*"|"\s*}?\s*$/g, '') // Remove JSON-like wrapper
                    .replace(/^['"](.*)['"]$/g, '$1')  // Remove quotes
                    .replace(/\\"/g, '"')  // Unescape quotes
                    .trim();
            }

            if (!cleanedContent) {
                elizaLogger.error('Failed to extract valid content from response:', {
                    rawResponse: newTweetContent,
                    attempted: 'JSON parsing'
                });
                return;
            }

            // Use the helper function to truncate to complete sentence
            const content = truncateToCompleteSentence(cleanedContent, MAX_TWEET_LENGTH);

            const removeQuotes = (str: string) =>
                str.replace(/^['"](.*)['"]$/, "$1");

            // Final cleaning
            cleanedContent = removeQuotes(content);

            if ((this.config?.TWITTER_DRY_RUN || this.runtime.getSetting("TWITTER_DRY_RUN")) === "true") {
                elizaLogger.info(
                    `Dry run: would have posted tweet: ${cleanedContent}`
                );
                return;
            }

            try {
                elizaLogger.log(`Posting new tweet:\n ${cleanedContent}`);

                const result = await this.client.requestQueue.add(
                    async () =>
                        await this.client.twitterClient.sendTweet(cleanedContent)
                );
                const body = await result.json();
                if (!body?.data?.create_tweet?.tweet_results?.result) {
                    console.error("Error sending tweet; Bad response:", body);
                    return;
                }
                const tweetResult = body.data.create_tweet.tweet_results.result;

                const tweet = {
                    id: tweetResult.rest_id,
                    name: this.client.profile.screenName,
                    username: this.client.profile.username,
                    text: tweetResult.legacy.full_text,
                    conversationId: tweetResult.legacy.conversation_id_str,
                    createdAt: tweetResult.legacy.created_at,
                    timestamp: new Date(
                        tweetResult.legacy.created_at
                    ).getTime(),
                    userId: this.client.profile.id,
                    inReplyToStatusId:
                        tweetResult.legacy.in_reply_to_status_id_str,
                    permanentUrl: `https://twitter.com/${this.twitterUsername}/status/${tweetResult.rest_id}`,
                    hashtags: [],
                    mentions: [],
                    photos: [],
                    thread: [],
                    urls: [],
                    videos: [],
                } as Tweet;

                await this.runtime.cacheManager.set(
                    `twitter/${this.client.profile.username}/lastPost`,
                    {
                        id: tweet.id,
                        timestamp: Date.now(),
                    }
                );

                await this.client.cacheTweet(tweet);

                elizaLogger.log(`Tweet posted:\n ${tweet.permanentUrl}`);

                await this.runtime.ensureRoomExists(roomId);
                await this.runtime.ensureParticipantInRoom(
                    this.runtime.agentId,
                    roomId
                );

                await this.runtime.messageManager.createMemory({
                    id: stringToUuid(tweet.id + "-" + this.runtime.agentId),
                    userId: this.runtime.agentId,
                    agentId: this.runtime.agentId,
                    content: {
                        text: newTweetContent.trim(),
                        url: tweet.permanentUrl,
                        source: "twitter",
                    },
                    roomId,
                    embedding: getEmbeddingZeroVector(),
                    createdAt: tweet.timestamp,
                });
            } catch (error) {
                elizaLogger.error("Error sending tweet:", error);
            }
        } catch (error) {
            elizaLogger.error("Error generating new tweet:", error);
        }
    }

    private async generateTweetContent(tweetState: any, options?: {
        template?: string;
        context?: string;
    }): Promise<string> {
        const context = composeContext({
            state: tweetState,
            template: options?.template || this.runtime.character.templates?.twitterPostTemplate || twitterPostTemplate,
        });

        const response = await generateText({
            runtime: this.runtime,
            context: options?.context || context,
            modelClass: ModelClass.SMALL
        });
        console.log("generate tweet content response:\n" + response);

        // First clean up any markdown and newlines
        const cleanedResponse = response
            .replace(/```json\s*/g, '')  // Remove ```json
            .replace(/```\s*/g, '')      // Remove any remaining ```
            .replaceAll(/\\n/g, "\n")
            .trim();

        // Try to parse as JSON first
        try {
            const jsonResponse = JSON.parse(cleanedResponse);
            if (jsonResponse.text) {
                return this.trimTweetLength(jsonResponse.text);
            }
            if (typeof jsonResponse === 'object') {
                const possibleContent = jsonResponse.content || jsonResponse.message || jsonResponse.response;
                if (possibleContent) {
                    return this.trimTweetLength(possibleContent);
                }
            }
        } catch (error) {
            error.linted = true; // make linter happy since catch needs a variable

            // If JSON parsing fails, treat as plain text
            elizaLogger.debug('Response is not JSON, treating as plain text');
        }

        // If not JSON or no valid content found, clean the raw text
        return this.trimTweetLength(cleanedResponse);
    }

    // Helper method to ensure tweet length compliance
    private trimTweetLength(text: string, maxLength: number = 280): string {
        if (text.length <= maxLength) return text;

        // Try to cut at last sentence
        const lastSentence = text.slice(0, maxLength).lastIndexOf('.');
        if (lastSentence > 0) {
            return text.slice(0, lastSentence + 1).trim();
        }

        // Fallback to word boundary
        return text.slice(0, text.lastIndexOf(' ', maxLength - 3)).trim() + '...';
    }

    private async processTweetActions() {
        if (this.isProcessing) {
            elizaLogger.log('Already processing tweet actions, skipping');
            return null;
        }

        try {
            this.isProcessing = true;
            this.lastProcessTime = Date.now();

            elizaLogger.log("Processing tweet actions");

            await this.runtime.ensureUserExists(
                this.runtime.agentId,
                this.twitterUsername,
                this.runtime.character.name,
                "twitter"
            );

            const homeTimeline = await this.client.fetchTimelineForActions(15);
            const results = [];

            for (const tweet of homeTimeline) {
                try {
                    // Skip if we've already processed this tweet
                    const memory = await this.runtime.messageManager.getMemoryById(
                        stringToUuid(tweet.id + "-" + this.runtime.agentId)
                    );
                    if (memory) {
                        elizaLogger.log(`Already processed tweet ID: ${tweet.id}`);
                        continue;
                    }

                    const roomId = stringToUuid(
                        tweet.conversationId + "-" + this.runtime.agentId
                    );

                    const tweetState = await this.runtime.composeState(
                        {
                            userId: this.runtime.agentId,
                            roomId,
                            agentId: this.runtime.agentId,
                            content: { text: "", action: "" },
                        },
                        {
                            twitterUserName: this.twitterUsername,
                            currentTweet: `ID: ${tweet.id}\nFrom: ${tweet.name} (@${tweet.username})\nText: ${tweet.text}`,
                        }
                    );

                    const actionContext = composeContext({
                        state: tweetState,
                        template: this.runtime.character.templates?.twitterActionTemplate || twitterActionTemplate,
                    });

                    const actionResponse = await generateTweetActions({
                        runtime: this.runtime,
                        context: actionContext,
                        modelClass: ModelClass.SMALL,
                    });

                    if (!actionResponse) {
                        elizaLogger.log(`No valid actions generated for tweet ${tweet.id}`);
                        continue;
                    }

                    const executedActions: string[] = [];

                    // Execute actions
                    if (actionResponse.like) {
                        try {
                            await this.client.twitterClient.likeTweet(tweet.id);
                            executedActions.push('like');
                            elizaLogger.log(`Liked tweet ${tweet.id}`);
                        } catch (error) {
                            elizaLogger.error(`Error liking tweet ${tweet.id}:`, error);
                        }
                    }

                    if (actionResponse.retweet) {
                        try {
                            await this.client.twitterClient.retweet(tweet.id);
                            executedActions.push('retweet');
                            elizaLogger.log(`Retweeted tweet ${tweet.id}`);
                        } catch (error) {
                            elizaLogger.error(`Error retweeting tweet ${tweet.id}:`, error);
                        }
                    }

                    if (actionResponse.quote) {
                        try {
                            // Build conversation thread for context
                            const thread = await buildConversationThread(tweet, this.client);
                            const formattedConversation = thread
                                .map((t) => `@${t.username} (${new Date(t.timestamp * 1000).toLocaleString()}): ${t.text}`)
                                .join("\n\n");

                            // Generate image descriptions if present
                            const imageDescriptions = [];
                            if (tweet.photos?.length > 0) {
                                elizaLogger.log('Processing images in tweet for context');
                                for (const photo of tweet.photos) {
                                    const description = await this.runtime
                                        .getService<IImageDescriptionService>(ServiceType.IMAGE_DESCRIPTION)
                                        .describeImage(photo.url);
                                    imageDescriptions.push(description);
                                }
                            }

                            // Handle quoted tweet if present
                            let quotedContent = '';
                            if (tweet.quotedStatusId) {
                                try {
                                    const quotedTweet = await this.client.twitterClient.getTweet(tweet.quotedStatusId);
                                    if (quotedTweet) {
                                        quotedContent = `\nQuoted Tweet from @${quotedTweet.username}:\n${quotedTweet.text}`;
                                    }
                                } catch (error) {
                                    elizaLogger.error('Error fetching quoted tweet:', error);
                                }
                            }

                            // Compose rich state with all context
                            const enrichedState = await this.runtime.composeState(
                                {
                                    userId: this.runtime.agentId,
                                    roomId: stringToUuid(tweet.conversationId + "-" + this.runtime.agentId),
                                    agentId: this.runtime.agentId,
                                    content: { text: tweet.text, action: "QUOTE" }
                                },
                                {
                                    twitterUserName: this.twitterUsername,
                                    currentPost: `From @${tweet.username}: ${tweet.text}`,
                                    formattedConversation,
                                    imageContext: imageDescriptions.length > 0
                                        ? `\nImages in Tweet:\n${imageDescriptions.map((desc, i) => `Image ${i + 1}: ${desc}`).join('\n')}`
                                        : '',
                                    quotedContent,
                                }
                            );

                            const quoteContent = await this.generateTweetContent(enrichedState, {
                                template: this.runtime.character.templates?.twitterMessageHandlerTemplate || twitterMessageHandlerTemplate
                            });

                            if (!quoteContent) {
                                elizaLogger.error('Failed to generate valid quote tweet content');
                                return;
                            }

                            elizaLogger.log('Generated quote tweet content:', quoteContent);

                            // Send the tweet through request queue
                            const result = await this.client.requestQueue.add(
                                async () => await this.client.twitterClient.sendQuoteTweet(
                                    quoteContent,
                                    tweet.id
                                )
                            );

                            const body = await result.json();

                            if (body?.data?.create_tweet?.tweet_results?.result) {
                                elizaLogger.log('Successfully posted quote tweet');
                                executedActions.push('quote');

                                // Cache generation context for debugging
                                await this.runtime.cacheManager.set(
                                    `twitter/quote_generation_${tweet.id}.txt`,
                                    `Context:\n${enrichedState}\n\nGenerated Quote:\n${quoteContent}`
                                );
                            } else {
                                elizaLogger.error('Quote tweet creation failed:', body);
                            }
                        } catch (error) {
                            elizaLogger.error('Error in quote tweet generation:', error);
                        }
                    }

                    if (actionResponse.reply) {
                        try {
                            await this.handleTextOnlyReply(tweet, tweetState, executedActions);
                        } catch (error) {
                            elizaLogger.error(`Error replying to tweet ${tweet.id}:`, error);
                        }
                    }

                    // Add these checks before creating memory
                    await this.runtime.ensureRoomExists(roomId);
                    await this.runtime.ensureUserExists(
                        stringToUuid(tweet.userId),
                        tweet.username,
                        tweet.name,
                        "twitter"
                    );
                    await this.runtime.ensureParticipantInRoom(
                        this.runtime.agentId,
                        roomId
                    );

                    // Then create the memory
                    await this.runtime.messageManager.createMemory({
                        id: stringToUuid(tweet.id + "-" + this.runtime.agentId),
                        userId: stringToUuid(tweet.userId),
                        content: {
                            text: tweet.text,
                            url: tweet.permanentUrl,
                            source: "twitter",
                            action: executedActions.join(","),
                        },
                        agentId: this.runtime.agentId,
                        roomId,
                        embedding: getEmbeddingZeroVector(),
                        createdAt: tweet.timestamp * 1000,
                    });

                    results.push({
                        tweetId: tweet.id,
                        parsedActions: actionResponse,
                        executedActions
                    });

                } catch (error) {
                    elizaLogger.error(`Error processing tweet ${tweet.id}:`, error);
                    continue;
                }
            }

            return results; // Return results array to indicate completion

        } catch (error) {
            elizaLogger.error('Error in processTweetActions:', error);
            throw error;
        } finally {
            this.isProcessing = false;
        }
    }

    private async handleTextOnlyReply(tweet: Tweet, tweetState: any, executedActions: string[]) {
        try {
            // Build conversation thread for context
            const thread = await buildConversationThread(tweet, this.client);
            const formattedConversation = thread
                .map((t) => `@${t.username} (${new Date(t.timestamp * 1000).toLocaleString()}): ${t.text}`)
                .join("\n\n");

            // Generate image descriptions if present
            const imageDescriptions = [];
            if (tweet.photos?.length > 0) {
                elizaLogger.log('Processing images in tweet for context');
                for (const photo of tweet.photos) {
                    const description = await this.runtime
                        .getService<IImageDescriptionService>(ServiceType.IMAGE_DESCRIPTION)
                        .describeImage(photo.url);
                    imageDescriptions.push(description);
                }
            }

            // Handle quoted tweet if present
            let quotedContent = '';
            if (tweet.quotedStatusId) {
                try {
                    const quotedTweet = await this.client.twitterClient.getTweet(tweet.quotedStatusId);
                    if (quotedTweet) {
                        quotedContent = `\nQuoted Tweet from @${quotedTweet.username}:\n${quotedTweet.text}`;
                    }
                } catch (error) {
                    elizaLogger.error('Error fetching quoted tweet:', error);
                }
            }

            // Compose rich state with all context
            const enrichedState = await this.runtime.composeState(
                {
                    userId: this.runtime.agentId,
                    roomId: stringToUuid(tweet.conversationId + "-" + this.runtime.agentId),
                    agentId: this.runtime.agentId,
                    content: { text: tweet.text, action: "" }
                },
                {
                    twitterUserName: this.twitterUsername,
                    currentPost: `From @${tweet.username}: ${tweet.text}`,
                    formattedConversation,
                    imageContext: imageDescriptions.length > 0
                        ? `\nImages in Tweet:\n${imageDescriptions.map((desc, i) => `Image ${i + 1}: ${desc}`).join('\n')}`
                        : '',
                    quotedContent,
                }
            );

            // Generate and clean the reply content
            const replyText = await this.generateTweetContent(enrichedState, {
                template: this.runtime.character.templates?.twitterMessageHandlerTemplate || twitterMessageHandlerTemplate
            });

            if (!replyText) {
                elizaLogger.error('Failed to generate valid reply content');
                return;
            }

            elizaLogger.debug('Final reply text to be sent:', replyText);

            // Send the tweet through request queue
            const result = await this.client.requestQueue.add(
                async () => await this.client.twitterClient.sendTweet(
                    replyText,
                    tweet.id
                )
            );

            const body = await result.json();

            if (body?.data?.create_tweet?.tweet_results?.result) {
                elizaLogger.log('Successfully posted reply tweet');
                executedActions.push('reply');

                // Cache generation context for debugging
                await this.runtime.cacheManager.set(
                    `twitter/reply_generation_${tweet.id}.txt`,
                    `Context:\n${enrichedState}\n\nGenerated Reply:\n${replyText}`
                );
            } else {
                elizaLogger.error('Tweet reply creation failed:', body);
            }
        } catch (error) {
            elizaLogger.error('Error in handleTextOnlyReply:', error);
        }
    }

    async stop() {
        this.stopProcessingActions = true;
    }
}<|MERGE_RESOLUTION|>--- conflicted
+++ resolved
@@ -139,10 +139,6 @@
             elizaLogger.log(`Next tweet scheduled in ${randomMinutes} minutes`);
         };
 
-<<<<<<< HEAD
-=======
-
->>>>>>> eb7b7dbb
         const processActionsLoop = async () => {
             const actionInterval = parseInt(
                 this.runtime.getSetting("ACTION_INTERVAL")
