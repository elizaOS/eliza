--- conflicted
+++ resolved
@@ -6,12 +6,8 @@
     IAgentRuntime,
     ModelClass,
     stringToUuid,
-<<<<<<< HEAD
-    parseBooleanFromText,
+    UUID,
     generateImage,
-=======
-    UUID,
->>>>>>> 76d4f42e
 } from "@elizaos/core";
 import { elizaLogger } from "@elizaos/core";
 import { ClientBase } from "./base.ts";
@@ -23,6 +19,7 @@
 import { DEFAULT_MAX_TWEET_LENGTH } from "./environment.ts";
 import { saveBase64Image, saveHeuristImage } from "../../plugin-image-generation/src/index.ts";
 import fs from "fs";
+import { Buffer } from "buffer";
 
 const twitterPostTemplate = `
 # Areas of Expertise
@@ -308,7 +305,8 @@
         client: ClientBase,
         runtime: IAgentRuntime,
         content: string,
-        tweetId?: string
+        tweetId?: string,
+        mediaData?: Array<{ data: Buffer; mediaType: string }>
     ) {
         try {
             const noteTweetResult = await client.requestQueue.add(
@@ -325,7 +323,8 @@
                 return await this.sendStandardTweet(
                     client,
                     truncateContent,
-                    tweetId
+                    tweetId,
+                    mediaData
                 );
             } else {
                 return noteTweetResult.data.notetweet_create.tweet_results
@@ -339,14 +338,24 @@
     async sendStandardTweet(
         client: ClientBase,
         content: string,
-        tweetId?: string
+        tweetId?: string,
+        mediaData?: Array<{ data: Buffer; mediaType: string }>
     ) {
         try {
-            const standardTweetResult = await client.requestQueue.add(
-                async () =>
-                    await client.twitterClient.sendTweet(content, tweetId)
-            );
-            const body = await standardTweetResult.json();
+            let body = {};
+            if (mediaData && mediaData.length > 0) {
+                const standardTweetResult = await this.client.requestQueue.add(
+                    async () =>
+                        await this.client.twitterClient.sendTweet(content, undefined, mediaData)
+                );
+                body = await standardTweetResult.json();
+            } else {
+                const standardTweetResult = await client.requestQueue.add(
+                    async () =>
+                        await client.twitterClient.sendTweet(content, tweetId)
+                );
+                body = await standardTweetResult.json();
+            }
             if (!body?.data?.create_tweet?.tweet_results?.result) {
                 console.error("Error sending tweet; Bad response:", body);
                 return;
@@ -364,7 +373,8 @@
         cleanedContent: string,
         roomId: UUID,
         newTweetContent: string,
-        twitterUsername: string
+        twitterUsername: string,
+        mediaData?: Array<{ data: Buffer; mediaType: string }>
     ) {
         try {
             elizaLogger.log(`Posting new tweet:\n`);
@@ -375,10 +385,11 @@
                 result = await this.handleNoteTweet(
                     client,
                     runtime,
-                    cleanedContent
+                    cleanedContent,
+                    mediaData
                 );
             } else {
-                result = await this.sendStandardTweet(client, cleanedContent);
+                result = await this.sendStandardTweet(client, cleanedContent, mediaData);
             }
 
             const tweet = this.createTweetObject(
@@ -548,85 +559,14 @@
 
             try {
                 elizaLogger.log(`Posting new tweet:\n ${cleanedContent}`);
-<<<<<<< HEAD
-                let body = {}
-                if (mediaData.length > 0) {
-                    const result = await this.client.requestQueue.add(
-                        async () =>
-                            await this.client.twitterClient.sendTweet(cleanedContent, undefined, mediaData)
-                    );
-                    body = await result.json();
-                } else {
-                    const result = await this.client.requestQueue.add(
-                        async () =>
-                            await this.client.twitterClient.sendTweet(cleanedContent)
-                    );
-                    body = await result.json()
-                }
-                if (!body?.data?.create_tweet?.tweet_results?.result) {
-                    console.error("Error sending tweet; Bad response:", body);
-                    return;
-                }
-                const tweetResult = body.data.create_tweet.tweet_results.result;
-
-                const tweet = {
-                    id: tweetResult.rest_id,
-                    name: this.client.profile.screenName,
-                    username: this.client.profile.username,
-                    text: tweetResult.legacy.full_text,
-                    conversationId: tweetResult.legacy.conversation_id_str,
-                    createdAt: tweetResult.legacy.created_at,
-                    timestamp: new Date(
-                        tweetResult.legacy.created_at
-                    ).getTime(),
-                    userId: this.client.profile.id,
-                    inReplyToStatusId:
-                        tweetResult.legacy.in_reply_to_status_id_str,
-                    permanentUrl: `https://twitter.com/${this.twitterUsername}/status/${tweetResult.rest_id}`,
-                    hashtags: [],
-                    mentions: [],
-                    photos: [],
-                    thread: [],
-                    urls: [],
-                    videos: [],
-                } as Tweet;
-
-                await this.runtime.cacheManager.set(
-                    `twitter/${this.client.profile.username}/lastPost`,
-                    {
-                        id: tweet.id,
-                        timestamp: Date.now(),
-                    }
-                );
-
-                await this.client.cacheTweet(tweet);
-
-                elizaLogger.log(`Tweet posted:\n ${tweet.permanentUrl}`);
-
-                await this.runtime.ensureRoomExists(roomId);
-                await this.runtime.ensureParticipantInRoom(
-                    this.runtime.agentId,
-                    roomId
-                );
-
-                await this.runtime.messageManager.createMemory({
-                    id: stringToUuid(tweet.id + "-" + this.runtime.agentId),
-                    userId: this.runtime.agentId,
-                    agentId: this.runtime.agentId,
-                    content: {
-                        text: newTweetContent.trim(),
-                        url: tweet.permanentUrl,
-                        source: "twitter",
-                    },
-=======
                 this.postTweet(
                     this.runtime,
                     this.client,
                     cleanedContent,
->>>>>>> 76d4f42e
                     roomId,
                     newTweetContent,
-                    this.twitterUsername
+                    this.twitterUsername,
+                    mediaData
                 );
             } catch (error) {
                 elizaLogger.error("Error sending tweet:", error);
