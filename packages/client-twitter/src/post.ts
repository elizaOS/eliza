import { Tweet } from "agent-twitter-client";
import {
    composeContext,
    generateText,
    embeddingZeroVector,
    IAgentRuntime,
    ModelClass,
    stringToUuid,
} from "@ai16z/eliza";
import { elizaLogger } from "@ai16z/eliza";
import { ClientBase } from "./base.ts";

const twitterPostTemplate = `{{timeline}}

# Knowledge
{{knowledge}}

About {{agentName}} (@{{twitterUserName}}):
{{bio}}
{{lore}}
{{postDirections}}

{{providers}}

{{recentPosts}}

{{characterPostExamples}}

# Task: Generate a post in the voice and style of {{agentName}}, aka @{{twitterUserName}}
Write a single sentence post that is {{adjective}} about {{topic}} (without mentioning {{topic}} directly), from the perspective of {{agentName}}. Try to write something totally different than previous posts. Do not add commentary or acknowledge this request, just write the post.
Your response should not contain any questions. Brief, concise statements only. No emojis. Use \\n\\n (double spaces) between statements.`;

const MAX_TWEET_LENGTH = 280;

/**
 * Truncate text to fit within the Twitter character limit, ensuring it ends at a complete sentence.
 */
function truncateToCompleteSentence(text: string): string {
    if (text.length <= MAX_TWEET_LENGTH) {
        return text;
    }

    // Attempt to truncate at the last period within the limit
    const truncatedAtPeriod = text.slice(
        0,
        text.lastIndexOf(".", MAX_TWEET_LENGTH) + 1
    );
    if (truncatedAtPeriod.trim().length > 0) {
        return truncatedAtPeriod.trim();
    }

    // If no period is found, truncate to the nearest whitespace
    const truncatedAtSpace = text.slice(
        0,
        text.lastIndexOf(" ", MAX_TWEET_LENGTH)
    );
    if (truncatedAtSpace.trim().length > 0) {
        return truncatedAtSpace.trim() + "...";
    }

    // Fallback: Hard truncate and add ellipsis
    return text.slice(0, MAX_TWEET_LENGTH - 3).trim() + "...";
}

export class TwitterPostClient {
    client: ClientBase;
    runtime: IAgentRuntime;

    async start(postImmediately: boolean = false) {
        const generateNewTweetLoop = async () => {
            const lastPost = await this.runtime.cacheManager.get<{
                timestamp: number;
            }>(
                "twitter/" +
                    this.runtime.getSetting("TWITTER_USERNAME") +
                    "/lastPost"
            );

            const lastPostTimestamp = lastPost?.timestamp ?? 0;
            const minMinutes =
                parseInt(this.runtime.getSetting("POST_INTERVAL_MIN")) || 90;
            const maxMinutes =
                parseInt(this.runtime.getSetting("POST_INTERVAL_MAX")) || 180;
            const randomMinutes =
                Math.floor(Math.random() * (maxMinutes - minMinutes + 1)) +
                minMinutes;
            const delay = randomMinutes * 60 * 1000;

            if (Date.now() > lastPostTimestamp + delay) {
                await this.generateNewTweet();
            }

            setTimeout(() => {
                generateNewTweetLoop(); // Set up next iteration
            }, delay);

            elizaLogger.log(`Next tweet scheduled in ${randomMinutes} minutes`);
        };

        if (postImmediately) {
            this.generateNewTweet();
        }

        generateNewTweetLoop();
    }

    constructor(client: ClientBase, runtime: IAgentRuntime) {
        this.client = client;
        this.runtime = runtime;
    }

    private async generateNewTweet() {
        elizaLogger.log("Generating new tweet");
        try {
            await this.runtime.ensureUserExists(
                this.runtime.agentId,
                this.runtime.getSetting("TWITTER_USERNAME"),
                this.runtime.character.name,
                "twitter"
            );

            let homeTimeline = [];

<<<<<<< HEAD
            const cachedTimeline = await this.client.getCachedTimeline();
=======
            elizaLogger.log("POST_NEW_TWEET - getting cached timeline");
            const cachedTimeline = await this.getCachedTimeline();
>>>>>>> 75c76289

            if (cachedTimeline) {
                homeTimeline = cachedTimeline;
            } else {
<<<<<<< HEAD
                homeTimeline = await this.client.fetchHomeTimeline(50);
                this.client.cacheTimeline(homeTimeline);
=======
                elizaLogger.log("POST_NEW_TWEET - fetching home timeline");
                homeTimeline = await this.fetchHomeTimeline(50);
                this.cacheTimeline(homeTimeline);
>>>>>>> 75c76289
            }

            const formattedHomeTimeline =
                `# ${this.runtime.character.name}'s Home Timeline\n\n` +
                homeTimeline
                    .map((tweet) => {
                        return `ID: ${tweet.id}\nFrom: ${tweet.name} (@${tweet.username})${tweet.inReplyToStatusId ? ` In reply to: ${tweet.inReplyToStatusId}` : ""}\nText: ${tweet.text}\n---\n`;
                    })
                    .join("\n");

            elizaLogger.log("POST_NEW_TWEET - composing state");
            const state = await this.runtime.composeState(
                {
                    userId: this.runtime.agentId,
                    roomId: stringToUuid("twitter_generate_room"),
                    agentId: this.runtime.agentId,
                    content: { text: "", action: "" },
                },
                {
                    twitterUserName:
                        this.runtime.getSetting("TWITTER_USERNAME"),
                    timeline: formattedHomeTimeline,
                }
            );

            const context = composeContext({
                state,
                template:
                    this.runtime.character.templates?.twitterPostTemplate ||
                    twitterPostTemplate,
            });

            elizaLogger.log("POST_NEW_TWEET - generating text");
            const newTweetContent = await generateText({
                runtime: this.runtime,
                context,
                modelClass: ModelClass.SMALL,
            });

            elizaLogger.log("POST_NEW_TWEET - formatting tweet");
            // Replace \n with proper line breaks and trim excess spaces
            const formattedTweet = newTweetContent
                .replaceAll(/\\n/g, "\n")
                .trim();

            // Use the helper function to truncate to complete sentence
            const content = truncateToCompleteSentence(formattedTweet);

<<<<<<< HEAD
            if (this.runtime.getSetting("TWITTER_DRY_RUN") === "true") {
                elizaLogger.info(
                    `Dry run: would have posted tweet: ${content}`
                );
=======
            elizaLogger.info(`Dry run: would have posted tweet: ${content}`);
            if (this.runtime.getSetting("TWITTER_DRY_RUN") === 'true') {
                elizaLogger.info(`Dry run: would have posted tweet: ${content}`);
>>>>>>> 75c76289
                return;
            }

            try {
<<<<<<< HEAD
                elizaLogger.log(`Posting new tweet:\n ${content}`);

                const result = await this.client.requestQueue.add(
                    async () =>
                        await this.client.twitterClient.sendTweet(content)
=======
                elizaLogger.log("POST_NEW_TWEET - sending tweet");
                const result = await this.requestQueue.add(
                    async () => await this.twitterClient.sendTweet(content)
>>>>>>> 75c76289
                );
                const body = await result.json();
                const tweetResult = body.data.create_tweet.tweet_results.result;

                const tweet = {
                    id: tweetResult.rest_id,
                    text: tweetResult.legacy.full_text,
                    conversationId: tweetResult.legacy.conversation_id_str,
                    createdAt: tweetResult.legacy.created_at,
                    userId: tweetResult.legacy.user_id_str,
                    inReplyToStatusId:
                        tweetResult.legacy.in_reply_to_status_id_str,
                    permanentUrl: `https://twitter.com/${this.runtime.getSetting("TWITTER_USERNAME")}/status/${tweetResult.rest_id}`,
                    hashtags: [],
                    mentions: [],
                    photos: [],
                    thread: [],
                    urls: [],
                    videos: [],
                } as Tweet;

                await this.runtime.cacheManager.set(
                    "twitter/" +
                        this.runtime.getSetting("TWITTER_USERNAME") +
                        "/lastPost",
                    {
                        id: tweet.id,
                        timestamp: Date.now(),
                    }
                );

                await this.client.cacheTweet(tweet);

                homeTimeline.push(tweet);
                await this.client.cacheTimeline(homeTimeline);
                elizaLogger.log(`Tweet posted:\n ${tweet.permanentUrl}`);

                const roomId = stringToUuid(
                    tweet.conversationId + "-" + this.runtime.agentId
                );

                await this.runtime.ensureRoomExists(roomId);
                await this.runtime.ensureParticipantInRoom(
                    this.runtime.agentId,
                    roomId
                );

                await this.client.cacheTweet(tweet);

                await this.runtime.messageManager.createMemory({
                    id: stringToUuid(tweet.id + "-" + this.runtime.agentId),
                    userId: this.runtime.agentId,
                    agentId: this.runtime.agentId,
                    content: {
                        text: newTweetContent.trim(),
                        url: tweet.permanentUrl,
                        source: "twitter",
                    },
                    roomId,
                    embedding: embeddingZeroVector,
                    createdAt: tweet.timestamp * 1000,
                });
            } catch (error) {
                elizaLogger.error("Error sending tweet:", error);
            }
        } catch (error) {
            elizaLogger.error("Error generating new tweet:", error);
        }
    }
}<|MERGE_RESOLUTION|>--- conflicted
+++ resolved
@@ -67,6 +67,10 @@
     runtime: IAgentRuntime;
 
     async start(postImmediately: boolean = false) {
+        if (!this.client.profile) {
+            await this.client.init();
+        }
+
         const generateNewTweetLoop = async () => {
             const lastPost = await this.runtime.cacheManager.get<{
                 timestamp: number;
@@ -111,55 +115,49 @@
 
     private async generateNewTweet() {
         elizaLogger.log("Generating new tweet");
+
         try {
             await this.runtime.ensureUserExists(
                 this.runtime.agentId,
-                this.runtime.getSetting("TWITTER_USERNAME"),
+                this.client.profile.username,
                 this.runtime.character.name,
                 "twitter"
             );
 
-            let homeTimeline = [];
-
-<<<<<<< HEAD
+            let homeTimeline: Tweet[] = [];
+
             const cachedTimeline = await this.client.getCachedTimeline();
-=======
-            elizaLogger.log("POST_NEW_TWEET - getting cached timeline");
-            const cachedTimeline = await this.getCachedTimeline();
->>>>>>> 75c76289
+
+            // console.log({ cachedTimeline });
 
             if (cachedTimeline) {
                 homeTimeline = cachedTimeline;
             } else {
-<<<<<<< HEAD
-                homeTimeline = await this.client.fetchHomeTimeline(50);
-                this.client.cacheTimeline(homeTimeline);
-=======
-                elizaLogger.log("POST_NEW_TWEET - fetching home timeline");
-                homeTimeline = await this.fetchHomeTimeline(50);
-                this.cacheTimeline(homeTimeline);
->>>>>>> 75c76289
-            }
-
+                homeTimeline = await this.client.fetchHomeTimeline(10);
+                await this.client.cacheTimeline(homeTimeline);
+            }
             const formattedHomeTimeline =
                 `# ${this.runtime.character.name}'s Home Timeline\n\n` +
                 homeTimeline
                     .map((tweet) => {
-                        return `ID: ${tweet.id}\nFrom: ${tweet.name} (@${tweet.username})${tweet.inReplyToStatusId ? ` In reply to: ${tweet.inReplyToStatusId}` : ""}\nText: ${tweet.text}\n---\n`;
+                        return `#${tweet.id}\n${tweet.name} (@${tweet.username})${tweet.inReplyToStatusId ? `\nIn reply to: ${tweet.inReplyToStatusId}` : ""}\n${new Date(tweet.timestamp).toDateString()}\n\n${tweet.text}\n---\n`;
                     })
                     .join("\n");
 
-            elizaLogger.log("POST_NEW_TWEET - composing state");
+            const topics = this.runtime.character.topics.join(", ");
+
             const state = await this.runtime.composeState(
                 {
                     userId: this.runtime.agentId,
                     roomId: stringToUuid("twitter_generate_room"),
                     agentId: this.runtime.agentId,
-                    content: { text: "", action: "" },
+                    content: {
+                        text: topics,
+                        action: "",
+                    },
                 },
                 {
-                    twitterUserName:
-                        this.runtime.getSetting("TWITTER_USERNAME"),
+                    twitterUserName: this.client.profile.username,
                     timeline: formattedHomeTimeline,
                 }
             );
@@ -171,14 +169,14 @@
                     twitterPostTemplate,
             });
 
-            elizaLogger.log("POST_NEW_TWEET - generating text");
+            elizaLogger.debug("generate post prompt:\n" + context);
+
             const newTweetContent = await generateText({
                 runtime: this.runtime,
                 context,
                 modelClass: ModelClass.SMALL,
             });
 
-            elizaLogger.log("POST_NEW_TWEET - formatting tweet");
             // Replace \n with proper line breaks and trim excess spaces
             const formattedTweet = newTweetContent
                 .replaceAll(/\\n/g, "\n")
@@ -187,41 +185,32 @@
             // Use the helper function to truncate to complete sentence
             const content = truncateToCompleteSentence(formattedTweet);
 
-<<<<<<< HEAD
             if (this.runtime.getSetting("TWITTER_DRY_RUN") === "true") {
                 elizaLogger.info(
                     `Dry run: would have posted tweet: ${content}`
                 );
-=======
-            elizaLogger.info(`Dry run: would have posted tweet: ${content}`);
-            if (this.runtime.getSetting("TWITTER_DRY_RUN") === 'true') {
-                elizaLogger.info(`Dry run: would have posted tweet: ${content}`);
->>>>>>> 75c76289
                 return;
             }
 
             try {
-<<<<<<< HEAD
                 elizaLogger.log(`Posting new tweet:\n ${content}`);
 
                 const result = await this.client.requestQueue.add(
                     async () =>
                         await this.client.twitterClient.sendTweet(content)
-=======
-                elizaLogger.log("POST_NEW_TWEET - sending tweet");
-                const result = await this.requestQueue.add(
-                    async () => await this.twitterClient.sendTweet(content)
->>>>>>> 75c76289
                 );
                 const body = await result.json();
                 const tweetResult = body.data.create_tweet.tweet_results.result;
 
+                // console.dir({ tweetResult }, { depth: Infinity });
                 const tweet = {
                     id: tweetResult.rest_id,
+                    name: this.client.profile.screenName,
+                    username: this.client.profile.username,
                     text: tweetResult.legacy.full_text,
                     conversationId: tweetResult.legacy.conversation_id_str,
                     createdAt: tweetResult.legacy.created_at,
-                    userId: tweetResult.legacy.user_id_str,
+                    userId: this.client.profile.id,
                     inReplyToStatusId:
                         tweetResult.legacy.in_reply_to_status_id_str,
                     permanentUrl: `https://twitter.com/${this.runtime.getSetting("TWITTER_USERNAME")}/status/${tweetResult.rest_id}`,
@@ -234,9 +223,7 @@
                 } as Tweet;
 
                 await this.runtime.cacheManager.set(
-                    "twitter/" +
-                        this.runtime.getSetting("TWITTER_USERNAME") +
-                        "/lastPost",
+                    `twitter/${this.client.profile.username}/lastPost`,
                     {
                         id: tweet.id,
                         timestamp: Date.now(),
@@ -258,8 +245,6 @@
                     this.runtime.agentId,
                     roomId
                 );
-
-                await this.client.cacheTweet(tweet);
 
                 await this.runtime.messageManager.createMemory({
                     id: stringToUuid(tweet.id + "-" + this.runtime.agentId),
