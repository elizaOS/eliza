<<<<<<< HEAD
import { Client, elizaLogger, IAgentRuntime } from "@elizaos/core";
=======
import {
    Client,
    elizaLogger,
    IAgentRuntime,
} from "@elizaos/core";
>>>>>>> 2d3a7463
import { ClientBase, getScrapper } from "./base.ts";
import { validateTwitterConfig, TwitterConfig } from "./environment.ts";
import { TwitterInteractionClient } from "./interactions.ts";
import { TwitterPostClient } from "./post.ts";
import { TwitterSearchClient } from "./search.ts";
import { TwitterSpaceClient } from "./spaces.ts";

/**
 * A manager that orchestrates all specialized Twitter logic:
 * - client: base operations (login, timeline caching, etc.)
 * - post: autonomous posting logic
 * - search: searching tweets / replying logic
 * - interaction: handling mentions, replies
 * - space: launching and managing Twitter Spaces (optional)
 */
class TwitterManager {
    client: ClientBase;
    post: TwitterPostClient;
    search: TwitterSearchClient;
    interaction: TwitterInteractionClient;
    space?: TwitterSpaceClient;

    constructor(runtime: IAgentRuntime, twitterConfig: TwitterConfig) {
        // Pass twitterConfig to the base client
        this.client = new ClientBase(runtime, twitterConfig);

        // Posting logic
        this.post = new TwitterPostClient(this.client, runtime);

        // Optional search logic (enabled if TWITTER_SEARCH_ENABLE is true)
        if (twitterConfig.TWITTER_SEARCH_ENABLE) {
            elizaLogger.warn("Twitter/X client running in a mode that:");
            elizaLogger.warn("1. violates consent of random users");
            elizaLogger.warn("2. burns your rate limit");
            elizaLogger.warn("3. can get your account banned");
            elizaLogger.warn("use at your own risk");
            this.search = new TwitterSearchClient(this.client, runtime);
        }

        // Mentions and interactions
        this.interaction = new TwitterInteractionClient(this.client, runtime);

        // Optional Spaces logic (enabled if TWITTER_SPACES_ENABLE is true)
        if (twitterConfig.TWITTER_SPACES_ENABLE) {
            this.space = new TwitterSpaceClient(this.client, runtime);
        }
    }
    async stop() {
      if (this.client.twitterClient) {
          await this.post.stop();
          await this.interaction.stop();
          if (this.search) {
              await this.search.stop();
          }
      } else {
          // it's still starting up
      }
    }
}

export const TwitterClientInterface: Client = {
    runtime: false,
    async start(runtime: IAgentRuntime) {
<<<<<<< HEAD
        let twitterConfig: TwitterConfig
        try {
            twitterConfig = await validateTwitterConfig(runtime);
        } catch(e) {
            elizaLogger.error("TwitterConfig validation failed for",
              runtime.getSetting("TWITTER_USERNAME") || process.env.TWITTER_USERNAME,
              "email",
              runtime.getSetting("TWITTER_EMAIL") || process.env.TWITTER_EMAIL,
            );
            return;
=======
        const twitterConfig: TwitterConfig = await validateTwitterConfig(runtime);
        if (!twitterConfig.TWITTER_USERNAME) {
            elizaLogger.error('Twitter failed to validate config, no username');
            return false;
>>>>>>> 2d3a7463
        }

        elizaLogger.log("Twitter client started");

        const manager = new TwitterManager(runtime, twitterConfig);

        async function checkStart() {
<<<<<<< HEAD
            if (manager.client.twitterClient) {
                // Initialize login/session
                await manager.client.init();

                // Start the posting loop
                await manager.post.start();

                // Start the search logic if it exists
                if (manager.search) {
                    await manager.search.start();
                }

                // Start interactions (mentions, replies)
                await manager.interaction.start();

                // If Spaces are enabled, start the periodic check
                if (manager.space) {
                    manager.space.startPeriodicSpaceCheck();
                }
            } else {
              setTimeout(checkStart, 1000)
            }
        }
        // not waiting until they're started
        checkStart()
=======
          if (manager.client.twitterClient) {
            await manager.client.init();

            await manager.post.start();

            if (manager.search)
                await manager.search.start();

            await manager.interaction.start();

            // If Spaces are enabled, start the periodic check
            if (manager.space) {
                manager.space.startPeriodicSpaceCheck();
            }
          } else {
            setTimeout(checkStart, 1000)
          }
        }
        // not waiting until they're started
        checkStart()

>>>>>>> 2d3a7463

        return manager;
    },
    validate: async (secrets) => {
        try {
            const twClient = await getScrapper(secrets.username);
            // try logging in
            await twClient.login(
                secrets.username,
                secrets.password,
                secrets.email,
                secrets.twitter2faSecret
            );
<<<<<<< HEAD
            const success = await twClient.isLoggedIn()
            if (success) {
                // fresh login, store new cookies
                if (TwitterClientInterface.runtime !== undefined) {
                    elizaLogger.info("Validation: successfully logged in, caching cookies");
                    await TwitterClientInterface.runtime?.cacheManager.set(
                        `twitter/${secrets.username}/cookies`,
                        await twClient.getCookies()
                    );
                }
            }

            return success
=======
            return twClient.isLoggedIn()
>>>>>>> 2d3a7463
        } catch (error) {
            console.error(error)
            elizaLogger.error('Error validating twitter login for twitter', secrets.username, error);
            return false;
        }
    },
    async stop(runtime: IAgentRuntime) {
        elizaLogger.log(`Twitter client stop for ${runtime.character.name} (${runtime.agentId})`);

        // get manager
        const manager = runtime.clients.twitter

        // stop post/search/interaction
        if (manager) {
            if (manager.client.twitterClient) {
                await manager.post.stop();
                await manager.interaction.stop();
                if (manager.search) {
                    await manager.search.stop();
                }
            } else {
                // it's still starting up
            }
        } // already stoped
<<<<<<< HEAD
=======

        // mark it offline
        delete runtime.clients.twitter;
>>>>>>> 2d3a7463
    },
};

export default TwitterClientInterface;<|MERGE_RESOLUTION|>--- conflicted
+++ resolved
@@ -1,12 +1,4 @@
-<<<<<<< HEAD
 import { Client, elizaLogger, IAgentRuntime } from "@elizaos/core";
-=======
-import {
-    Client,
-    elizaLogger,
-    IAgentRuntime,
-} from "@elizaos/core";
->>>>>>> 2d3a7463
 import { ClientBase, getScrapper } from "./base.ts";
 import { validateTwitterConfig, TwitterConfig } from "./environment.ts";
 import { TwitterInteractionClient } from "./interactions.ts";
@@ -70,7 +62,7 @@
 export const TwitterClientInterface: Client = {
     runtime: false,
     async start(runtime: IAgentRuntime) {
-<<<<<<< HEAD
+
         let twitterConfig: TwitterConfig
         try {
             twitterConfig = await validateTwitterConfig(runtime);
@@ -81,12 +73,10 @@
               runtime.getSetting("TWITTER_EMAIL") || process.env.TWITTER_EMAIL,
             );
             return;
-=======
-        const twitterConfig: TwitterConfig = await validateTwitterConfig(runtime);
+        }
         if (!twitterConfig.TWITTER_USERNAME) {
             elizaLogger.error('Twitter failed to validate config, no username');
             return false;
->>>>>>> 2d3a7463
         }
 
         elizaLogger.log("Twitter client started");
@@ -94,7 +84,6 @@
         const manager = new TwitterManager(runtime, twitterConfig);
 
         async function checkStart() {
-<<<<<<< HEAD
             if (manager.client.twitterClient) {
                 // Initialize login/session
                 await manager.client.init();
@@ -120,29 +109,6 @@
         }
         // not waiting until they're started
         checkStart()
-=======
-          if (manager.client.twitterClient) {
-            await manager.client.init();
-
-            await manager.post.start();
-
-            if (manager.search)
-                await manager.search.start();
-
-            await manager.interaction.start();
-
-            // If Spaces are enabled, start the periodic check
-            if (manager.space) {
-                manager.space.startPeriodicSpaceCheck();
-            }
-          } else {
-            setTimeout(checkStart, 1000)
-          }
-        }
-        // not waiting until they're started
-        checkStart()
-
->>>>>>> 2d3a7463
 
         return manager;
     },
@@ -156,7 +122,6 @@
                 secrets.email,
                 secrets.twitter2faSecret
             );
-<<<<<<< HEAD
             const success = await twClient.isLoggedIn()
             if (success) {
                 // fresh login, store new cookies
@@ -170,9 +135,6 @@
             }
 
             return success
-=======
-            return twClient.isLoggedIn()
->>>>>>> 2d3a7463
         } catch (error) {
             console.error(error)
             elizaLogger.error('Error validating twitter login for twitter', secrets.username, error);
@@ -197,12 +159,9 @@
                 // it's still starting up
             }
         } // already stoped
-<<<<<<< HEAD
-=======
 
         // mark it offline
         delete runtime.clients.twitter;
->>>>>>> 2d3a7463
     },
 };
 
