import {
    composeContext,
    Content,
    elizaLogger,
    generateMessageResponse,
    generateShouldRespond,
    getEmbeddingZeroVector,
    HandlerCallback,
    IAgentRuntime,
    Memory,
    messageCompletionFooter,
    ModelClass,
    shouldRespondFooter,
    State,
    stringToUuid,
<<<<<<< HEAD
=======
    elizaLogger,
    getEmbeddingZeroVector,
    IImageDescriptionService,
    ServiceType
>>>>>>> d55c86c9
} from "@elizaos/core";
import { SearchMode, Tweet } from "agent-twitter-client";
import { ClientBase } from "./base";
import { buildConversationThread, sendTweet, wait } from "./utils.ts";

export const twitterMessageHandlerTemplate =
    `
# Areas of Expertise
{{knowledge}}

# About {{agentName}} (@{{twitterUserName}}):
{{bio}}
{{lore}}
{{topics}}

{{providers}}

{{characterPostExamples}}

{{postDirections}}

Recent interactions between {{agentName}} and other users:
{{recentPostInteractions}}

{{recentPosts}}

# TASK: Generate a post/reply in the voice, style and perspective of {{agentName}} (@{{twitterUserName}}) while using the thread of tweets as additional context:

Current Post:
{{currentPost}}
Here is the descriptions of images in the Current post.
{{imageDescriptions}}

Thread of Tweets You Are Replying To:
{{formattedConversation}}

# INSTRUCTIONS: Generate a post in the voice, style and perspective of {{agentName}} (@{{twitterUserName}}). You MUST include an action if the current post text includes a prompt that is similar to one of the available actions mentioned here:
{{actionNames}}
{{actions}}

Here is the current post text again. Remember to include an action if the current post text includes a prompt that asks for one of the available actions mentioned above (does not need to be exact)
{{currentPost}}
Here is the descriptions of images in the Current post.
{{imageDescriptions}}
` + messageCompletionFooter;

export const twitterShouldRespondTemplate = (targetUsersStr: string) =>
    `# INSTRUCTIONS: Determine if {{agentName}} (@{{twitterUserName}}) should respond to the message and participate in the conversation. Do not comment. Just respond with "true" or "false".

Response options are RESPOND, IGNORE and STOP.

PRIORITY RULE: ALWAYS RESPOND to these users regardless of topic or message content: ${targetUsersStr}. Topic relevance should be ignored for these users.

For other users:
- {{agentName}} should RESPOND to messages directed at them
- {{agentName}} should RESPOND to conversations relevant to their background
- {{agentName}} should IGNORE irrelevant messages
- {{agentName}} should IGNORE very short messages unless directly addressed
- {{agentName}} should STOP if asked to stop
- {{agentName}} should STOP if conversation is concluded
- {{agentName}} is in a room with other users and wants to be conversational, but not annoying.

IMPORTANT:
- {{agentName}} (aka @{{twitterUserName}}) is particularly sensitive about being annoying, so if there is any doubt, it is better to IGNORE than to RESPOND.
- For users not in the priority list, {{agentName}} (@{{twitterUserName}}) should err on the side of IGNORE rather than RESPOND if in doubt.

Recent Posts:
{{recentPosts}}

Current Post:
{{currentPost}}

Thread of Tweets You Are Replying To:
{{formattedConversation}}

# INSTRUCTIONS: Respond with [RESPOND] if {{agentName}} should respond, or [IGNORE] if {{agentName}} should not respond to the last message and [STOP] if {{agentName}} should stop participating in the conversation.
` + shouldRespondFooter;

export class TwitterInteractionClient {
    client: ClientBase;
    runtime: IAgentRuntime;
    private isDryRun: boolean;
    constructor(client: ClientBase, runtime: IAgentRuntime) {
        this.client = client;
        this.runtime = runtime;
        this.isDryRun = this.client.twitterConfig.TWITTER_DRY_RUN;
    }

    async start() {
        const handleTwitterInteractionsLoop = () => {
            this.handleTwitterInteractions();
            setTimeout(
                handleTwitterInteractionsLoop,
                // Defaults to 2 minutes
                this.client.twitterConfig.TWITTER_POLL_INTERVAL * 1000
            );
        };
        handleTwitterInteractionsLoop();
    }

    async handleTwitterInteractions() {
        elizaLogger.log("Checking Twitter interactions");

        const twitterUsername = this.client.profile.username;
        try {
            // Check for mentions
            const mentionCandidates = (
                await this.client.fetchSearchTweets(
                    `@${twitterUsername}`,
                    20,
                    SearchMode.Latest
                )
            ).tweets;

            elizaLogger.log(
                "Completed checking mentioned tweets:",
                mentionCandidates.length
            );
            let uniqueTweetCandidates = [...mentionCandidates];
            // Only process target users if configured
            if (this.client.twitterConfig.TWITTER_TARGET_USERS.length) {
                const TARGET_USERS =
                    this.client.twitterConfig.TWITTER_TARGET_USERS;

                elizaLogger.log("Processing target users:", TARGET_USERS);

                if (TARGET_USERS.length > 0) {
                    // Create a map to store tweets by user
                    const tweetsByUser = new Map<string, Tweet[]>();

                    // Fetch tweets from all target users
                    for (const username of TARGET_USERS) {
                        try {
                            const userTweets = (
                                await this.client.twitterClient.fetchSearchTweets(
                                    `from:${username}`,
                                    3,
                                    SearchMode.Latest
                                )
                            ).tweets;

                            // Filter for unprocessed, non-reply, recent tweets
                            const validTweets = userTweets.filter((tweet) => {
                                const isUnprocessed =
                                    !this.client.lastCheckedTweetId ||
                                    parseInt(tweet.id) >
                                        this.client.lastCheckedTweetId;
                                const isRecent =
                                    Date.now() - tweet.timestamp * 1000 <
                                    2 * 60 * 60 * 1000;

                                elizaLogger.log(`Tweet ${tweet.id} checks:`, {
                                    isUnprocessed,
                                    isRecent,
                                    isReply: tweet.isReply,
                                    isRetweet: tweet.isRetweet,
                                });

                                return (
                                    isUnprocessed &&
                                    !tweet.isReply &&
                                    !tweet.isRetweet &&
                                    isRecent
                                );
                            });

                            if (validTweets.length > 0) {
                                tweetsByUser.set(username, validTweets);
                                elizaLogger.log(
                                    `Found ${validTweets.length} valid tweets from ${username}`
                                );
                            }
                        } catch (error) {
                            elizaLogger.error(
                                `Error fetching tweets for ${username}:`,
                                error
                            );
                            continue;
                        }
                    }

                    // Select one tweet from each user that has tweets
                    const selectedTweets: Tweet[] = [];
                    for (const [username, tweets] of tweetsByUser) {
                        if (tweets.length > 0) {
                            // Randomly select one tweet from this user
                            const randomTweet =
                                tweets[
                                    Math.floor(Math.random() * tweets.length)
                                ];
                            selectedTweets.push(randomTweet);
                            elizaLogger.log(
                                `Selected tweet from ${username}: ${randomTweet.text?.substring(0, 100)}`
                            );
                        }
                    }

                    // Add selected tweets to candidates
                    uniqueTweetCandidates = [
                        ...mentionCandidates,
                        ...selectedTweets,
                    ];
                }
            } else {
                elizaLogger.log(
                    "No target users configured, processing only mentions"
                );
            }

            // Sort tweet candidates by ID in ascending order
            uniqueTweetCandidates
                .sort((a, b) => a.id.localeCompare(b.id))
                .filter((tweet) => tweet.userId !== this.client.profile.id);

            // for each tweet candidate, handle the tweet
            for (const tweet of uniqueTweetCandidates) {
                if (
                    !this.client.lastCheckedTweetId ||
                    BigInt(tweet.id) > this.client.lastCheckedTweetId
                ) {
                    // Generate the tweetId UUID the same way it's done in handleTweet
                    const tweetId = stringToUuid(
                        tweet.id + "-" + this.runtime.agentId
                    );

                    // Check if we've already processed this tweet
                    const existingResponse =
                        await this.runtime.messageManager.getMemoryById(
                            tweetId
                        );

                    if (existingResponse) {
                        elizaLogger.log(
                            `Already responded to tweet ${tweet.id}, skipping`
                        );
                        continue;
                    }
                    elizaLogger.log("New Tweet found", tweet.permanentUrl);

                    const roomId = stringToUuid(
                        tweet.conversationId + "-" + this.runtime.agentId
                    );

                    const userIdUUID =
                        tweet.userId === this.client.profile.id
                            ? this.runtime.agentId
                            : stringToUuid(tweet.userId!);

                    await this.runtime.ensureConnection(
                        userIdUUID,
                        roomId,
                        tweet.username,
                        tweet.name,
                        "twitter"
                    );

                    const thread = await buildConversationThread(
                        tweet,
                        this.client
                    );

                    const message = {
                        content: { text: tweet.text },
                        agentId: this.runtime.agentId,
                        userId: userIdUUID,
                        roomId,
                    };

                    await this.handleTweet({
                        tweet,
                        message,
                        thread,
                    });

                    // Update the last checked tweet ID after processing each tweet
                    this.client.lastCheckedTweetId = BigInt(tweet.id);
                }
            }

            // Save the latest checked tweet ID to the file
            await this.client.cacheLatestCheckedTweetId();

            elizaLogger.log("Finished checking Twitter interactions");
        } catch (error) {
            elizaLogger.error("Error handling Twitter interactions:", error);
        }
    }

    private async handleTweet({
        tweet,
        message,
        thread,
    }: {
        tweet: Tweet;
        message: Memory;
        thread: Tweet[];
    }) {
        if (tweet.userId === this.client.profile.id) {
            // console.log("skipping tweet from bot itself", tweet.id);
            // Skip processing if the tweet is from the bot itself
            return;
        }

        if (!message.content.text) {
            elizaLogger.log("Skipping Tweet with no text", tweet.id);
            return { text: "", action: "IGNORE" };
        }

        elizaLogger.log("Processing Tweet: ", tweet.id);
        const formatTweet = (tweet: Tweet) => {
            return `  ID: ${tweet.id}
  From: ${tweet.name} (@${tweet.username})
  Text: ${tweet.text}`;
        };
        const currentPost = formatTweet(tweet);

        elizaLogger.debug("Thread: ", thread);
        const formattedConversation = thread
            .map(
                (tweet) => `@${tweet.username} (${new Date(
                    tweet.timestamp * 1000
                ).toLocaleString("en-US", {
                    hour: "2-digit",
                    minute: "2-digit",
                    month: "short",
                    day: "numeric",
                })}):
        ${tweet.text}`
            )
            .join("\n\n");

        elizaLogger.debug("formattedConversation: ", formattedConversation);

        const imageDescriptionsArray = [];
        try{
            elizaLogger.debug('Getting images');
            for (const photo of tweet.photos) {
                elizaLogger.debug(photo.url);
                const description = await this.runtime
                    .getService<IImageDescriptionService>(
                        ServiceType.IMAGE_DESCRIPTION
                    )
                    .describeImage(photo.url);
                imageDescriptionsArray.push(description);
            }
        } catch (error) {
    // Handle the error
    elizaLogger.error("Error Occured during describing image: ", error);
}




        let state = await this.runtime.composeState(message, {
            twitterClient: this.client.twitterClient,
            twitterUserName: this.client.twitterConfig.TWITTER_USERNAME,
            currentPost,
            formattedConversation,
            imageDescriptions: imageDescriptionsArray.length > 0
            ? `\nImages in Tweet:\n${imageDescriptionsArray.map((desc, i) =>
              `Image ${i + 1}: Title: ${desc.title}\nDescription: ${desc.description}`).join("\n\n")}`:""
        });

        // check if the tweet exists, save if it doesn't
        const tweetId = stringToUuid(tweet.id + "-" + this.runtime.agentId);
        const tweetExists =
            await this.runtime.messageManager.getMemoryById(tweetId);

        if (!tweetExists) {
            elizaLogger.log("tweet does not exist, saving");
            const userIdUUID = stringToUuid(tweet.userId as string);
            const roomId = stringToUuid(tweet.conversationId);

            const message = {
                id: tweetId,
                agentId: this.runtime.agentId,
                content: {
                    text: tweet.text,
                    url: tweet.permanentUrl,
                    inReplyTo: tweet.inReplyToStatusId
                        ? stringToUuid(
                              tweet.inReplyToStatusId +
                                  "-" +
                                  this.runtime.agentId
                          )
                        : undefined,
                },
                userId: userIdUUID,
                roomId,
                createdAt: tweet.timestamp * 1000,
            };
            this.client.saveRequestMessage(message, state);
        }

        // get usernames into str
        const validTargetUsersStr =
            this.client.twitterConfig.TWITTER_TARGET_USERS.join(",");

        const shouldRespondContext = composeContext({
            state,
            template:
                this.runtime.character.templates
                    ?.twitterShouldRespondTemplate ||
                this.runtime.character?.templates?.shouldRespondTemplate ||
                twitterShouldRespondTemplate(validTargetUsersStr),
        });

        const shouldRespond = await generateShouldRespond({
            runtime: this.runtime,
            context: shouldRespondContext,
            modelClass: ModelClass.MEDIUM,
        });

        // Promise<"RESPOND" | "IGNORE" | "STOP" | null> {
        if (shouldRespond !== "RESPOND") {
            console.log("NOTR",shouldRespond);
            elizaLogger.log("Not responding to message");
            return { text: "Response Decision:", action: shouldRespond };
        }

        const context = composeContext({
            state,
            template:
                this.runtime.character.templates
                    ?.twitterMessageHandlerTemplate ||
                this.runtime.character?.templates?.messageHandlerTemplate ||
                twitterMessageHandlerTemplate,
        });
        elizaLogger.debug("Interactions prompt:\n" + context);

        const response = await generateMessageResponse({
            runtime: this.runtime,
            context,
            modelClass: ModelClass.LARGE,
        });

        const removeQuotes = (str: string) =>
            str.replace(/^['"](.*)['"]$/, "$1");

        const stringId = stringToUuid(tweet.id + "-" + this.runtime.agentId);

        response.inReplyTo = stringId;

        response.text = removeQuotes(response.text);

        if (response.text) {
            if (this.isDryRun) {
                elizaLogger.info(
                    `Dry run: Selected Post: ${tweet.id} - ${tweet.username}: ${tweet.text}\nAgent's Output:\n${response.text}`
                );
            } else {
                try {
                    const callback: HandlerCallback = async (
                        response: Content
                    ) => {
                        const memories = await sendTweet(
                            this.client,
                            response,
                            message.roomId,
                            this.client.twitterConfig.TWITTER_USERNAME,
                            tweet.id
                        );
                        return memories;
                    };

                    const responseMessages = await callback(response);

                    state = (await this.runtime.updateRecentMessageState(
                        state
                    )) as State;

                    for (const responseMessage of responseMessages) {
                        if (
                            responseMessage ===
                            responseMessages[responseMessages.length - 1]
                        ) {
                            responseMessage.content.action = response.action;
                        } else {
                            responseMessage.content.action = "CONTINUE";
                        }
                        await this.runtime.messageManager.createMemory(
                            responseMessage
                        );
                    }

                    await this.runtime.processActions(
                        message,
                        responseMessages,
                        state,
                        callback
                    );

                    const responseInfo = `Context:\n\n${context}\n\nSelected Post: ${tweet.id} - ${tweet.username}: ${tweet.text}\nAgent's Output:\n${response.text}`;

                    await this.runtime.cacheManager.set(
                        `twitter/tweet_generation_${tweet.id}.txt`,
                        responseInfo
                    );
                    await wait();
                } catch (error) {
                    elizaLogger.error(`Error sending response tweet: ${error}`);
                }
            }
        }
    }

    async buildConversationThread(
        tweet: Tweet,
        maxReplies: number = 10
    ): Promise<Tweet[]> {
        const thread: Tweet[] = [];
        const visited: Set<string> = new Set();

        async function processThread(currentTweet: Tweet, depth: number = 0) {
            elizaLogger.log("Processing tweet:", {
                id: currentTweet.id,
                inReplyToStatusId: currentTweet.inReplyToStatusId,
                depth: depth,
            });

            if (!currentTweet) {
                elizaLogger.log("No current tweet found for thread building");
                return;
            }

            if (depth >= maxReplies) {
                elizaLogger.log("Reached maximum reply depth", depth);
                return;
            }

            // Handle memory storage
            const memory = await this.runtime.messageManager.getMemoryById(
                stringToUuid(currentTweet.id + "-" + this.runtime.agentId)
            );
            if (!memory) {
                const roomId = stringToUuid(
                    currentTweet.conversationId + "-" + this.runtime.agentId
                );
                const userId = stringToUuid(currentTweet.userId);

                await this.runtime.ensureConnection(
                    userId,
                    roomId,
                    currentTweet.username,
                    currentTweet.name,
                    "twitter"
                );

                this.runtime.messageManager.createMemory({
                    id: stringToUuid(
                        currentTweet.id + "-" + this.runtime.agentId
                    ),
                    agentId: this.runtime.agentId,
                    content: {
                        text: currentTweet.text,
                        source: "twitter",
                        url: currentTweet.permanentUrl,
                        inReplyTo: currentTweet.inReplyToStatusId
                            ? stringToUuid(
                                  currentTweet.inReplyToStatusId +
                                      "-" +
                                      this.runtime.agentId
                              )
                            : undefined,
                    },
                    createdAt: currentTweet.timestamp * 1000,
                    roomId,
                    userId:
                        currentTweet.userId === this.twitterUserId
                            ? this.runtime.agentId
                            : stringToUuid(currentTweet.userId),
                    embedding: getEmbeddingZeroVector(),
                });
            }

            if (visited.has(currentTweet.id)) {
                elizaLogger.log("Already visited tweet:", currentTweet.id);
                return;
            }

            visited.add(currentTweet.id);
            thread.unshift(currentTweet);

            elizaLogger.debug("Current thread state:", {
                length: thread.length,
                currentDepth: depth,
                tweetId: currentTweet.id,
            });

            if (currentTweet.inReplyToStatusId) {
                elizaLogger.log(
                    "Fetching parent tweet:",
                    currentTweet.inReplyToStatusId
                );
                try {
                    const parentTweet = await this.twitterClient.getTweet(
                        currentTweet.inReplyToStatusId
                    );

                    if (parentTweet) {
                        elizaLogger.log("Found parent tweet:", {
                            id: parentTweet.id,
                            text: parentTweet.text?.slice(0, 50),
                        });
                        await processThread(parentTweet, depth + 1);
                    } else {
                        elizaLogger.log(
                            "No parent tweet found for:",
                            currentTweet.inReplyToStatusId
                        );
                    }
                } catch (error) {
                    elizaLogger.log("Error fetching parent tweet:", {
                        tweetId: currentTweet.inReplyToStatusId,
                        error,
                    });
                }
            } else {
                elizaLogger.log(
                    "Reached end of reply chain at:",
                    currentTweet.id
                );
            }
        }

        // Need to bind this context for the inner function
        await processThread.bind(this)(tweet, 0);

        elizaLogger.debug("Final thread built:", {
            totalTweets: thread.length,
            tweetIds: thread.map((t) => ({
                id: t.id,
                text: t.text?.slice(0, 50),
            })),
        });

        return thread;
    }
}<|MERGE_RESOLUTION|>--- conflicted
+++ resolved
@@ -7,19 +7,14 @@
     getEmbeddingZeroVector,
     HandlerCallback,
     IAgentRuntime,
+    IImageDescriptionService,
     Memory,
     messageCompletionFooter,
     ModelClass,
+    ServiceType,
     shouldRespondFooter,
     State,
     stringToUuid,
-<<<<<<< HEAD
-=======
-    elizaLogger,
-    getEmbeddingZeroVector,
-    IImageDescriptionService,
-    ServiceType
->>>>>>> d55c86c9
 } from "@elizaos/core";
 import { SearchMode, Tweet } from "agent-twitter-client";
 import { ClientBase } from "./base";
@@ -354,8 +349,8 @@
         elizaLogger.debug("formattedConversation: ", formattedConversation);
 
         const imageDescriptionsArray = [];
-        try{
-            elizaLogger.debug('Getting images');
+        try {
+            elizaLogger.debug("Getting images");
             for (const photo of tweet.photos) {
                 elizaLogger.debug(photo.url);
                 const description = await this.runtime
@@ -366,21 +361,24 @@
                 imageDescriptionsArray.push(description);
             }
         } catch (error) {
-    // Handle the error
-    elizaLogger.error("Error Occured during describing image: ", error);
-}
-
-
-
+            // Handle the error
+            elizaLogger.error("Error Occured during describing image: ", error);
+        }
 
         let state = await this.runtime.composeState(message, {
             twitterClient: this.client.twitterClient,
             twitterUserName: this.client.twitterConfig.TWITTER_USERNAME,
             currentPost,
             formattedConversation,
-            imageDescriptions: imageDescriptionsArray.length > 0
-            ? `\nImages in Tweet:\n${imageDescriptionsArray.map((desc, i) =>
-              `Image ${i + 1}: Title: ${desc.title}\nDescription: ${desc.description}`).join("\n\n")}`:""
+            imageDescriptions:
+                imageDescriptionsArray.length > 0
+                    ? `\nImages in Tweet:\n${imageDescriptionsArray
+                          .map(
+                              (desc, i) =>
+                                  `Image ${i + 1}: Title: ${desc.title}\nDescription: ${desc.description}`
+                          )
+                          .join("\n\n")}`
+                    : "",
         });
 
         // check if the tweet exists, save if it doesn't
@@ -435,7 +433,7 @@
 
         // Promise<"RESPOND" | "IGNORE" | "STOP" | null> {
         if (shouldRespond !== "RESPOND") {
-            console.log("NOTR",shouldRespond);
+            console.log("NOTR", shouldRespond);
             elizaLogger.log("Not responding to message");
             return { text: "Response Decision:", action: shouldRespond };
         }
