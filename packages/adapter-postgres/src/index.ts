import { v4 } from "uuid";

// Import the entire module as default
import pg from "pg";
type Pool = pg.Pool;

import {
    Account,
    Actor,
    DatabaseAdapter,
    EmbeddingProvider,
    GoalStatus,
    Participant,
    RAGKnowledgeItem,
    elizaLogger,
    getEmbeddingConfig,
    type Goal,
    type IDatabaseCacheAdapter,
    type Memory,
    type Relationship,
    type UUID,
} from "@elizaos/core";
import fs from "fs";
import path from "path";
import {
    QueryConfig,
    QueryConfigValues,
    QueryResult,
    QueryResultRow,
} from "pg";
import { fileURLToPath } from "url";

const __filename = fileURLToPath(import.meta.url); // get the resolved path to the file
const __dirname = path.dirname(__filename); // get the name of the directory

export class PostgresDatabaseAdapter
    extends DatabaseAdapter<Pool>
    implements IDatabaseCacheAdapter
{
    private pool: Pool;
    private readonly maxRetries: number = 30;
    private readonly baseDelay: number = 10000; // 1 second
    private readonly maxDelay: number = 100000; // 10 seconds
    private readonly jitterMax: number = 10000; // 1 second
    private readonly connectionTimeout: number = 50000; // 5 seconds

    constructor(connectionConfig: any) {
        super({
            //circuitbreaker stuff
            failureThreshold: 5,
            resetTimeout: 60000,
            halfOpenMaxAttempts: 3,
        });

        const defaultConfig = {
            max: 20,
            idleTimeoutMillis: 30000,
            connectionTimeoutMillis: this.connectionTimeout,
        };

        this.pool = new pg.Pool({
            ...defaultConfig,
            ...connectionConfig, // Allow overriding defaults
        });

        this.pool.on("error", (err) => {
            elizaLogger.error("Unexpected pool error", err);
            this.handlePoolError(err);
        });

        this.setupPoolErrorHandling();
        this.testConnection();
    }

    private setupPoolErrorHandling() {
        process.on("SIGINT", async () => {
            await this.cleanup();
            process.exit(0);
        });

        process.on("SIGTERM", async () => {
            await this.cleanup();
            process.exit(0);
        });

        process.on("beforeExit", async () => {
            await this.cleanup();
        });
    }

    private async withDatabase<T>(
        operation: () => Promise<T>,
        context: string
    ): Promise<T> {
        return this.withCircuitBreaker(async () => {
            return this.withRetry(operation);
        }, context);
    }

    private async withRetry<T>(operation: () => Promise<T>): Promise<T> {
        let lastError: Error = new Error("Unknown error"); // Initialize with default

        for (let attempt = 1; attempt <= this.maxRetries; attempt++) {
            try {
                return await operation();
            } catch (error) {
                console.log('postgres operation error', error)
                lastError = error as Error;

                if (attempt < this.maxRetries) {
                    // Calculate delay with exponential backoff
                    const backoffDelay = Math.min(
                        this.baseDelay * Math.pow(2, attempt - 1),
                        this.maxDelay
                    );

                    // Add jitter to prevent thundering herd
                    const jitter = Math.random() * this.jitterMax;
                    const delay = backoffDelay + jitter;

                    elizaLogger.warn(
                        `Database operation failed (attempt ${attempt}/${this.maxRetries}):`,
                        {
                            error:
                                error instanceof Error
                                    ? error.message
                                    : String(error),
                            nextRetryIn: `${(delay / 1000).toFixed(1)}s`,
                        }
                    );

                    await new Promise((resolve) => setTimeout(resolve, delay));
                } else {
                    elizaLogger.error("Max retry attempts reached:", {
                        error:
                            error instanceof Error
                                ? error.message
                                : String(error),
                        totalAttempts: attempt,
                    });
                    /*
                    throw error instanceof Error
                        ? error
                        : new Error(String(error));
                    */
                }
            }
        }

        throw lastError;
    }

    private async handlePoolError(error: Error) {
        elizaLogger.error("Pool error occurred, attempting to reconnect", {
            error: error.message,
        });

        try {
            // Close existing pool
            await this.pool.end();

            // Create new pool
            this.pool = new pg.Pool({
                ...this.pool.options,
                connectionTimeoutMillis: this.connectionTimeout,
            });

            await this.testConnection();
            elizaLogger.success("Pool reconnection successful");
        } catch (reconnectError) {
            elizaLogger.error("Failed to reconnect pool", {
                error:
                    reconnectError instanceof Error
                        ? reconnectError.message
                        : String(reconnectError),
            });
            //throw reconnectError;
            this.handlePoolError(error)
        }
    }

    async query<R extends QueryResultRow = any, I = any[]>(
        queryTextOrConfig: string | QueryConfig<I>,
        values?: QueryConfigValues<I>
    ): Promise<QueryResult<R>> {
        return this.withDatabase(async () => {
            return await this.pool.query(queryTextOrConfig, values);
        }, "query");
    }

    private async validateVectorSetup(): Promise<boolean> {
        try {
            const vectorExt = await this.query(`
                SELECT 1 FROM pg_extension WHERE extname = 'vector'
            `);
            const hasVector = vectorExt.rows.length > 0;

            if (!hasVector) {
                elizaLogger.error("Vector extension not found in database");
                return false;
            }

            return true;
        } catch (error) {
            elizaLogger.error("Failed to validate vector extension:", {
                error: error instanceof Error ? error.message : String(error),
            });
            return false;
        }
    }

    async init() {
        await this.testConnection();

        const client = await this.pool.connect();

        // check for rooms
        const { rows } = await client.query(`
            SELECT EXISTS (
                SELECT FROM information_schema.tables
                WHERE table_name = 'rooms'
            );
        `);

        if (!rows[0].exists) {
            elizaLogger.log('postgresql - checking schema')
            try {
                await client.query("BEGIN");

                // Set application settings for embedding dimension
                const embeddingConfig = getEmbeddingConfig();
                if (embeddingConfig.provider === EmbeddingProvider.OpenAI) {
                    await client.query("SET app.use_openai_embedding = 'true'");
                    await client.query("SET app.use_ollama_embedding = 'false'");
                    await client.query("SET app.use_gaianet_embedding = 'false'");
                } else if (embeddingConfig.provider === EmbeddingProvider.Ollama) {
                    await client.query("SET app.use_openai_embedding = 'false'");
                    await client.query("SET app.use_ollama_embedding = 'true'");
                    await client.query("SET app.use_gaianet_embedding = 'false'");
<<<<<<< HEAD
                } else if (embeddingConfig.provider === EmbeddingProvider.GaiaNet) {
=======
                } else if (embeddingConfig.provider === EmbeddingProvider.GaiaNet){
>>>>>>> 2d3a7463
                    await client.query("SET app.use_openai_embedding = 'false'");
                    await client.query("SET app.use_ollama_embedding = 'false'");
                    await client.query("SET app.use_gaianet_embedding = 'true'");
                } else {
                    await client.query("SET app.use_openai_embedding = 'false'");
                    await client.query("SET app.use_ollama_embedding = 'false'");
<<<<<<< HEAD
                        await client.query("SET app.use_gaianet_embedding = 'false'");
                }

                // Check if schema already exists (check for a core table)
                const { rows } = await client.query(`
                    SELECT EXISTS (
                        SELECT FROM information_schema.tables
                        WHERE table_name = 'rooms'
                    );
                `);

                if (!rows[0].exists || !(await this.validateVectorSetup())) {
                    elizaLogger.info(
                        "Applying database schema - tables or vector extension missing"
                    );
                    const schema = fs.readFileSync(
                        path.resolve(__dirname, "../schema.sql"),
                        "utf8"
                    );
                    await client.query(schema);
                }
=======
                    await client.query("SET app.use_gaianet_embedding = 'false'");
                }

                const schema = fs.readFileSync(
                    path.resolve(__dirname, "../schema.sql"),
                    "utf8"
                );
                await client.query(schema);
>>>>>>> 2d3a7463

                await client.query("COMMIT");
            } catch (error) {
                await client.query("ROLLBACK");
                throw error;
            } finally {
                client.release();
            }
        }
    }

    async close() {
        await this.pool.end();
    }

    async testConnection(): Promise<boolean> {
        let client;
        try {
            client = await this.pool.connect();
            const result = await client.query("SELECT NOW()");
            elizaLogger.success(
                "Database connection test successful:",
                result.rows[0]
            );
            return true;
        } catch (error) {
            elizaLogger.error("Database connection test failed:", error);
            /*
            throw new Error(
                `Failed to connect to database: ${(error as Error).message}`
            );
            */
        } finally {
            if (client) client.release();
        }
        return false;
    }

    async cleanup(): Promise<void> {
        try {
            await this.pool.end();
            elizaLogger.info("Database pool closed");
        } catch (error) {
            elizaLogger.error("Error closing database pool:", error);
        }
    }

    async getRoom(roomId: UUID): Promise<UUID | null> {
        return this.withDatabase(async () => {
            const { rows } = await this.pool.query(
                "SELECT id FROM rooms WHERE id = $1",
                [roomId]
            );
            return rows.length > 0 ? (rows[0].id as UUID) : null;
        }, "getRoom");
    }

    async getParticipantsForAccount(userId: UUID): Promise<Participant[]> {
        return this.withDatabase(async () => {
            const { rows } = await this.pool.query(
                `SELECT id, "userId", "roomId", "last_message_read"
                FROM participants
                WHERE "userId" = $1`,
                [userId]
            );
            return rows as Participant[];
        }, "getParticipantsForAccount");
    }

    async getParticipantUserState(
        roomId: UUID,
        userId: UUID
    ): Promise<"FOLLOWED" | "MUTED" | null> {
        return this.withDatabase(async () => {
            const { rows } = await this.pool.query(
                `SELECT "userState" FROM participants WHERE "roomId" = $1 AND "userId" = $2`,
                [roomId, userId]
            );
            return rows.length > 0 ? rows[0].userState : null;
        }, "getParticipantUserState");
    }

    async getMemoriesByRoomIds(params: {
        roomIds: UUID[];
        agentId?: UUID;
        tableName: string;
        limit?: number;
    }): Promise<Memory[]> {
        return this.withDatabase(async () => {
            if (params.roomIds.length === 0) return [];
            const placeholders = params.roomIds
                .map((_, i) => `$${i + 2}`)
                .join(", ");

            let query = `SELECT * FROM memories WHERE type = $1 AND "roomId" IN (${placeholders})`;
            let queryParams = [params.tableName, ...params.roomIds];

            if (params.agentId) {
                query += ` AND "agentId" = $${params.roomIds.length + 2}`;
                queryParams = [...queryParams, params.agentId];
            }

            // Add sorting, and conditionally add LIMIT if provided
            query += ` ORDER BY "createdAt" DESC`;
            if (params.limit) {
                query += ` LIMIT $${queryParams.length + 1}`;
                queryParams.push(params.limit.toString());
            }

            const { rows } = await this.pool.query(query, queryParams);
            return rows.map((row) => ({
                ...row,
                content:
                    typeof row.content === "string"
                        ? JSON.parse(row.content)
                        : row.content,
            }));
        }, "getMemoriesByRoomIds");
    }

    async setParticipantUserState(
        roomId: UUID,
        userId: UUID,
        state: "FOLLOWED" | "MUTED" | null
    ): Promise<void> {
        return this.withDatabase(async () => {
            await this.pool.query(
                `UPDATE participants SET "userState" = $1 WHERE "roomId" = $2 AND "userId" = $3`,
                [state, roomId, userId]
            );
        }, "setParticipantUserState");
    }

    async getParticipantsForRoom(roomId: UUID): Promise<UUID[]> {
        return this.withDatabase(async () => {
            const { rows } = await this.pool.query(
                'SELECT "userId" FROM participants WHERE "roomId" = $1',
                [roomId]
            );
            return rows.map((row) => row.userId);
        }, "getParticipantsForRoom");
    }

    async getAccountById(userId: UUID): Promise<Account | null> {
        return this.withDatabase(async () => {
            const { rows } = await this.pool.query(
                "SELECT * FROM accounts WHERE id = $1",
                [userId]
            );
            if (rows.length === 0) {
                elizaLogger.debug("Account not found:", { userId });
                return null;
            }

            const account = rows[0];
            // elizaLogger.debug("Account retrieved:", {
            //     userId,
            //     hasDetails: !!account.details,
            // });

            return {
                ...account,
                details:
                    typeof account.details === "string"
                        ? JSON.parse(account.details)
                        : account.details,
            };
        }, "getAccountById");
    }

    async createAccount(account: Account): Promise<boolean> {
        return this.withDatabase(async () => {
            try {
                const accountId = account.id ?? v4();
                await this.pool.query(
                    `INSERT INTO accounts (id, name, username, email, "avatarUrl", details)
                    VALUES ($1, $2, $3, $4, $5, $6)`,
                    [
                        accountId,
                        account.name,
                        account.username || "",
                        account.email || "",
                        account.avatarUrl || "",
                        JSON.stringify(account.details),
                    ]
                );
                elizaLogger.debug("Account created successfully:", {
                    accountId,
                });
                return true;
            } catch (error) {
                elizaLogger.error("Error creating account:", {
                    error:
                        error instanceof Error ? error.message : String(error),
                    accountId: account.id,
                    name: account.name, // Only log non-sensitive fields
                });
                return false; // Return false instead of throwing to maintain existing behavior
            }
        }, "createAccount");
    }

    async getActorById(params: { roomId: UUID }): Promise<Actor[]> {
        return this.withDatabase(async () => {
            const { rows } = await this.pool.query(
                `SELECT a.id, a.name, a.username, a.details
                FROM participants p
                LEFT JOIN accounts a ON p."userId" = a.id
                WHERE p."roomId" = $1`,
                [params.roomId]
            );

            elizaLogger.debug("Retrieved actors:", {
                roomId: params.roomId,
                actorCount: rows.length,
            });

            return rows.map((row) => {
                try {
                    return {
                        ...row,
                        details:
                            typeof row.details === "string"
                                ? JSON.parse(row.details)
                                : row.details,
                    };
                } catch (error) {
                    elizaLogger.warn("Failed to parse actor details:", {
                        actorId: row.id,
                        error:
                            error instanceof Error
                                ? error.message
                                : String(error),
                    });
                    return {
                        ...row,
                        details: {}, // Provide default empty details on parse error
                    };
                }
            });
        }, "getActorById").catch((error) => {
            elizaLogger.error("Failed to get actors:", {
                roomId: params.roomId,
                error: error.message,
            });
            throw error; // Re-throw to let caller handle database errors
        });
    }

    async getMemoryById(id: UUID): Promise<Memory | null> {
        return this.withDatabase(async () => {
            const { rows } = await this.pool.query(
                "SELECT * FROM memories WHERE id = $1",
                [id]
            );
            if (rows.length === 0) return null;

            return {
                ...rows[0],
                content:
                    typeof rows[0].content === "string"
                        ? JSON.parse(rows[0].content)
                        : rows[0].content,
            };
        }, "getMemoryById");
    }

    async createMemory(memory: Memory, tableName: string): Promise<void> {
        return this.withDatabase(async () => {
            elizaLogger.debug("PostgresAdapter createMemory:", {
                memoryId: memory.id,
                embeddingLength: memory.embedding?.length,
                contentLength: memory.content?.text?.length,
            });

            let isUnique = true;
            if (memory.embedding) {
                const similarMemories = await this.searchMemoriesByEmbedding(
                    memory.embedding,
                    {
                        tableName,
                        roomId: memory.roomId,
                        match_threshold: 0.95,
                        count: 1,
                    }
                );
                isUnique = similarMemories.length === 0;
            }

            await this.pool.query(
                `INSERT INTO memories (
                    id, type, content, embedding, "userId", "roomId", "agentId", "unique", "createdAt"
                ) VALUES ($1, $2, $3, $4, $5::uuid, $6::uuid, $7::uuid, $8, to_timestamp($9/1000.0))`,
                [
                    memory.id ?? v4(),
                    tableName,
                    JSON.stringify(memory.content),
                    memory.embedding ? `[${memory.embedding.join(",")}]` : null,
                    memory.userId,
                    memory.roomId,
                    memory.agentId,
                    memory.unique ?? isUnique,
                    Date.now(),
                ]
            );
        }, "createMemory");
    }

    async searchMemories(params: {
        tableName: string;
        agentId: UUID;
        roomId: UUID;
        embedding: number[];
        match_threshold: number;
        match_count: number;
        unique: boolean;
    }): Promise<Memory[]> {
        if (!params.embedding) {
            elizaLogger.error('postgres::searchMemories - no embedding')
            return []
        }
        return await this.searchMemoriesByEmbedding(params.embedding, {
            match_threshold: params.match_threshold,
            count: params.match_count,
            agentId: params.agentId,
            roomId: params.roomId,
            unique: params.unique,
            tableName: params.tableName,
        });
    }

    async getMemories(params: {
        roomId: UUID;
        count?: number;
        unique?: boolean;
        tableName: string;
        agentId?: UUID;
        start?: number;
        end?: number;
    }): Promise<Memory[]> {
        // Parameter validation
        if (!params.tableName) throw new Error("tableName is required");
        if (!params.roomId) throw new Error("roomId is required");

        return this.withDatabase(async () => {
            // Build query
            let sql = `SELECT * FROM memories WHERE type = $1 AND "roomId" = $2`;
            const values: any[] = [params.tableName, params.roomId];
            let paramCount = 2;

            // Add time range filters
            if (params.start) {
                paramCount++;
                sql += ` AND "createdAt" >= to_timestamp($${paramCount})`;
                values.push(params.start / 1000);
            }

            if (params.end) {
                paramCount++;
                sql += ` AND "createdAt" <= to_timestamp($${paramCount})`;
                values.push(params.end / 1000);
            }

            // Add other filters
            if (params.unique) {
                sql += ` AND "unique" = true`;
            }

            if (params.agentId) {
                paramCount++;
                sql += ` AND "agentId" = $${paramCount}`;
                values.push(params.agentId);
            }

            // Add ordering and limit
            sql += ' ORDER BY "createdAt" DESC';

            if (params.count) {
                paramCount++;
                sql += ` LIMIT $${paramCount}`;
                values.push(params.count);
            }

            elizaLogger.debug("Fetching memories:", {
                roomId: params.roomId,
                tableName: params.tableName,
                unique: params.unique,
                agentId: params.agentId,
                timeRange:
                    params.start || params.end
                        ? {
                              start: params.start
                                  ? new Date(params.start).toISOString()
                                  : undefined,
                              end: params.end
                                  ? new Date(params.end).toISOString()
                                  : undefined,
                          }
                        : undefined,
                limit: params.count,
            });

            const { rows } = await this.pool.query(sql, values);
            return rows.map((row) => ({
                ...row,
                content:
                    typeof row.content === "string"
                        ? JSON.parse(row.content)
                        : row.content,
            }));
        }, "getMemories");
    }

    async getGoals(params: {
        roomId: UUID;
        userId?: UUID | null;
        onlyInProgress?: boolean;
        count?: number;
    }): Promise<Goal[]> {
        return this.withDatabase(async () => {
            let sql = `SELECT * FROM goals WHERE "roomId" = $1`;
            const values: any[] = [params.roomId];
            let paramCount = 1;

            if (params.userId) {
                paramCount++;
                sql += ` AND "userId" = $${paramCount}`;
                values.push(params.userId);
            }

            if (params.onlyInProgress) {
                sql += " AND status = 'IN_PROGRESS'";
            }

            if (params.count) {
                paramCount++;
                sql += ` LIMIT $${paramCount}`;
                values.push(params.count);
            }

            const { rows } = await this.pool.query(sql, values);
            return rows.map((row) => ({
                ...row,
                objectives:
                    typeof row.objectives === "string"
                        ? JSON.parse(row.objectives)
                        : row.objectives,
            }));
        }, "getGoals");
    }

    async updateGoal(goal: Goal): Promise<void> {
        return this.withDatabase(async () => {
            try {
                await this.pool.query(
                    `UPDATE goals SET name = $1, status = $2, objectives = $3 WHERE id = $4`,
                    [
                        goal.name,
                        goal.status,
                        JSON.stringify(goal.objectives),
                        goal.id,
                    ]
                );
            } catch (error) {
                elizaLogger.error("Failed to update goal:", {
                    goalId: goal.id,
                    error:
                        error instanceof Error ? error.message : String(error),
                    status: goal.status,
                });
                throw error;
            }
        }, "updateGoal");
    }

    async createGoal(goal: Goal): Promise<void> {
        return this.withDatabase(async () => {
            await this.pool.query(
                `INSERT INTO goals (id, "roomId", "userId", name, status, objectives)
                VALUES ($1, $2, $3, $4, $5, $6)`,
                [
                    goal.id ?? v4(),
                    goal.roomId,
                    goal.userId,
                    goal.name,
                    goal.status,
                    JSON.stringify(goal.objectives),
                ]
            );
        }, "createGoal");
    }

    async removeGoal(goalId: UUID): Promise<void> {
        if (!goalId) throw new Error("Goal ID is required");

        return this.withDatabase(async () => {
            try {
                const result = await this.pool.query(
                    "DELETE FROM goals WHERE id = $1 RETURNING id",
                    [goalId]
                );

                elizaLogger.debug("Goal removal attempt:", {
                    goalId,
                    removed: result?.rowCount ?? 0 > 0,
                });
            } catch (error) {
                elizaLogger.error("Failed to remove goal:", {
                    goalId,
                    error:
                        error instanceof Error ? error.message : String(error),
                });
                throw error;
            }
        }, "removeGoal");
    }

    async createRoom(roomId?: UUID): Promise<UUID> {
        return this.withDatabase(async () => {
            const newRoomId = roomId || v4();
            await this.pool.query("INSERT INTO rooms (id) VALUES ($1)", [
                newRoomId,
            ]);
            return newRoomId as UUID;
        }, "createRoom");
    }

    async removeRoom(roomId: UUID): Promise<void> {
        if (!roomId) throw new Error("Room ID is required");

        return this.withDatabase(async () => {
            const client = await this.pool.connect();
            try {
                await client.query("BEGIN");

                // First check if room exists
                const checkResult = await client.query(
                    "SELECT id FROM rooms WHERE id = $1",
                    [roomId]
                );

                if (checkResult.rowCount === 0) {
                    elizaLogger.warn("No room found to remove:", { roomId });
                    throw new Error(`Room not found: ${roomId}`);
                }

                // Remove related data first (if not using CASCADE)
                await client.query('DELETE FROM memories WHERE "roomId" = $1', [
                    roomId,
                ]);
                await client.query(
                    'DELETE FROM participants WHERE "roomId" = $1',
                    [roomId]
                );
                await client.query('DELETE FROM goals WHERE "roomId" = $1', [
                    roomId,
                ]);

                // Finally remove the room
                const result = await client.query(
                    "DELETE FROM rooms WHERE id = $1 RETURNING id",
                    [roomId]
                );

                await client.query("COMMIT");

                elizaLogger.debug(
                    "Room and related data removed successfully:",
                    {
                        roomId,
                        removed: result?.rowCount ?? 0 > 0,
                    }
                );
            } catch (error) {
                await client.query("ROLLBACK");
                elizaLogger.error("Failed to remove room:", {
                    roomId,
                    error:
                        error instanceof Error ? error.message : String(error),
                });
                throw error;
            } finally {
                if (client) client.release();
            }
        }, "removeRoom");
    }

    async createRelationship(params: {
        userA: UUID;
        userB: UUID;
    }): Promise<boolean> {
        // Input validation
        if (!params.userA || !params.userB) {
            throw new Error("userA and userB are required");
        }

        return this.withDatabase(async () => {
            try {
                const relationshipId = v4();
                await this.pool.query(
                    `INSERT INTO relationships (id, "userA", "userB", "userId")
                    VALUES ($1, $2, $3, $4)
                    RETURNING id`,
                    [relationshipId, params.userA, params.userB, params.userA]
                );

                elizaLogger.debug("Relationship created successfully:", {
                    relationshipId,
                    userA: params.userA,
                    userB: params.userB,
                });

                return true;
            } catch (error) {
                // Check for unique constraint violation or other specific errors
                if ((error as { code?: string }).code === "23505") {
                    // Unique violation
                    elizaLogger.warn("Relationship already exists:", {
                        userA: params.userA,
                        userB: params.userB,
                        error:
                            error instanceof Error
                                ? error.message
                                : String(error),
                    });
                } else {
                    elizaLogger.error("Failed to create relationship:", {
                        userA: params.userA,
                        userB: params.userB,
                        error:
                            error instanceof Error
                                ? error.message
                                : String(error),
                    });
                }
                return false;
            }
        }, "createRelationship");
    }

    async getRelationship(params: {
        userA: UUID;
        userB: UUID;
    }): Promise<Relationship | null> {
        if (!params.userA || !params.userB) {
            throw new Error("userA and userB are required");
        }

        return this.withDatabase(async () => {
            try {
                const { rows } = await this.pool.query(
                    `SELECT * FROM relationships
                    WHERE ("userA" = $1 AND "userB" = $2)
                    OR ("userA" = $2 AND "userB" = $1)`,
                    [params.userA, params.userB]
                );

                if (rows.length > 0) {
                    elizaLogger.debug("Relationship found:", {
                        relationshipId: rows[0].id,
                        userA: params.userA,
                        userB: params.userB,
                    });
                    return rows[0];
                }

                elizaLogger.debug("No relationship found between users:", {
                    userA: params.userA,
                    userB: params.userB,
                });
                return null;
            } catch (error) {
                elizaLogger.error("Error fetching relationship:", {
                    userA: params.userA,
                    userB: params.userB,
                    error:
                        error instanceof Error ? error.message : String(error),
                });
                throw error;
            }
        }, "getRelationship");
    }

    async getRelationships(params: { userId: UUID }): Promise<Relationship[]> {
        if (!params.userId) {
            throw new Error("userId is required");
        }

        return this.withDatabase(async () => {
            try {
                const { rows } = await this.pool.query(
                    `SELECT * FROM relationships
                    WHERE "userA" = $1 OR "userB" = $1
                    ORDER BY "createdAt" DESC`, // Add ordering if you have this field
                    [params.userId]
                );

                elizaLogger.debug("Retrieved relationships:", {
                    userId: params.userId,
                    count: rows.length,
                });

                return rows;
            } catch (error) {
                elizaLogger.error("Failed to fetch relationships:", {
                    userId: params.userId,
                    error:
                        error instanceof Error ? error.message : String(error),
                });
                throw error;
            }
        }, "getRelationships");
    }

    async getCachedEmbeddings(opts: {
        query_table_name: string;
        query_threshold: number;
        query_input: string;
        query_field_name: string;
        query_field_sub_name: string;
        query_match_count: number;
    }): Promise<{ embedding: number[]; levenshtein_score: number }[]> {
        // Input validation
        if (!opts.query_table_name)
            throw new Error("query_table_name is required");
        if (!opts.query_input) throw new Error("query_input is required");
        if (!opts.query_field_name)
            throw new Error("query_field_name is required");
        if (!opts.query_field_sub_name)
            throw new Error("query_field_sub_name is required");
        if (opts.query_match_count <= 0)
            throw new Error("query_match_count must be positive");

        return this.withDatabase(async () => {
            try {
                elizaLogger.debug("Fetching cached embeddings:", {
                    tableName: opts.query_table_name,
                    fieldName: opts.query_field_name,
                    subFieldName: opts.query_field_sub_name,
                    matchCount: opts.query_match_count,
                    inputLength: opts.query_input.length,
                });

                const sql = `
                    WITH content_text AS (
                        SELECT
                            embedding,
                            COALESCE(
                                content->$2->>$3,
                                ''
                            ) as content_text
                        FROM memories
                        WHERE type = $4
                        AND content->$2->>$3 IS NOT NULL
                    )
                    SELECT
                        embedding,
                        levenshtein(
                            $1,
                            content_text
                        ) as levenshtein_score
                    FROM content_text
                    WHERE levenshtein(
                        $1,
                        content_text
                    ) <= $6  -- Add threshold check
                    ORDER BY levenshtein_score
                    LIMIT $5
                `;

                const { rows } = await this.pool.query(sql, [
                    opts.query_input,
                    opts.query_field_name,
                    opts.query_field_sub_name,
                    opts.query_table_name,
                    opts.query_match_count,
                    opts.query_threshold,
                ]);

                elizaLogger.debug("Retrieved cached embeddings:", {
                    count: rows.length,
                    tableName: opts.query_table_name,
                    matchCount: opts.query_match_count,
                });

                return rows
                    .map(
                        (
                            row
                        ): {
                            embedding: number[];
                            levenshtein_score: number;
                        } | null => {
                            if (!Array.isArray(row.embedding)) return null;
                            return {
                                embedding: row.embedding,
                                levenshtein_score: Number(
                                    row.levenshtein_score
                                ),
                            };
                        }
                    )
                    .filter(
                        (
                            row
                        ): row is {
                            embedding: number[];
                            levenshtein_score: number;
                        } => row !== null
                    );
            } catch (error) {
                elizaLogger.error("Error in getCachedEmbeddings:", {
                    error:
                        error instanceof Error ? error.message : String(error),
                    tableName: opts.query_table_name,
                    fieldName: opts.query_field_name,
                });
                throw error;
            }
        }, "getCachedEmbeddings");
    }

    async log(params: {
        body: { [key: string]: unknown };
        userId: UUID;
        roomId: UUID;
        type: string;
    }): Promise<void> {
        // Input validation
        if (!params.userId) throw new Error("userId is required");
        if (!params.roomId) throw new Error("roomId is required");
        if (!params.type) throw new Error("type is required");
        if (!params.body || typeof params.body !== "object") {
            throw new Error("body must be a valid object");
        }

        return this.withDatabase(async () => {
            try {
                const logId = v4(); // Generate ID for tracking
                await this.pool.query(
                    `INSERT INTO logs (
                        id,
                        body,
                        "userId",
                        "roomId",
                        type,
                        "createdAt"
                    ) VALUES ($1, $2, $3, $4, $5, NOW())
                    RETURNING id`,
                    [
                        logId,
                        JSON.stringify(params.body), // Ensure body is stringified
                        params.userId,
                        params.roomId,
                        params.type,
                    ]
                );

                elizaLogger.debug("Log entry created:", {
                    logId,
                    type: params.type,
                    roomId: params.roomId,
                    userId: params.userId,
                    bodyKeys: Object.keys(params.body),
                });
            } catch (error) {
                elizaLogger.error("Failed to create log entry:", {
                    error:
                        error instanceof Error ? error.message : String(error),
                    type: params.type,
                    roomId: params.roomId,
                    userId: params.userId,
                });
                throw error;
            }
        }, "log");
    }

    async searchMemoriesByEmbedding(
        embedding: number[],
        params: {
            match_threshold?: number;
            count?: number;
            agentId?: UUID;
            roomId?: UUID;
            unique?: boolean;
            tableName: string;
        }
    ): Promise<Memory[]> {
        return this.withDatabase(async () => {
            elizaLogger.debug("Incoming vector:", {
                length: embedding.length,
                sample: embedding.slice(0, 5),
                isArray: Array.isArray(embedding),
                allNumbers: embedding.every((n) => typeof n === "number"),
            });

            // Validate embedding dimension
            if (embedding.length !== getEmbeddingConfig().dimensions) {
                throw new Error(
                    `Invalid embedding dimension: expected ${getEmbeddingConfig().dimensions}, got ${embedding.length}`
                );
            }

            // Ensure vector is properly formatted
            const cleanVector = embedding.map((n) => {
                if (!Number.isFinite(n)) return 0;
                // Limit precision to avoid floating point issues
                return Number(n.toFixed(6));
            });

            // Format for Postgres pgvector
            const vectorStr = `[${cleanVector.join(",")}]`;

            elizaLogger.debug("Vector debug:", {
                originalLength: embedding.length,
                cleanLength: cleanVector.length,
                sampleStr: vectorStr.slice(0, 100),
            });

            let sql = `
                SELECT *,
                1 - (embedding <-> $1::vector(${getEmbeddingConfig().dimensions})) as similarity
                FROM memories
                WHERE type = $2
            `;

            const values: any[] = [vectorStr, params.tableName];

            // Log the query for debugging
            elizaLogger.debug("Query debug:", {
                sql: sql.slice(0, 200),
                paramTypes: values.map((v) => typeof v),
                vectorStrLength: vectorStr.length,
            });

            let paramCount = 2;

            if (params.unique) {
                sql += ` AND "unique" = true`;
            }

            if (params.agentId) {
                paramCount++;
                sql += ` AND "agentId" = $${paramCount}`;
                values.push(params.agentId);
            }

            if (params.roomId) {
                paramCount++;
                sql += ` AND "roomId" = $${paramCount}::uuid`;
                values.push(params.roomId);
            }

            if (params.match_threshold) {
                paramCount++;
                sql += ` AND 1 - (embedding <-> $1::vector) >= $${paramCount}`;
                values.push(params.match_threshold);
            }

            sql += ` ORDER BY embedding <-> $1::vector`;

            if (params.count) {
                paramCount++;
                sql += ` LIMIT $${paramCount}`;
                values.push(params.count);
            }

            const { rows } = await this.pool.query(sql, values);
            return rows.map((row) => ({
                ...row,
                content:
                    typeof row.content === "string"
                        ? JSON.parse(row.content)
                        : row.content,
                similarity: row.similarity,
            }));
        }, "searchMemoriesByEmbedding");
    }

    async addParticipant(userId: UUID, roomId: UUID): Promise<boolean> {
        return this.withDatabase(async () => {
            try {
                await this.pool.query(
                    `INSERT INTO participants (id, "userId", "roomId")
                    VALUES ($1, $2, $3)`,
                    [v4(), userId, roomId]
                );
                return true;
            } catch (error) {
                console.log("Error adding participant", error);
                return false;
            }
        }, "addParticpant");
    }

    async removeParticipant(userId: UUID, roomId: UUID): Promise<boolean> {
        return this.withDatabase(async () => {
            try {
                await this.pool.query(
                    `DELETE FROM participants WHERE "userId" = $1 AND "roomId" = $2`,
                    [userId, roomId]
                );
                return true;
            } catch (error) {
                console.log("Error removing participant", error);
                return false;
            }
        }, "removeParticipant");
    }

    async updateGoalStatus(params: {
        goalId: UUID;
        status: GoalStatus;
    }): Promise<void> {
        return this.withDatabase(async () => {
            await this.pool.query(
                "UPDATE goals SET status = $1 WHERE id = $2",
                [params.status, params.goalId]
            );
        }, "updateGoalStatus");
    }

    async removeMemory(memoryId: UUID, tableName: string): Promise<void> {
        return this.withDatabase(async () => {
            await this.pool.query(
                "DELETE FROM memories WHERE type = $1 AND id = $2",
                [tableName, memoryId]
            );
        }, "removeMemory");
    }

    async removeAllMemories(roomId: UUID, tableName: string): Promise<void> {
        return this.withDatabase(async () => {
            await this.pool.query(
                `DELETE FROM memories WHERE type = $1 AND "roomId" = $2`,
                [tableName, roomId]
            );
        }, "removeAllMemories");
    }

    async countMemories(
        roomId: UUID,
        unique = true,
        tableName = ""
    ): Promise<number> {
        if (!tableName) throw new Error("tableName is required");

        return this.withDatabase(async () => {
            let sql = `SELECT COUNT(*) as count FROM memories WHERE type = $1 AND "roomId" = $2`;
            if (unique) {
                sql += ` AND "unique" = true`;
            }

            const { rows } = await this.pool.query(sql, [tableName, roomId]);
            return parseInt(rows[0].count);
        }, "countMemories");
    }

    async removeAllGoals(roomId: UUID): Promise<void> {
        return this.withDatabase(async () => {
            await this.pool.query(`DELETE FROM goals WHERE "roomId" = $1`, [
                roomId,
            ]);
        }, "removeAllGoals");
    }

    async getRoomsForParticipant(userId: UUID): Promise<UUID[]> {
        return this.withDatabase(async () => {
            const { rows } = await this.pool.query(
                `SELECT "roomId" FROM participants WHERE "userId" = $1`,
                [userId]
            );
            return rows.map((row) => row.roomId);
        }, "getRoomsForParticipant");
    }

    async getRoomsForParticipants(userIds: UUID[]): Promise<UUID[]> {
        return this.withDatabase(async () => {
            const placeholders = userIds.map((_, i) => `$${i + 1}`).join(", ");
            const { rows } = await this.pool.query(
                `SELECT DISTINCT "roomId" FROM participants WHERE "userId" IN (${placeholders})`,
                userIds
            );
            return rows.map((row) => row.roomId);
        }, "getRoomsForParticipants");
    }

    async getActorDetails(params: { roomId: string }): Promise<Actor[]> {
        if (!params.roomId) {
            throw new Error("roomId is required");
        }

        return this.withDatabase(async () => {
            try {
                const sql = `
                    SELECT
                        a.id,
                        a.name,
                        a.username,
                        a."avatarUrl",
                        COALESCE(a.details::jsonb, '{}'::jsonb) as details
                    FROM participants p
                    LEFT JOIN accounts a ON p."userId" = a.id
                    WHERE p."roomId" = $1
                    ORDER BY a.name
                `;

                const result = await this.pool.query<Actor>(sql, [
                    params.roomId,
                ]);

                elizaLogger.debug("Retrieved actor details:", {
                    roomId: params.roomId,
                    actorCount: result.rows.length,
                });

                return result.rows.map((row) => {
                    try {
                        return {
                            ...row,
                            details:
                                typeof row.details === "string"
                                    ? JSON.parse(row.details)
                                    : row.details,
                        };
                    } catch (parseError) {
                        elizaLogger.warn("Failed to parse actor details:", {
                            actorId: row.id,
                            error:
                                parseError instanceof Error
                                    ? parseError.message
                                    : String(parseError),
                        });
                        return {
                            ...row,
                            details: {}, // Fallback to empty object if parsing fails
                        };
                    }
                });
            } catch (error) {
                elizaLogger.error("Failed to fetch actor details:", {
                    roomId: params.roomId,
                    error:
                        error instanceof Error ? error.message : String(error),
                });
                throw new Error(
                    `Failed to fetch actor details: ${error instanceof Error ? error.message : String(error)}`
                );
            }
        }, "getActorDetails");
    }

    async getCache(params: {
        key: string;
        agentId: UUID;
    }): Promise<string | undefined> {
        return this.withDatabase(async () => {
            try {
                const sql = `SELECT "value"::TEXT FROM cache WHERE "key" = $1 AND "agentId" = $2`;
                const { rows } = await this.query<{ value: string }>(sql, [
                    params.key,
                    params.agentId,
                ]);
                return rows[0]?.value ?? undefined;
            } catch (error) {
                elizaLogger.error("Error fetching cache", {
                    error:
                        error instanceof Error ? error.message : String(error),
                    key: params.key,
                    agentId: params.agentId,
                });
                return undefined;
            }
        }, "getCache");
    }

    async setCache(params: {
        key: string;
        agentId: UUID;
        value: string;
    }): Promise<boolean> {
        return this.withDatabase(async () => {
            try {
                const client = await this.pool.connect();
                try {
                    await client.query("BEGIN");
                    await client.query(
                        `INSERT INTO cache ("key", "agentId", "value", "createdAt")
                         VALUES ($1, $2, $3, CURRENT_TIMESTAMP)
                         ON CONFLICT ("key", "agentId")
                         DO UPDATE SET "value" = EXCLUDED.value, "createdAt" = CURRENT_TIMESTAMP`,
                        [params.key, params.agentId, params.value]
                    );
                    await client.query("COMMIT");
                    return true;
                } catch (error) {
                    await client.query("ROLLBACK");
                    elizaLogger.error("Error setting cache", {
                        error:
                            error instanceof Error
                                ? error.message
                                : String(error),
                        key: params.key,
                        agentId: params.agentId,
                    });
                    return false;
                } finally {
                    if (client) client.release();
                }
            } catch (error) {
                elizaLogger.error(
                    "Database connection error in setCache",
                    error
                );
                return false;
            }
        }, "setCache");
    }

    async deleteCache(params: {
        key: string;
        agentId: UUID;
    }): Promise<boolean> {
        return this.withDatabase(async () => {
            try {
                const client = await this.pool.connect();
                try {
                    await client.query("BEGIN");
                    await client.query(
                        `DELETE FROM cache WHERE "key" = $1 AND "agentId" = $2`,
                        [params.key, params.agentId]
                    );
                    await client.query("COMMIT");
                    return true;
                } catch (error) {
                    await client.query("ROLLBACK");
                    elizaLogger.error("Error deleting cache", {
                        error:
                            error instanceof Error
                                ? error.message
                                : String(error),
                        key: params.key,
                        agentId: params.agentId,
                    });
                    return false;
                } finally {
                    client.release();
                }
            } catch (error) {
                elizaLogger.error(
                    "Database connection error in deleteCache",
                    error
                );
                return false;
            }
        }, "deleteCache");
    }

    async getKnowledge(params: {
        id?: UUID;
        agentId: UUID;
        limit?: number;
        query?: string;
    }): Promise<RAGKnowledgeItem[]> {
        return this.withDatabase(async () => {
            let sql = `SELECT * FROM knowledge WHERE ("agentId" = $1 OR "isShared" = true)`;
            const queryParams: any[] = [params.agentId];
            let paramCount = 1;

            if (params.id) {
                paramCount++;
                sql += ` AND id = $${paramCount}`;
                queryParams.push(params.id);
            }

            if (params.limit) {
                paramCount++;
                sql += ` LIMIT $${paramCount}`;
                queryParams.push(params.limit);
            }

            const { rows } = await this.pool.query(sql, queryParams);

            return rows.map((row) => ({
                id: row.id,
                agentId: row.agentId,
                content:
                    typeof row.content === "string"
                        ? JSON.parse(row.content)
                        : row.content,
                embedding: row.embedding
                    ? new Float32Array(row.embedding)
                    : undefined,
                createdAt: row.createdAt.getTime(),
            }));
        }, "getKnowledge");
    }

    async searchKnowledge(params: {
        agentId: UUID;
        embedding: Float32Array;
        match_threshold: number;
        match_count: number;
        searchText?: string;
    }): Promise<RAGKnowledgeItem[]> {
        return this.withDatabase(async () => {
            const cacheKey = `embedding_${params.agentId}_${params.searchText}`;
            const cachedResult = await this.getCache({
                key: cacheKey,
                agentId: params.agentId,
            });

            if (cachedResult) {
                return JSON.parse(cachedResult);
            }

            const vectorStr = `[${Array.from(params.embedding).join(",")}]`;

            const sql = `
                WITH vector_scores AS (
                    SELECT id,
                        1 - (embedding <-> $1::vector) as vector_score
                    FROM knowledge
                    WHERE ("agentId" IS NULL AND "isShared" = true) OR "agentId" = $2
                    AND embedding IS NOT NULL
                ),
                keyword_matches AS (
                    SELECT id,
                    CASE
                        WHEN content->>'text' ILIKE $3 THEN 3.0
                        ELSE 1.0
                    END *
                    CASE
                        WHEN (content->'metadata'->>'isChunk')::boolean = true THEN 1.5
                        WHEN (content->'metadata'->>'isMain')::boolean = true THEN 1.2
                        ELSE 1.0
                    END as keyword_score
                    FROM knowledge
                    WHERE ("agentId" IS NULL AND "isShared" = true) OR "agentId" = $2
                )
                SELECT k.*,
                    v.vector_score,
                    kw.keyword_score,
                    (v.vector_score * kw.keyword_score) as combined_score
                FROM knowledge k
                JOIN vector_scores v ON k.id = v.id
                LEFT JOIN keyword_matches kw ON k.id = kw.id
                WHERE ("agentId" IS NULL AND "isShared" = true) OR k."agentId" = $2
                AND (
                    v.vector_score >= $4
                    OR (kw.keyword_score > 1.0 AND v.vector_score >= 0.3)
                )
                ORDER BY combined_score DESC
                LIMIT $5
            `;

            const { rows } = await this.pool.query(sql, [
                vectorStr,
                params.agentId,
                `%${params.searchText || ""}%`,
                params.match_threshold,
                params.match_count,
            ]);

            const results = rows.map((row) => ({
                id: row.id,
                agentId: row.agentId,
                content:
                    typeof row.content === "string"
                        ? JSON.parse(row.content)
                        : row.content,
                embedding: row.embedding
                    ? new Float32Array(row.embedding)
                    : undefined,
                createdAt: row.createdAt.getTime(),
                similarity: row.combined_score,
            }));

            await this.setCache({
                key: cacheKey,
                agentId: params.agentId,
                value: JSON.stringify(results),
            });

            return results;
        }, "searchKnowledge");
    }

    async createKnowledge(knowledge: RAGKnowledgeItem): Promise<void> {
        return this.withDatabase(async () => {
            const client = await this.pool.connect();
            try {
                await client.query("BEGIN");

                const metadata = knowledge.content.metadata || {};
                const vectorStr = knowledge.embedding
                    ? `[${Array.from(knowledge.embedding).join(",")}]`
                    : null;

                // If this is a chunk, use createKnowledgeChunk
                if (metadata.isChunk && metadata.originalId) {
                    await this.createKnowledgeChunk({
                        id: knowledge.id,
                        originalId: metadata.originalId,
                        agentId: metadata.isShared ? null : knowledge.agentId,
                        content: knowledge.content,
                        embedding: knowledge.embedding,
                        chunkIndex: metadata.chunkIndex || 0,
                        isShared: metadata.isShared || false,
                        createdAt: knowledge.createdAt || Date.now(),
                    });
                } else {
                    // This is a main knowledge item
                    await client.query(
                        `
                        INSERT INTO knowledge (
                            id, "agentId", content, embedding, "createdAt",
                            "isMain", "originalId", "chunkIndex", "isShared"
                        ) VALUES ($1, $2, $3, $4, to_timestamp($5/1000.0), $6, $7, $8, $9)
                        ON CONFLICT (id) DO NOTHING
                    `,
                        [
                            knowledge.id,
                            metadata.isShared ? null : knowledge.agentId,
                            knowledge.content,
                            vectorStr,
                            knowledge.createdAt || Date.now(),
                            true,
                            null,
                            null,
                            metadata.isShared || false,
                        ]
                    );
                }

                await client.query("COMMIT");
            } catch (error) {
                await client.query("ROLLBACK");
                throw error;
            } finally {
                client.release();
            }
        }, "createKnowledge");
    }

    async removeKnowledge(id: UUID): Promise<void> {
        return this.withDatabase(async () => {
            const client = await this.pool.connect();
            try {
                await client.query("BEGIN");

                // Check if this is a pattern-based chunk deletion (e.g., "id-chunk-*")
                if (typeof id === "string" && id.includes("-chunk-*")) {
                    const mainId = id.split("-chunk-")[0];
                    // Delete chunks for this main ID
                    await client.query(
                        'DELETE FROM knowledge WHERE "originalId" = $1',
                        [mainId]
                    );
                } else {
                    // First delete all chunks associated with this knowledge item
                    await client.query(
                        'DELETE FROM knowledge WHERE "originalId" = $1',
                        [id]
                    );
                    // Then delete the main knowledge item
                    await client.query("DELETE FROM knowledge WHERE id = $1", [
                        id,
                    ]);
                }

                await client.query("COMMIT");
            } catch (error) {
                await client.query("ROLLBACK");
                elizaLogger.error("Error removing knowledge", {
                    error:
                        error instanceof Error ? error.message : String(error),
                    id,
                });
                throw error;
            } finally {
                client.release();
            }
        }, "removeKnowledge");
    }

    async clearKnowledge(agentId: UUID, shared?: boolean): Promise<void> {
        return this.withDatabase(async () => {
            const sql = shared
                ? 'DELETE FROM knowledge WHERE ("agentId" = $1 OR "isShared" = true)'
                : 'DELETE FROM knowledge WHERE "agentId" = $1';

            await this.pool.query(sql, [agentId]);
        }, "clearKnowledge");
    }

    private async createKnowledgeChunk(params: {
        id: UUID;
        originalId: UUID;
        agentId: UUID | null;
        content: any;
        embedding: Float32Array | undefined | null;
        chunkIndex: number;
        isShared: boolean;
        createdAt: number;
    }): Promise<void> {
        const vectorStr = params.embedding
            ? `[${Array.from(params.embedding).join(",")}]`
            : null;

        // Store the pattern-based ID in the content metadata for compatibility
        const patternId = `${params.originalId}-chunk-${params.chunkIndex}`;
        const contentWithPatternId = {
            ...params.content,
            metadata: {
                ...params.content.metadata,
                patternId,
            },
        };

        await this.pool.query(
            `
            INSERT INTO knowledge (
                id, "agentId", content, embedding, "createdAt",
                "isMain", "originalId", "chunkIndex", "isShared"
            ) VALUES ($1, $2, $3, $4, to_timestamp($5/1000.0), $6, $7, $8, $9)
            ON CONFLICT (id) DO NOTHING
        `,
            [
                v4(), // Generate a proper UUID for PostgreSQL
                params.agentId,
                contentWithPatternId, // Store the pattern ID in metadata
                vectorStr,
                params.createdAt,
                false,
                params.originalId,
                params.chunkIndex,
                params.isShared,
            ]
        );
    }
}

export default PostgresDatabaseAdapter;<|MERGE_RESOLUTION|>--- conflicted
+++ resolved
@@ -237,19 +237,14 @@
                     await client.query("SET app.use_openai_embedding = 'false'");
                     await client.query("SET app.use_ollama_embedding = 'true'");
                     await client.query("SET app.use_gaianet_embedding = 'false'");
-<<<<<<< HEAD
                 } else if (embeddingConfig.provider === EmbeddingProvider.GaiaNet) {
-=======
-                } else if (embeddingConfig.provider === EmbeddingProvider.GaiaNet){
->>>>>>> 2d3a7463
                     await client.query("SET app.use_openai_embedding = 'false'");
                     await client.query("SET app.use_ollama_embedding = 'false'");
                     await client.query("SET app.use_gaianet_embedding = 'true'");
                 } else {
                     await client.query("SET app.use_openai_embedding = 'false'");
                     await client.query("SET app.use_ollama_embedding = 'false'");
-<<<<<<< HEAD
-                        await client.query("SET app.use_gaianet_embedding = 'false'");
+                    await client.query("SET app.use_gaianet_embedding = 'false'");
                 }
 
                 // Check if schema already exists (check for a core table)
@@ -270,16 +265,6 @@
                     );
                     await client.query(schema);
                 }
-=======
-                    await client.query("SET app.use_gaianet_embedding = 'false'");
-                }
-
-                const schema = fs.readFileSync(
-                    path.resolve(__dirname, "../schema.sql"),
-                    "utf8"
-                );
-                await client.query(schema);
->>>>>>> 2d3a7463
 
                 await client.query("COMMIT");
             } catch (error) {
