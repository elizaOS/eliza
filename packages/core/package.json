{
  "name": "@elizaos/core",
<<<<<<< HEAD
  "version": "1.5.7",
=======
  "version": "1.5.8-alpha.27",
>>>>>>> e9da9f56
  "description": "",
  "type": "module",
  "main": "dist/index.js",
  "module": "dist/index.js",
  "types": "dist/index.d.ts",
  "browser": "dist/browser/index.browser.js",
  "exports": {
    "./package.json": "./package.json",
    ".": {
      "types": "./dist/index.d.ts",
      "browser": {
        "types": "./dist/browser/index.d.ts",
        "import": "./dist/browser/index.browser.js",
        "default": "./dist/browser/index.browser.js"
      },
      "node": {
        "types": "./dist/node/index.d.ts",
        "import": "./dist/node/index.node.js",
        "default": "./dist/node/index.node.js"
      },
      "bun": {
        "types": "./dist/node/index.d.ts",
        "default": "./dist/node/index.node.js"
      },
      "default": "./dist/node/index.node.js"
    },
    "./node": {
      "types": "./dist/node/index.d.ts",
      "import": "./dist/node/index.node.js",
      "default": "./dist/node/index.node.js"
    },
    "./browser": {
      "types": "./dist/browser/index.d.ts",
      "import": "./dist/browser/index.browser.js",
      "default": "./dist/browser/index.browser.js"
    }
  },
  "files": [
    "dist"
  ],
  "scripts": {
    "build": "bun run build.ts",
    "build:node": "bun run build.ts --target node",
    "build:browser": "bun run build.ts --target browser",
    "dev": "bun run build.ts --watch",
    "clean": "rm -rf dist .turbo node_modules .turbo-tsconfig.json *.tsbuildinfo",
    "build:docs": "cd docs && bun run build",
    "test": "bun test --coverage",
    "test:coverage": "bun test --coverage",
    "test:watch": "bun test --watch",
    "format": "prettier --write ./src",
    "format:check": "prettier --check ./src",
    "lint": "prettier --write ./src"
  },
  "author": "ElizaOS",
  "license": "MIT",
  "devDependencies": {
    "@types/bun": "^1.2.21",
    "@types/node": "^24.0.3",
    "@types/uuid": "10.0.0",
    "prettier": "3.5.3",
    "typescript": "5.8.3"
  },
  "dependencies": {
    "adze": "^2.2.5",
    "crypto-browserify": "^3.12.0",
    "dotenv": "16.5.0",
    "glob": "11.0.3",
    "handlebars": "^4.7.8",
    "langchain": "^0.3.15",
    "pdfjs-dist": "^5.2.133",
    "unique-names-generator": "4.7.1",
    "uuid": "11.1.0",
    "zod": "^3.24.4"
  },
  "publishConfig": {
    "access": "public"
  },
  "gitHead": "255e37c0e4a76da0b776219db5ebb9dadf20e89f"
}<|MERGE_RESOLUTION|>--- conflicted
+++ resolved
@@ -1,10 +1,6 @@
 {
   "name": "@elizaos/core",
-<<<<<<< HEAD
-  "version": "1.5.7",
-=======
   "version": "1.5.8-alpha.27",
->>>>>>> e9da9f56
   "description": "",
   "type": "module",
   "main": "dist/index.js",
