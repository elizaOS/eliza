import settings from "./settings.ts";
import { Models, ModelProviderName, ModelClass } from "./types.ts";

export const models: Models = {
    [ModelProviderName.OPENAI]: {
        endpoint: "https://api.openai.com/v1",
        settings: {
            stop: [],
            maxInputTokens: 128000,
            maxOutputTokens: 8192,
            frequency_penalty: 0.0,
            presence_penalty: 0.0,
            temperature: 0.6,
        },
        model: {
            [ModelClass.SMALL]: settings.SMALL_OPENAI_MODEL || "gpt-4o-mini",
            [ModelClass.MEDIUM]: settings.MEDIUM_OPENAI_MODEL || "gpt-4o",
            [ModelClass.LARGE]: settings.LARGE_OPENAI_MODEL || "gpt-4o",
            [ModelClass.EMBEDDING]: settings.EMBEDDING_OPENAI_MODEL || "text-embedding-3-small",
            [ModelClass.IMAGE]: settings.IMAGE_OPENAI_MODEL || "dall-e-3",
        },
    },
    [ModelProviderName.ETERNALAI]: {
        endpoint: settings.ETERNALAI_URL,
        settings: {
            stop: [],
            maxInputTokens: 128000,
            maxOutputTokens: 8192,
            frequency_penalty: 0.0,
            presence_penalty: 0.0,
            temperature: 0.6,
        },
        model: {
            [ModelClass.SMALL]:
                settings.ETERNALAI_MODEL ||
                "neuralmagic/Meta-Llama-3.1-405B-Instruct-quantized.w4a16",
            [ModelClass.MEDIUM]:
                settings.ETERNALAI_MODEL ||
                "neuralmagic/Meta-Llama-3.1-405B-Instruct-quantized.w4a16",
            [ModelClass.LARGE]:
                settings.ETERNALAI_MODEL ||
                "neuralmagic/Meta-Llama-3.1-405B-Instruct-quantized.w4a16",
            [ModelClass.EMBEDDING]: "",
            [ModelClass.IMAGE]: "",
        },
    },
    [ModelProviderName.ANTHROPIC]: {
        settings: {
            stop: [],
            maxInputTokens: 200000,
            maxOutputTokens: 4096,
            frequency_penalty: 0.4,
            presence_penalty: 0.4,
            temperature: 0.7,
        },
        endpoint: "https://api.anthropic.com/v1",
        model: {
            [ModelClass.SMALL]: settings.SMALL_ANTHROPIC_MODEL || "claude-3-haiku-20240307",
            [ModelClass.MEDIUM]: settings.MEDIUM_ANTHROPIC_MODEL || "claude-3-5-sonnet-20241022",
            [ModelClass.LARGE]: settings.LARGE_ANTHROPIC_MODEL || "claude-3-5-sonnet-20241022",
        },
    },
    [ModelProviderName.CLAUDE_VERTEX]: {
        settings: {
            stop: [],
            maxInputTokens: 200000,
            maxOutputTokens: 8192,
            frequency_penalty: 0.4,
            presence_penalty: 0.4,
            temperature: 0.7,
        },
        endpoint: "https://api.anthropic.com/v1", // TODO: check
        model: {
            [ModelClass.SMALL]: "claude-3-5-sonnet-20241022",
            [ModelClass.MEDIUM]: "claude-3-5-sonnet-20241022",
            [ModelClass.LARGE]: "claude-3-opus-20240229",
        },
    },
    [ModelProviderName.GROK]: {
        settings: {
            stop: [],
            maxInputTokens: 128000,
            maxOutputTokens: 8192,
            frequency_penalty: 0.4,
            presence_penalty: 0.4,
            temperature: 0.7,
        },
        endpoint: "https://api.x.ai/v1",
        model: {
            [ModelClass.SMALL]: settings.SMALL_GROK_MODEL || "grok-2-1212",
            [ModelClass.MEDIUM]: settings.MEDIUM_GROK_MODEL || "grok-2-1212",
            [ModelClass.LARGE]: settings.LARGE_GROK_MODEL || "grok-2-1212",
            [ModelClass.EMBEDDING]: settings.EMBEDDING_GROK_MODEL || "grok-2-1212", // not sure about this one
        },
    },
    [ModelProviderName.GROQ]: {
        endpoint: "https://api.groq.com/openai/v1",
        settings: {
            stop: [],
            maxInputTokens: 128000,
            maxOutputTokens: 8000,
            frequency_penalty: 0.4,
            presence_penalty: 0.4,
            temperature: 0.7,
        },
        model: {
            [ModelClass.SMALL]:
                settings.SMALL_GROQ_MODEL || "llama-3.1-8b-instant",
            [ModelClass.MEDIUM]:
                settings.MEDIUM_GROQ_MODEL || "llama-3.3-70b-versatile",
            [ModelClass.LARGE]:
                settings.LARGE_GROQ_MODEL || "llama-3.2-90b-vision-preview",
            [ModelClass.EMBEDDING]:
                settings.EMBEDDING_GROQ_MODEL || "llama-3.1-8b-instant",
        },
    },
    [ModelProviderName.LLAMACLOUD]: {
        settings: {
            stop: [],
            maxInputTokens: 128000,
            maxOutputTokens: 8192,
            repetition_penalty: 0.4,
            temperature: 0.7,
        },
        imageSettings: {
            steps: 4,
        },
        endpoint: "https://api.llamacloud.com/v1",
        model: {
            [ModelClass.SMALL]: "meta-llama/Llama-3.2-3B-Instruct-Turbo",
            [ModelClass.MEDIUM]: "meta-llama-3.1-8b-instruct",
            [ModelClass.LARGE]: "meta-llama/Meta-Llama-3.1-405B-Instruct-Turbo",
            [ModelClass.EMBEDDING]:
                "togethercomputer/m2-bert-80M-32k-retrieval",
            [ModelClass.IMAGE]: "black-forest-labs/FLUX.1-schnell",
        },
    },
    [ModelProviderName.TOGETHER]: {
        settings: {
            stop: [],
            maxInputTokens: 128000,
            maxOutputTokens: 8192,
            repetition_penalty: 0.4,
            temperature: 0.7,
        },
        imageSettings: {
            steps: 4,
        },
        endpoint: "https://api.together.ai/v1",
        model: {
            [ModelClass.SMALL]: "meta-llama/Llama-3.2-3B-Instruct-Turbo",
            [ModelClass.MEDIUM]: "meta-llama-3.1-8b-instruct",
            [ModelClass.LARGE]: "meta-llama/Meta-Llama-3.1-405B-Instruct-Turbo",
            [ModelClass.EMBEDDING]:
                "togethercomputer/m2-bert-80M-32k-retrieval",
            [ModelClass.IMAGE]: "black-forest-labs/FLUX.1-schnell",
        },
    },
    [ModelProviderName.LLAMALOCAL]: {
        settings: {
            stop: ["<|eot_id|>", "<|eom_id|>"],
            maxInputTokens: 32768,
            maxOutputTokens: 8192,
            repetition_penalty: 0.4,
            temperature: 0.7,
        },
        model: {
            [ModelClass.SMALL]:
                "NousResearch/Hermes-3-Llama-3.1-8B-GGUF/resolve/main/Hermes-3-Llama-3.1-8B.Q8_0.gguf?download=true",
            [ModelClass.MEDIUM]:
                "NousResearch/Hermes-3-Llama-3.1-8B-GGUF/resolve/main/Hermes-3-Llama-3.1-8B.Q8_0.gguf?download=true", // TODO: ?download=true
            [ModelClass.LARGE]:
                "NousResearch/Hermes-3-Llama-3.1-8B-GGUF/resolve/main/Hermes-3-Llama-3.1-8B.Q8_0.gguf?download=true",
            // "RichardErkhov/NousResearch_-_Meta-Llama-3.1-70B-gguf", // TODO:
            [ModelClass.EMBEDDING]:
                "togethercomputer/m2-bert-80M-32k-retrieval",
        },
    },
    [ModelProviderName.GOOGLE]: {
        settings: {
            stop: [],
            maxInputTokens: 128000,
            maxOutputTokens: 8192,
            frequency_penalty: 0.4,
            presence_penalty: 0.4,
            temperature: 0.7,
        },
        model: {
            [ModelClass.SMALL]:
                settings.SMALL_GOOGLE_MODEL ||
                settings.GOOGLE_MODEL ||
                "gemini-1.5-flash-latest",
            [ModelClass.MEDIUM]:
                settings.MEDIUM_GOOGLE_MODEL ||
                settings.GOOGLE_MODEL ||
                "gemini-1.5-flash-latest",
            [ModelClass.LARGE]:
                settings.LARGE_GOOGLE_MODEL ||
                settings.GOOGLE_MODEL ||
                "gemini-1.5-pro-latest",
            [ModelClass.EMBEDDING]:
                settings.EMBEDDING_GOOGLE_MODEL ||
                settings.GOOGLE_MODEL ||
                "text-embedding-004",
        },
    },
    [ModelProviderName.REDPILL]: {
        endpoint: "https://api.red-pill.ai/v1",
        settings: {
            stop: [],
            maxInputTokens: 128000,
            maxOutputTokens: 8192,
            frequency_penalty: 0.0,
            presence_penalty: 0.0,
            temperature: 0.6,
        },
        // Available models: https://docs.red-pill.ai/get-started/supported-models
        // To test other models, change the models below
        model: {
            [ModelClass.SMALL]:
                settings.SMALL_REDPILL_MODEL ||
                settings.REDPILL_MODEL ||
                "gpt-4o-mini",
            [ModelClass.MEDIUM]:
                settings.MEDIUM_REDPILL_MODEL ||
                settings.REDPILL_MODEL ||
                "gpt-4o",
            [ModelClass.LARGE]:
                settings.LARGE_REDPILL_MODEL ||
                settings.REDPILL_MODEL ||
                "gpt-4o",
            [ModelClass.EMBEDDING]: "text-embedding-3-small",
        },
    },
    [ModelProviderName.OPENROUTER]: {
        endpoint: "https://openrouter.ai/api/v1",
        settings: {
            stop: [],
            maxInputTokens: 128000,
            maxOutputTokens: 8192,
            frequency_penalty: 0.4,
            presence_penalty: 0.4,
            temperature: 0.7,
        },
        // Available models: https://openrouter.ai/models
        // To test other models, change the models below
        model: {
            [ModelClass.SMALL]:
                settings.SMALL_OPENROUTER_MODEL ||
                settings.OPENROUTER_MODEL ||
                "nousresearch/hermes-3-llama-3.1-405b",
            [ModelClass.MEDIUM]:
                settings.MEDIUM_OPENROUTER_MODEL ||
                settings.OPENROUTER_MODEL ||
                "nousresearch/hermes-3-llama-3.1-405b",
            [ModelClass.LARGE]:
                settings.LARGE_OPENROUTER_MODEL ||
                settings.OPENROUTER_MODEL ||
                "nousresearch/hermes-3-llama-3.1-405b",
            [ModelClass.EMBEDDING]: "text-embedding-3-small",
        },
    },
    [ModelProviderName.OLLAMA]: {
        settings: {
            stop: [],
            maxInputTokens: 128000,
            maxOutputTokens: 8192,
            frequency_penalty: 0.4,
            presence_penalty: 0.4,
            temperature: 0.7,
        },
        endpoint: settings.OLLAMA_SERVER_URL || "http://localhost:11434",
        model: {
            [ModelClass.SMALL]:
                settings.SMALL_OLLAMA_MODEL ||
                settings.OLLAMA_MODEL ||
                "llama3.2",
            [ModelClass.MEDIUM]:
                settings.MEDIUM_OLLAMA_MODEL ||
                settings.OLLAMA_MODEL ||
                "hermes3",
            [ModelClass.LARGE]:
                settings.LARGE_OLLAMA_MODEL ||
                settings.OLLAMA_MODEL ||
                "hermes3:70b",
            [ModelClass.EMBEDDING]:
                settings.OLLAMA_EMBEDDING_MODEL || "mxbai-embed-large",
        },
    },
    [ModelProviderName.HEURIST]: {
        settings: {
            stop: [],
            maxInputTokens: 128000,
            maxOutputTokens: 8192,
            repetition_penalty: 0.4,
            temperature: 0.7,
        },
        imageSettings: {
            steps: 20,
        },
        endpoint: "https://llm-gateway.heurist.xyz",
        model: {
            [ModelClass.SMALL]:
                settings.SMALL_HEURIST_MODEL ||
                "meta-llama/llama-3-70b-instruct",
            [ModelClass.MEDIUM]:
                settings.MEDIUM_HEURIST_MODEL ||
                "meta-llama/llama-3-70b-instruct",
            [ModelClass.LARGE]:
                settings.LARGE_HEURIST_MODEL ||
                "meta-llama/llama-3.1-405b-instruct",
            [ModelClass.EMBEDDING]: "", //Add later,
            [ModelClass.IMAGE]: settings.HEURIST_IMAGE_MODEL || "PepeXL",
        },
    },
    [ModelProviderName.GALADRIEL]: {
        endpoint: "https://api.galadriel.com/v1",
        settings: {
            stop: [],
            maxInputTokens: 128000,
            maxOutputTokens: 8192,
            frequency_penalty: 0.5,
            presence_penalty: 0.5,
            temperature: 0.8,
        },
        model: {
            [ModelClass.SMALL]: "llama3.1:70b",
            [ModelClass.MEDIUM]: "llama3.1:70b",
            [ModelClass.LARGE]: "llama3.1:405b",
            [ModelClass.EMBEDDING]: "gte-large-en-v1.5",
            [ModelClass.IMAGE]: "stabilityai/stable-diffusion-xl-base-1.0",
        },
    },
    [ModelProviderName.FAL]: {
        settings: {
            stop: [],
            maxInputTokens: 128000,
            maxOutputTokens: 8192,
            repetition_penalty: 0.4,
            temperature: 0.7,
        },
        imageSettings: {
            steps: 28,
        },
        endpoint: "https://api.fal.ai/v1",
        model: {
            [ModelClass.SMALL]: "", // FAL doesn't provide text models
            [ModelClass.MEDIUM]: "",
            [ModelClass.LARGE]: "",
            [ModelClass.EMBEDDING]: "",
            [ModelClass.IMAGE]: "fal-ai/flux-lora",
        },
    },
    [ModelProviderName.GAIANET]: {
        settings: {
            stop: [],
            maxInputTokens: 128000,
            maxOutputTokens: 8192,
            repetition_penalty: 0.4,
            temperature: 0.7,
        },
        endpoint: settings.GAIANET_SERVER_URL,
        model: {
            [ModelClass.SMALL]:
                settings.GAIANET_MODEL ||
                settings.SMALL_GAIANET_MODEL ||
                "llama3b",
            [ModelClass.MEDIUM]:
                settings.GAIANET_MODEL ||
                settings.MEDIUM_GAIANET_MODEL ||
                "llama",
            [ModelClass.LARGE]:
                settings.GAIANET_MODEL ||
                settings.LARGE_GAIANET_MODEL ||
                "qwen72b",
            [ModelClass.EMBEDDING]:
                settings.GAIANET_EMBEDDING_MODEL || "nomic-embed",
        },
    },
    [ModelProviderName.ALI_BAILIAN]: {
        endpoint: "https://dashscope.aliyuncs.com/compatible-mode/v1",
        settings: {
            stop: [],
            maxInputTokens: 128000,
            maxOutputTokens: 8192,
            frequency_penalty: 0.4,
            presence_penalty: 0.4,
            temperature: 0.6,
        },
        model: {
            [ModelClass.SMALL]: "qwen-turbo",
            [ModelClass.MEDIUM]: "qwen-plus",
            [ModelClass.LARGE]: "qwen-max",
            [ModelClass.IMAGE]: "wanx-v1",
        },
    },
    [ModelProviderName.VOLENGINE]: {
        endpoint: "https://open.volcengineapi.com/api/v3/",
        settings: {
            stop: [],
            maxInputTokens: 128000,
            maxOutputTokens: 8192,
            frequency_penalty: 0.4,
            presence_penalty: 0.4,
            temperature: 0.6,
        },
        model: {
            [ModelClass.SMALL]: "doubao-lite-128k",
            [ModelClass.MEDIUM]: "doubao-pro-128k",
            [ModelClass.LARGE]: "doubao-pro-128k",
            [ModelClass.EMBEDDING]: "doubao-embedding",
        },
    },
    [ModelProviderName.NANOGPT]: {
        endpoint: "https://nano-gpt.com/api/v1",
        settings: {
            stop: [],
            maxInputTokens: 128000,
            maxOutputTokens: 8192,
            frequency_penalty: 0.0,
            presence_penalty: 0.0,
            temperature: 0.6,
        },
        model: {
            [ModelClass.SMALL]: settings.SMALL_NANOGPT_MODEL || "gpt-4o-mini",
            [ModelClass.MEDIUM]: settings.MEDIUM_NANOGPT_MODEL || "gpt-4o",
            [ModelClass.LARGE]: settings.LARGE_NANOGPT_MODEL || "gpt-4o",
        }
    },
    [ModelProviderName.HYPERBOLIC]: {
        endpoint: "https://api.hyperbolic.xyz/v1",
        settings: {
            stop: [],
            maxInputTokens: 128000,
            maxOutputTokens: 8192,
            temperature: 0.6,
        },
        model: {
            [ModelClass.SMALL]:
                settings.SMALL_HYPERBOLIC_MODEL ||
                settings.HYPERBOLIC_MODEL ||
                "meta-llama/Llama-3.2-3B-Instruct",
            [ModelClass.MEDIUM]:
                settings.MEDIUM_HYPERBOLIC_MODEL ||
                settings.HYPERBOLIC_MODEL ||
                "meta-llama/Meta-Llama-3.1-70B-Instruct",
            [ModelClass.LARGE]:
                settings.LARGE_HYPERBOLIC_MODEL ||
                settings.HYPERBOLIC_MODEL ||
                "meta-llama/Meta-Llama-3.1-405-Instruct",
            [ModelClass.IMAGE]: settings.IMAGE_HYPERBOLIC_MODEL || "FLUX.1-dev",
        },
    },
    [ModelProviderName.VENICE]: {
        endpoint: "https://api.venice.ai/api/v1",
        settings: {
            stop: [],
            maxInputTokens: 128000,
            maxOutputTokens: 8192,
            temperature: 0.6,
        },
        model: {
            [ModelClass.SMALL]: settings.SMALL_VENICE_MODEL || "llama-3.3-70b",
            [ModelClass.MEDIUM]: settings.MEDIUM_VENICE_MODEL || "llama-3.3-70b",
            [ModelClass.LARGE]: settings.LARGE_VENICE_MODEL || "llama-3.1-405b",
            [ModelClass.IMAGE]: settings.IMAGE_VENICE_MODEL || "fluently-xl",
<<<<<<< HEAD
=======
        },
    },
    [ModelProviderName.AKASH_CHAT_API]: {
        endpoint: "https://chatapi.akash.network/api/v1",
        settings: {
            stop: [],
            maxInputTokens: 128000,
            maxOutputTokens: 8192,
            temperature: 0.6,
        },
        model: {
            [ModelClass.SMALL]:
                settings.SMALL_AKASH_CHAT_API_MODEL ||
                "Meta-Llama-3-2-3B-Instruct",
            [ModelClass.MEDIUM]:
                settings.MEDIUM_AKASH_CHAT_API_MODEL ||
                "Meta-Llama-3-3-70B-Instruct",
            [ModelClass.LARGE]:
                settings.LARGE_AKASH_CHAT_API_MODEL ||
                "Meta-Llama-3-1-405B-Instruct-FP8",
>>>>>>> e37fb6d6
        },
    },
};

export function getModel(provider: ModelProviderName, type: ModelClass) {
    return models[provider].model[type];
}

export function getEndpoint(provider: ModelProviderName) {
    return models[provider].endpoint;
}<|MERGE_RESOLUTION|>--- conflicted
+++ resolved
@@ -464,8 +464,6 @@
             [ModelClass.MEDIUM]: settings.MEDIUM_VENICE_MODEL || "llama-3.3-70b",
             [ModelClass.LARGE]: settings.LARGE_VENICE_MODEL || "llama-3.1-405b",
             [ModelClass.IMAGE]: settings.IMAGE_VENICE_MODEL || "fluently-xl",
-<<<<<<< HEAD
-=======
         },
     },
     [ModelProviderName.AKASH_CHAT_API]: {
@@ -486,7 +484,6 @@
             [ModelClass.LARGE]:
                 settings.LARGE_AKASH_CHAT_API_MODEL ||
                 "Meta-Llama-3-1-405B-Instruct-FP8",
->>>>>>> e37fb6d6
         },
     },
 };
