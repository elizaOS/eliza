--- conflicted
+++ resolved
@@ -270,11 +270,8 @@
     LETZAI = "letzai",
     DEEPSEEK = "deepseek",
     INFERA = "infera",
-<<<<<<< HEAD
-=======
     BEDROCK = "bedrock",
     ATOMA = "atoma",
->>>>>>> c7152f90
 }
 
 /**
@@ -1479,11 +1476,7 @@
     getDataFromAnAgent(
         agentsWalletPublicKeys: string[],
         tags: GraphQLTag[],
-<<<<<<< HEAD
-        timestamp: IrysTimestamp
-=======
         timestamp: IrysTimestamp,
->>>>>>> c7152f90
     ): Promise<DataIrysFetchedFromGQL>;
     workerUploadDataOnIrys(
         data: any,
@@ -1494,21 +1487,13 @@
         validationThreshold: number[],
         minimumProviders: number[],
         testProvider: boolean[],
-<<<<<<< HEAD
-        reputation: number[]
-=======
         reputation: number[],
->>>>>>> c7152f90
     ): Promise<UploadIrysResult>;
     providerUploadDataOnIrys(
         data: any,
         dataType: IrysDataType,
         serviceCategory: string[],
-<<<<<<< HEAD
-        protocol: string[]
-=======
         protocol: string[],
->>>>>>> c7152f90
     ): Promise<UploadIrysResult>;
 }
 
