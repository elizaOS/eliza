--- conflicted
+++ resolved
@@ -746,13 +746,10 @@
         lensShouldRespondTemplate?: TemplateType;
         telegramMessageHandlerTemplate?: TemplateType;
         telegramShouldRespondTemplate?: TemplateType;
-<<<<<<< HEAD
+        telegramAutoPostTemplate?: string;
+        telegramPinnedMessageTemplate?: string;
         discordAutoPostTemplate?: string;
         discordAnnouncementHypeTemplate?: string;
-=======
-        telegramAutoPostTemplate?: string;
-        telegramPinnedMessageTemplate?: string;
->>>>>>> 486c9d45
         discordVoiceHandlerTemplate?: TemplateType;
         discordShouldRespondTemplate?: TemplateType;
         discordMessageHandlerTemplate?: TemplateType;
