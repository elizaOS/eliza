--- conflicted
+++ resolved
@@ -412,7 +412,7 @@
     message: Memory,
     state?: State,
     options?: { [key: string]: unknown },
-    callback?: HandlerCallback,
+    callback?: HandlerCallback
 ) => Promise<unknown>;
 
 /**
@@ -420,7 +420,7 @@
  */
 export type HandlerCallback = (
     response: Content,
-    files?: any,
+    files?: any
 ) => Promise<Memory[]>;
 
 /**
@@ -429,7 +429,7 @@
 export type Validator = (
     runtime: IAgentRuntime,
     message: Memory,
-    state?: State,
+    state?: State
 ) => Promise<boolean>;
 
 /**
@@ -506,7 +506,7 @@
     get: (
         runtime: IAgentRuntime,
         message: Memory,
-        state?: State,
+        state?: State
     ) => Promise<any>;
 }
 
@@ -648,7 +648,7 @@
  * Available client platforms
  */
 export enum Clients {
-    ALEXA= "alexa",
+    ALEXA = "alexa",
     DISCORD = "discord",
     DIRECT = "direct",
     TWITTER = "twitter",
@@ -1046,13 +1046,13 @@
             agentId?: UUID;
             unique?: boolean;
             tableName: string;
-        },
+        }
     ): Promise<Memory[]>;
 
     createMemory(
         memory: Memory,
         tableName: string,
-        unique?: boolean,
+        unique?: boolean
     ): Promise<void>;
 
     removeMemory(memoryId: UUID, tableName: string): Promise<void>;
@@ -1062,7 +1062,7 @@
     countMemories(
         roomId: UUID,
         unique?: boolean,
-        tableName?: string,
+        tableName?: string
     ): Promise<number>;
 
     getGoals(params: {
@@ -1101,13 +1101,13 @@
 
     getParticipantUserState(
         roomId: UUID,
-        userId: UUID,
+        userId: UUID
     ): Promise<"FOLLOWED" | "MUTED" | null>;
 
     setParticipantUserState(
         roomId: UUID,
         userId: UUID,
-        state: "FOLLOWED" | "MUTED" | null,
+        state: "FOLLOWED" | "MUTED" | null
     ): Promise<void>;
 
     createRelationship(params: { userA: UUID; userB: UUID }): Promise<boolean>;
@@ -1171,7 +1171,7 @@
     }): Promise<Memory[]>;
 
     getCachedEmbeddings(
-        content: string,
+        content: string
     ): Promise<{ embedding: number[]; levenshtein_score: number }[]>;
 
     getMemoryById(id: UUID): Promise<Memory | null>;
@@ -1186,7 +1186,7 @@
             count?: number;
             roomId: UUID;
             unique?: boolean;
-        },
+        }
     ): Promise<Memory[]>;
 
     createMemory(memory: Memory, unique?: boolean): Promise<void>;
@@ -1319,14 +1319,14 @@
         message: Memory,
         responses: Memory[],
         state?: State,
-        callback?: HandlerCallback,
+        callback?: HandlerCallback
     ): Promise<void>;
 
     evaluate(
         message: Memory,
         state?: State,
         didRespond?: boolean,
-        callback?: HandlerCallback,
+        callback?: HandlerCallback
     ): Promise<string[] | null>;
 
     ensureParticipantExists(userId: UUID, roomId: UUID): Promise<void>;
@@ -1335,7 +1335,7 @@
         userId: UUID,
         userName: string | null,
         name: string | null,
-        source: string | null,
+        source: string | null
     ): Promise<void>;
 
     registerAction(action: Action): void;
@@ -1345,7 +1345,7 @@
         roomId: UUID,
         userName?: string,
         userScreenName?: string,
-        source?: string,
+        source?: string
     ): Promise<void>;
 
     ensureParticipantInRoom(userId: UUID, roomId: UUID): Promise<void>;
@@ -1354,7 +1354,7 @@
 
     composeState(
         message: Memory,
-        additionalKeys?: { [key: string]: unknown },
+        additionalKeys?: { [key: string]: unknown }
     ): Promise<State>;
 
     updateRecentMessageState(state: State): Promise<State>;
@@ -1362,14 +1362,14 @@
 
 export interface IImageDescriptionService extends Service {
     describeImage(
-        imageUrl: string,
+        imageUrl: string
     ): Promise<{ title: string; description: string }>;
 }
 
 export interface ITranscriptionService extends Service {
     transcribeAttachment(audioBuffer: ArrayBuffer): Promise<string | null>;
     transcribeAttachmentLocally(
-        audioBuffer: ArrayBuffer,
+        audioBuffer: ArrayBuffer
     ): Promise<string | null>;
     transcribe(audioBuffer: ArrayBuffer): Promise<string | null>;
     transcribeLocally(audioBuffer: ArrayBuffer): Promise<string | null>;
@@ -1390,7 +1390,7 @@
         stop: string[],
         frequency_penalty: number,
         presence_penalty: number,
-        max_tokens: number,
+        max_tokens: number
     ): Promise<any>;
     queueTextCompletion(
         context: string,
@@ -1398,7 +1398,7 @@
         stop: string[],
         frequency_penalty: number,
         presence_penalty: number,
-        max_tokens: number,
+        max_tokens: number
     ): Promise<string>;
     getEmbeddingResponse(input: string): Promise<number[] | undefined>;
 }
@@ -1407,7 +1407,7 @@
     closeBrowser(): Promise<void>;
     getPageContent(
         url: string,
-        runtime: IAgentRuntime,
+        runtime: IAgentRuntime
     ): Promise<{ title: string; description: string; bodyContent: string }>;
 }
 
@@ -1426,7 +1426,7 @@
         imagePath: string,
         subDirectory: string,
         useSignedUrl: boolean,
-        expiresIn: number,
+        expiresIn: number
     ): Promise<{
         success: boolean;
         url?: string;
@@ -1474,7 +1474,7 @@
     getDataFromAnAgent(
         agentsWalletPublicKeys: string[],
         tags: GraphQLTag[],
-        timestamp: IrysTimestamp,
+        timestamp: IrysTimestamp
     ): Promise<DataIrysFetchedFromGQL>;
     workerUploadDataOnIrys(
         data: any,
@@ -1485,13 +1485,13 @@
         validationThreshold: number[],
         minimumProviders: number[],
         testProvider: boolean[],
-        reputation: number[],
+        reputation: number[]
     ): Promise<UploadIrysResult>;
     providerUploadDataOnIrys(
         data: any,
         dataType: IrysDataType,
         serviceCategory: string[],
-        protocol: string[],
+        protocol: string[]
     ): Promise<UploadIrysResult>;
 }
 
@@ -1502,7 +1502,7 @@
         roomId: string,
         userId: string,
         type: string,
-        content: string,
+        content: string
     ): Promise<boolean>;
 }
 
@@ -1572,11 +1572,8 @@
     TEE_LOG = "tee_log",
     GOPLUS_SECURITY = "goplus_security",
     WEB_SEARCH = "web_search",
-<<<<<<< HEAD
+    EMAIL_AUTOMATION = "email_automation",
     NEOCORTEX_NEWS_FEED = "neocortex_news_feed",
-=======
-    EMAIL_AUTOMATION = "email_automation",
->>>>>>> bdf9581b
 }
 
 export enum LoggingLevel {
@@ -1675,7 +1672,7 @@
     generateText(
         context: string,
         modelClass: string,
-        options?: VerifiableInferenceOptions,
+        options?: VerifiableInferenceOptions
     ): Promise<VerifiableInferenceResult>;
 
     /**
