import { Readable } from "stream";

/**
 * Represents a UUID string in the format "xxxxxxxx-xxxx-xxxx-xxxx-xxxxxxxxxxxx"
 */
export type UUID = `${string}-${string}-${string}-${string}-${string}`;

/**
 * Represents the content of a message or communication
 */
export interface Content {
    /** The main text content */
    text: string;

    /** Optional action associated with the message */
    action?: string;

    /** Optional source/origin of the content */
    source?: string;

    /** URL of the original message/post (e.g. tweet URL, Discord message link) */
    url?: string;

    /** UUID of parent message if this is a reply/thread */
    inReplyTo?: UUID;

    /** Array of media attachments */
    attachments?: Media[];

    /** Additional dynamic properties */
    [key: string]: unknown;
}

/**
 * Example content with associated user for demonstration purposes
 */
export interface ActionExample {
    /** User associated with the example */
    user: string;

    /** Content of the example */
    content: Content;
}

/**
 * Example conversation content with user ID
 */
export interface ConversationExample {
    /** UUID of user in conversation */
    userId: UUID;

    /** Content of the conversation */
    content: Content;
}

/**
 * Represents an actor/participant in a conversation
 */
export interface Actor {
    /** Display name */
    name: string;

    /** Username/handle */
    username: string;

    /** Additional profile details */
    details: {
        /** Short profile tagline */
        tagline: string;

        /** Longer profile summary */
        summary: string;

        /** Favorite quote */
        quote: string;
    };

    /** Unique identifier */
    id: UUID;
}

/**
 * Represents a single objective within a goal
 */
export interface Objective {
    /** Optional unique identifier */
    id?: string;

    /** Description of what needs to be achieved */
    description: string;

    /** Whether objective is completed */
    completed: boolean;
}

/**
 * Status enum for goals
 */
export enum GoalStatus {
    DONE = "DONE",
    FAILED = "FAILED",
    IN_PROGRESS = "IN_PROGRESS",
}

/**
 * Represents a high-level goal composed of objectives
 */
export interface Goal {
    /** Optional unique identifier */
    id?: UUID;

    /** Room ID where goal exists */
    roomId: UUID;

    /** User ID of goal owner */
    userId: UUID;

    /** Name/title of the goal */
    name: string;

    /** Current status */
    status: GoalStatus;

    /** Component objectives */
    objectives: Objective[];
}

/**
 * Model size/type classification
 */
export enum ModelClass {
    SMALL = "small",
    MEDIUM = "medium",
    LARGE = "large",
    EMBEDDING = "embedding",
    IMAGE = "image",
}

/**
 * Configuration for an AI model
 */
export type Model = {
    /** Optional API endpoint */
    endpoint?: string;

    /** Model settings */
    settings: {
        /** Maximum input tokens */
        maxInputTokens: number;

        /** Maximum output tokens */
        maxOutputTokens: number;

        /** Optional frequency penalty */
        frequency_penalty?: number;

        /** Optional presence penalty */
        presence_penalty?: number;

        /** Optional repetition penalty */
        repetition_penalty?: number;

        /** Stop sequences */
        stop: string[];

        /** Temperature setting */
        temperature: number;
    };

    /** Optional image generation settings */
    imageSettings?: {
        steps?: number;
    };

    /** Model names by size class */
    model: {
        [ModelClass.SMALL]: string;
        [ModelClass.MEDIUM]: string;
        [ModelClass.LARGE]: string;
        [ModelClass.EMBEDDING]?: string;
        [ModelClass.IMAGE]?: string;
    };
};

/**
 * Model configurations by provider
 */
export type Models = {
    [ModelProviderName.OPENAI]: Model;
    [ModelProviderName.ANTHROPIC]: Model;
    [ModelProviderName.GROK]: Model;
    [ModelProviderName.GROQ]: Model;
    [ModelProviderName.LLAMACLOUD]: Model;
    [ModelProviderName.LLAMALOCAL]: Model;
    [ModelProviderName.GOOGLE]: Model;
    [ModelProviderName.CLAUDE_VERTEX]: Model;
    [ModelProviderName.REDPILL]: Model;
    [ModelProviderName.OPENROUTER]: Model;
    [ModelProviderName.OLLAMA]: Model;
    [ModelProviderName.HEURIST]: Model;
};

/**
 * Available model providers
 */
export enum ModelProviderName {
    OPENAI = "openai",
    ANTHROPIC = "anthropic",
    GROK = "grok",
    GROQ = "groq",
    LLAMACLOUD = "llama_cloud",
    LLAMALOCAL = "llama_local",
    GOOGLE = "google",
    CLAUDE_VERTEX = "claude_vertex",
    REDPILL = "redpill",
    OPENROUTER = "openrouter",
    OLLAMA = "ollama",
    HEURIST = "heurist",
}

/**
 * Represents the current state/context of a conversation
 */
export interface State {
    /** ID of user who sent current message */
    userId?: UUID;

    /** ID of agent in conversation */
    agentId?: UUID;

    /** Agent's biography */
    bio: string;

    /** Agent's background lore */
    lore: string;

    /** Message handling directions */
    messageDirections: string;

    /** Post handling directions */
    postDirections: string;

    /** Current room/conversation ID */
    roomId: UUID;

    /** Optional agent name */
    agentName?: string;

    /** Optional message sender name */
    senderName?: string;

    /** String representation of conversation actors */
    actors: string;

    /** Optional array of actor objects */
    actorsData?: Actor[];

    /** Optional string representation of goals */
    goals?: string;

    /** Optional array of goal objects */
    goalsData?: Goal[];

    /** Recent message history as string */
    recentMessages: string;

    /** Recent message objects */
    recentMessagesData: Memory[];

    /** Optional valid action names */
    actionNames?: string;

    /** Optional action descriptions */
    actions?: string;

    /** Optional action objects */
    actionsData?: Action[];

    /** Optional action examples */
    actionExamples?: string;

    /** Optional provider descriptions */
    providers?: string;

    /** Optional response content */
    responseData?: Content;

    /** Optional recent interaction objects */
    recentInteractionsData?: Memory[];

    /** Optional recent interactions string */
    recentInteractions?: string;

    /** Optional formatted conversation */
    formattedConversation?: string;

    /** Additional dynamic properties */
    [key: string]: unknown;
}

/**
 * Represents a stored memory/message
 */
export interface Memory {
    /** Optional unique identifier */
    id?: UUID;

    /** Associated user ID */
    userId: UUID;

    /** Associated agent ID */
    agentId: UUID;

    /** Optional creation timestamp */
    createdAt?: number;

    /** Memory content */
    content: Content;

    /** Optional embedding vector */
    embedding?: number[];

    /** Associated room ID */
    roomId: UUID;

    /** Whether memory is unique */
    unique?: boolean;

    /** Embedding similarity score */
    similarity?: number;
}

/**
 * Example message for demonstration
 */
export interface MessageExample {
    /** Associated user */
    user: string;

    /** Message content */
    content: Content;
}

/**
 * Handler function type for processing messages
 */
export type Handler = (
    runtime: IAgentRuntime,
    message: Memory,
    state?: State,
    options?: { [key: string]: unknown },
    callback?: HandlerCallback
) => Promise<unknown>;

/**
 * Callback function type for handlers
 */
export type HandlerCallback = (
    response: Content,
    files?: any
) => Promise<Memory[]>;

/**
 * Validator function type for actions/evaluators
 */
export type Validator = (
    runtime: IAgentRuntime,
    message: Memory,
    state?: State
) => Promise<boolean>;

/**
 * Represents an action the agent can perform
 */
export interface Action {
    /** Similar action descriptions */
    similes: string[];

    /** Detailed description */
    description: string;

    /** Example usages */
    examples: ActionExample[][];

    /** Handler function */
    handler: Handler;

    /** Action name */
    name: string;

    /** Validation function */
    validate: Validator;
}

/**
 * Example for evaluating agent behavior
 */
export interface EvaluationExample {
    /** Evaluation context */
    context: string;

    /** Example messages */
    messages: Array<ActionExample>;

    /** Expected outcome */
    outcome: string;
}

/**
 * Evaluator for assessing agent responses
 */
export interface Evaluator {
    /** Whether to always run */
    alwaysRun?: boolean;

    /** Detailed description */
    description: string;

    /** Similar evaluator descriptions */
    similes: string[];

    /** Example evaluations */
    examples: EvaluationExample[];

    /** Handler function */
    handler: Handler;

    /** Evaluator name */
    name: string;

    /** Validation function */
    validate: Validator;
}

/**
 * Provider for external data/services
 */
export interface Provider {
    /** Data retrieval function */
    get: (
        runtime: IAgentRuntime,
        message: Memory,
        state?: State
    ) => Promise<any>;
}

/**
 * Represents a relationship between users
 */
export interface Relationship {
    /** Unique identifier */
    id: UUID;

    /** First user ID */
    userA: UUID;

    /** Second user ID */
    userB: UUID;

    /** Primary user ID */
    userId: UUID;

    /** Associated room ID */
    roomId: UUID;

    /** Relationship status */
    status: string;

    /** Optional creation timestamp */
    createdAt?: string;
}

/**
 * Represents a user account
 */
export interface Account {
    /** Unique identifier */
    id: UUID;

    /** Display name */
    name: string;

    /** Username */
    username: string;

    /** Optional additional details */
    details?: { [key: string]: any };

    /** Optional email */
    email?: string;

    /** Optional avatar URL */
    avatarUrl?: string;
}

/**
 * Room participant with account details
 */
export interface Participant {
    /** Unique identifier */
    id: UUID;

    /** Associated account */
    account: Account;
}

/**
 * Represents a conversation room
 */
export interface Room {
    /** Unique identifier */
    id: UUID;

    /** Room participants */
    participants: Participant[];
}

/**
 * Represents a media attachment
 */
export type Media = {
    /** Unique identifier */
    id: string;

    /** Media URL */
    url: string;

    /** Media title */
    title: string;

    /** Media source */
    source: string;

    /** Media description */
    description: string;

    /** Text content */
    text: string;
};

/**
 * Client interface for platform connections
 */
export type Client = {
    /** Start client connection */
    start: (runtime?: IAgentRuntime) => Promise<unknown>;

    /** Stop client connection */
    stop: (runtime?: IAgentRuntime) => Promise<unknown>;
};

/**
 * Plugin for extending agent functionality
 */
export type Plugin = {
    /** Plugin name */
    name: string;

    /** Plugin description */
    description: string;

    /** Optional actions */
    actions?: Action[];

    /** Optional providers */
    providers?: Provider[];

    /** Optional evaluators */
    evaluators?: Evaluator[];

    /** Optional services */
    services?: Service[];

    /** Optional clients */
    clients?: Client[];
};

/**
 * Available client platforms
 */
export enum Clients {
    DISCORD = "discord",
    DIRECT = "direct",
    TWITTER = "twitter",
    TELEGRAM = "telegram",
}
/**
 * Configuration for an agent character
 */
export type Character = {
    /** Optional unique identifier */
    id?: UUID;

    /** Character name */
    name: string;

    /** Optional username */
    username?: string;

    /** Optional system prompt */
    system?: string;

    /** Model provider to use */
    modelProvider: ModelProviderName;

    /** Optional model endpoint override */
    modelEndpointOverride?: string;

    /** Optional prompt templates */
    templates?: {
        goalsTemplate?: string;
        factsTemplate?: string;
        messageHandlerTemplate?: string;
        shouldRespondTemplate?: string;
        continueMessageHandlerTemplate?: string;
        evaluationTemplate?: string;
        twitterSearchTemplate?: string;
        twitterPostTemplate?: string;
        twitterMessageHandlerTemplate?: string;
        twitterShouldRespondTemplate?: string;
        telegramMessageHandlerTemplate?: string;
        telegramShouldRespondTemplate?: string;
        discordVoiceHandlerTemplate?: string;
        discordShouldRespondTemplate?: string;
        discordMessageHandlerTemplate?: string;
    };

    /** Character biography */
    bio: string | string[];

    /** Character background lore */
    lore: string[];

    /** Example messages */
    messageExamples: MessageExample[][];

    /** Example posts */
    postExamples: string[];

    /** Known people */
    people: string[];

    /** Known topics */
    topics: string[];

    /** Character traits */
    adjectives: string[];

    /** Optional knowledge base */
    knowledge?: string[];

    /** Supported client platforms */
    clients: Clients[];

    /** Available plugins */
    plugins: Plugin[];

    /** Optional configuration */
    settings?: {
        secrets?: { [key: string]: string };
        voice?: {
            model?: string;
            url?: string;
        };
        model?: string;
        embeddingModel?: string;
    };

    /** Optional client-specific config */
    clientConfig?: {
        discord?: {
            shouldIgnoreBotMessages?: boolean;
            shouldIgnoreDirectMessages?: boolean;
        };
        telegram?: {
            shouldIgnoreBotMessages?: boolean;
            shouldIgnoreDirectMessages?: boolean;
        };
    };

    /** Writing style guides */
    style: {
        all: string[];
        chat: string[];
        post: string[];
    };

    /** Optional Twitter profile */
    twitterProfile?: {
        id: string;
        username: string;
        screenName: string;
        bio: string;
        nicknames?: string[];
    };
};

/**
 * Interface for database operations
 */
export interface IDatabaseAdapter {
    /** Database instance */
    db: any;

    /** Optional initialization */
    init?(): Promise<void>;

    /** Get account by ID */
    getAccountById(userId: UUID): Promise<Account | null>;

    /** Create new account */
    createAccount(account: Account): Promise<boolean>;

    /** Get memories matching criteria */
    getMemories(params: {
        roomId: UUID;
        count?: number;
        unique?: boolean;
        tableName: string;
        agentId: UUID;
        start?: number;
        end?: number;
    }): Promise<Memory[]>;

    getMemoryById(id: UUID): Promise<Memory | null>;

    getMemoriesByRoomIds(params: {
        agentId: UUID;
        roomIds: UUID[];
    }): Promise<Memory[]>;

    getCachedEmbeddings(params: {
        query_table_name: string;
        query_threshold: number;
        query_input: string;
        query_field_name: string;
        query_field_sub_name: string;
        query_match_count: number;
    }): Promise<{ embedding: number[]; levenshtein_score: number }[]>;

    log(params: {
        body: { [key: string]: unknown };
        userId: UUID;
        roomId: UUID;
        type: string;
    }): Promise<void>;

    getActorDetails(params: { roomId: UUID }): Promise<Actor[]>;

    searchMemories(params: {
        tableName: string;
        agentId: UUID;
        roomId: UUID;
        embedding: number[];
        match_threshold: number;
        match_count: number;
        unique: boolean;
    }): Promise<Memory[]>;

    updateGoalStatus(params: {
        goalId: UUID;
        status: GoalStatus;
    }): Promise<void>;

    searchMemoriesByEmbedding(
        embedding: number[],
        params: {
            match_threshold?: number;
            count?: number;
            roomId?: UUID;
            agentId?: UUID;
            unique?: boolean;
            tableName: string;
        }
    ): Promise<Memory[]>;

    createMemory(
        memory: Memory,
        tableName: string,
        unique?: boolean
    ): Promise<void>;

    removeMemory(memoryId: UUID, tableName: string): Promise<void>;

    removeAllMemories(roomId: UUID, tableName: string): Promise<void>;

    countMemories(
        roomId: UUID,
        unique?: boolean,
        tableName?: string
    ): Promise<number>;

    getGoals(params: {
        agentId: UUID;
        roomId: UUID;
        userId?: UUID | null;
        onlyInProgress?: boolean;
        count?: number;
    }): Promise<Goal[]>;

    updateGoal(goal: Goal): Promise<void>;

    createGoal(goal: Goal): Promise<void>;

    removeGoal(goalId: UUID): Promise<void>;

    removeAllGoals(roomId: UUID): Promise<void>;

    getRoom(roomId: UUID): Promise<UUID | null>;

    createRoom(roomId?: UUID): Promise<UUID>;

    removeRoom(roomId: UUID): Promise<void>;

    getRoomsForParticipant(userId: UUID): Promise<UUID[]>;

    getRoomsForParticipants(userIds: UUID[]): Promise<UUID[]>;

    addParticipant(userId: UUID, roomId: UUID): Promise<boolean>;

    removeParticipant(userId: UUID, roomId: UUID): Promise<boolean>;

    getParticipantsForAccount(userId: UUID): Promise<Participant[]>;

    getParticipantsForRoom(roomId: UUID): Promise<UUID[]>;

    getParticipantUserState(
        roomId: UUID,
        userId: UUID
    ): Promise<"FOLLOWED" | "MUTED" | null>;

    setParticipantUserState(
        roomId: UUID,
        userId: UUID,
        state: "FOLLOWED" | "MUTED" | null
    ): Promise<void>;

    createRelationship(params: { userA: UUID; userB: UUID }): Promise<boolean>;

    getRelationship(params: {
        userA: UUID;
        userB: UUID;
    }): Promise<Relationship | null>;

    getRelationships(params: { userId: UUID }): Promise<Relationship[]>;
}

export interface IDatabaseCacheAdapter {
    getCache(params: {
        agentId: UUID;
        key: string;
    }): Promise<string | undefined>;
<<<<<<< HEAD
=======

>>>>>>> 5192a714
    setCache(params: {
        agentId: UUID;
        key: string;
        value: string;
    }): Promise<boolean>;

    deleteCache(params: { agentId: UUID; key: string }): Promise<boolean>;
}

export interface IMemoryManager {
    runtime: IAgentRuntime;
    tableName: string;
    constructor: Function;

    addEmbeddingToMemory(memory: Memory): Promise<Memory>;

    getMemories(opts: {
        roomId: UUID;
        count?: number;
        unique?: boolean;
        start?: number;
        end?: number;
    }): Promise<Memory[]>;

    getCachedEmbeddings(
        content: string
    ): Promise<{ embedding: number[]; levenshtein_score: number }[]>;

    getMemoryById(id: UUID): Promise<Memory | null>;
    getMemoriesByRoomIds(params: { roomIds: UUID[] }): Promise<Memory[]>;
    searchMemoriesByEmbedding(
        embedding: number[],
        opts: {
            match_threshold?: number;
            count?: number;
            roomId: UUID;
            unique?: boolean;
        }
    ): Promise<Memory[]>;

    createMemory(memory: Memory, unique?: boolean): Promise<void>;

    removeMemory(memoryId: UUID): Promise<void>;

    removeAllMemories(roomId: UUID): Promise<void>;

    countMemories(roomId: UUID, unique?: boolean): Promise<number>;
}

export type CacheOptions = {
    expires?: number;
};

export interface ICacheManager {
    get<T = unknown>(key: string): Promise<T | undefined>;
    set<T>(key: string, value: T, options?: CacheOptions): Promise<void>;
    delete(key: string): Promise<void>;
}

export abstract class Service {
    private static instance: Service | null = null;

    static get serviceType(): ServiceType {
        throw new Error("Service must implement static serviceType getter");
    }

    public static getInstance<T extends Service>(): T {
        if (!Service.instance) {
            Service.instance = new (this as any)();
        }
        return Service.instance as T;
    }

    get serviceType(): ServiceType {
        return (this.constructor as typeof Service).serviceType;
    }

    // Add abstract initialize method that must be implemented by derived classes
    abstract initialize(runtime: IAgentRuntime): Promise<void>;
}

export interface IAgentRuntime {
    // Properties
    agentId: UUID;
    serverUrl: string;
    databaseAdapter: IDatabaseAdapter;
    token: string | null;
    modelProvider: ModelProviderName;
    character: Character;
    providers: Provider[];
    actions: Action[];
    evaluators: Evaluator[];
    plugins: Plugin[];

    messageManager: IMemoryManager;
    descriptionManager: IMemoryManager;
    documentsManager: IMemoryManager;
    knowledgeManager: IMemoryManager;
    loreManager: IMemoryManager;
    cacheManager: ICacheManager;

    cacheManager: ICacheManager;

    services: Map<ServiceType, Service>;

    initialize(): Promise<void>;

    registerMemoryManager(manager: IMemoryManager): void;

    getMemoryManager(name: string): IMemoryManager | null;

    getService<T extends Service>(service: ServiceType): T | null;

    registerService(service: Service): void;

    getSetting(key: string): string | null;

    // Methods
    getConversationLength(): number;

    processActions(
        message: Memory,
        responses: Memory[],
        state?: State,
        callback?: HandlerCallback
    ): Promise<void>;

    evaluate(
        message: Memory,
        state?: State,
        didRespond?: boolean
    ): Promise<string[]>;

    ensureParticipantExists(userId: UUID, roomId: UUID): Promise<void>;

    ensureUserExists(
        userId: UUID,
        userName: string | null,
        name: string | null,
        source: string | null
    ): Promise<void>;

    registerAction(action: Action): void;

    ensureConnection(
        userId: UUID,
        roomId: UUID,
        userName?: string,
        userScreenName?: string,
        source?: string
    ): Promise<void>;

    ensureParticipantInRoom(userId: UUID, roomId: UUID): Promise<void>;

    ensureRoomExists(roomId: UUID): Promise<void>;

    composeState(
        message: Memory,
        additionalKeys?: { [key: string]: unknown }
    ): Promise<State>;

    updateRecentMessageState(state: State): Promise<State>;
}

export interface IImageDescriptionService extends Service {
    describeImage(
        imageUrl: string
    ): Promise<{ title: string; description: string }>;
}

export interface ITranscriptionService extends Service {
    transcribeAttachment(audioBuffer: ArrayBuffer): Promise<string | null>;
    transcribeAttachmentLocally(
        audioBuffer: ArrayBuffer
    ): Promise<string | null>;
    transcribe(audioBuffer: ArrayBuffer): Promise<string | null>;
    transcribeLocally(audioBuffer: ArrayBuffer): Promise<string | null>;
}

export interface IVideoService extends Service {
    isVideoUrl(url: string): boolean;
    fetchVideoInfo(url: string): Promise<Media>;
    downloadVideo(videoInfo: Media): Promise<string>;
    processVideo(url: string, runtime: IAgentRuntime): Promise<Media>;
}

export interface ITextGenerationService extends Service {
    initializeModel(): Promise<void>;
    queueMessageCompletion(
        context: string,
        temperature: number,
        stop: string[],
        frequency_penalty: number,
        presence_penalty: number,
        max_tokens: number
    ): Promise<any>;
    queueTextCompletion(
        context: string,
        temperature: number,
        stop: string[],
        frequency_penalty: number,
        presence_penalty: number,
        max_tokens: number
    ): Promise<string>;
    getEmbeddingResponse(input: string): Promise<number[] | undefined>;
}

export interface IBrowserService extends Service {
    closeBrowser(): Promise<void>;
    getPageContent(
        url: string,
        runtime: IAgentRuntime
    ): Promise<{ title: string; description: string; bodyContent: string }>;
}

export interface ISpeechService extends Service {
    getInstance(): ISpeechService;
    generate(runtime: IAgentRuntime, text: string): Promise<Readable>;
}

export interface IPdfService extends Service {
    getInstance(): IPdfService;
    convertPdfToText(pdfBuffer: Buffer): Promise<string>;
}

export enum ServiceType {
    IMAGE_DESCRIPTION = "image_description",
    TRANSCRIPTION = "transcription",
    VIDEO = "video",
    TEXT_GENERATION = "text_generation",
    BROWSER = "browser",
    SPEECH_GENERATION = "speech_generation",
    PDF = "pdf",
}

export enum LoggingLevel {
    DEBUG = "debug",
    VERBOSE = "verbose",
    NONE = "none",
}

export type KnowledgeItem = {
    id: UUID;
    content: Content;
};<|MERGE_RESOLUTION|>--- conflicted
+++ resolved
@@ -850,10 +850,7 @@
         agentId: UUID;
         key: string;
     }): Promise<string | undefined>;
-<<<<<<< HEAD
-=======
-
->>>>>>> 5192a714
+
     setCache(params: {
         agentId: UUID;
         key: string;
@@ -953,7 +950,6 @@
     documentsManager: IMemoryManager;
     knowledgeManager: IMemoryManager;
     loreManager: IMemoryManager;
-    cacheManager: ICacheManager;
 
     cacheManager: ICacheManager;
 
