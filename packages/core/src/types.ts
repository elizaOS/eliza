--- conflicted
+++ resolved
@@ -265,10 +265,7 @@
     LETZAI = "letzai",
     DEEPSEEK = "deepseek",
     INFERA = "infera",
-<<<<<<< HEAD
     ATOMA = "atoma",
-=======
->>>>>>> b5e52ef9
 }
 
 /**
