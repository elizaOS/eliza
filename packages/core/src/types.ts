--- conflicted
+++ resolved
@@ -1602,14 +1602,6 @@
     Following = "following",
 }
 
-<<<<<<< HEAD
-/**
- * Interface for character config loader
- */
-export interface ICharacterConfigLoader {
-    load(uri: string): Promise<any>;
-}
-=======
 export enum KnowledgeScope {
     SHARED = "shared",
     PRIVATE = "private",
@@ -1628,4 +1620,10 @@
     id: string;
     // Add other properties if needed
 }
->>>>>>> f8bfefe4
+
+/**
+ * Interface for character config loader
+ */
+export interface ICharacterConfigLoader {
+    load(uri: string): Promise<any>;
+}