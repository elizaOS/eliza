--- conflicted
+++ resolved
@@ -614,17 +614,14 @@
     TWITTER = "twitter",
     TELEGRAM = "telegram",
     FARCASTER = "farcaster",
-<<<<<<< HEAD
-    DEVA = "deva",
-=======
     LENS = "lens",
     AUTO = "auto",
     SLACK = "slack",
+    DEVA = "deva",
 }
 
 export interface IAgentConfig {
     [key: string]: string;
->>>>>>> 81d02732
 }
 
 /**
@@ -675,12 +672,9 @@
         discordVoiceHandlerTemplate?: string;
         discordShouldRespondTemplate?: string;
         discordMessageHandlerTemplate?: string;
-<<<<<<< HEAD
         devaPostTemplate?: string;
-=======
         slackMessageHandlerTemplate?: string;
         slackShouldRespondTemplate?: string;
->>>>>>> 81d02732
     };
 
     /** Character biography */
