--- conflicted
+++ resolved
@@ -665,33 +665,9 @@
     /** Optional clients */
     clients?: Client[];
 
-<<<<<<< HEAD
-/**
- * Available client platforms
- */
-export enum Clients {
-    ALEXA= "alexa",
-    DISCORD = "discord",
-    DIRECT = "direct",
-    TWITTER = "twitter",
-    TELEGRAM = "telegram",
-    TELEGRAM_ACCOUNT = "telegram-account",
-    FARCASTER = "farcaster",
-    LENS = "lens",
-    AUTO = "auto",
-    SLACK = "slack",
-    GITHUB = "github",
-    INSTAGRAM = "instagram",
-    SIMSAI = "simsai",
-    XMTP = "xmtp",
-    DEVA = "deva",
-    TAKO = "tako",
-}
-=======
     /** Optional adapters */
     adapters?: Adapter[];
 };
->>>>>>> d431ee3f
 
 export interface IAgentConfig {
     [key: string]: string;
