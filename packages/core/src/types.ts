import type { Readable } from "stream";

/**
 * Represents a UUID string in the format "xxxxxxxx-xxxx-xxxx-xxxx-xxxxxxxxxxxx"
 */
export type UUID = `${string}-${string}-${string}-${string}-${string}`;

/**
 * Represents the content of a message or communication
 */
export interface Content {
    /** The main text content */
    text: string;

    /** Optional action associated with the message */
    action?: string;

    /** Optional source/origin of the content */
    source?: string;

    /** URL of the original message/post (e.g. tweet URL, Discord message link) */
    url?: string;

    /** UUID of parent message if this is a reply/thread */
    inReplyTo?: UUID;

    /** Array of media attachments */
    attachments?: Media[];

    /** Additional dynamic properties */
    [key: string]: unknown;
}

/**
 * Example content with associated user for demonstration purposes
 */
export interface ActionExample {
    /** User associated with the example */
    user: string;

    /** Content of the example */
    content: Content;
}

/**
 * Example conversation content with user ID
 */
export interface ConversationExample {
    /** UUID of user in conversation */
    userId: UUID;

    /** Content of the conversation */
    content: Content;
}

/**
 * Represents an actor/participant in a conversation
 */
export interface Actor {
    /** Display name */
    name: string;

    /** Username/handle */
    username: string;

    /** Additional profile details */
    details: {
        /** Short profile tagline */
        tagline: string;

        /** Longer profile summary */
        summary: string;

        /** Favorite quote */
        quote: string;
    };

    /** Unique identifier */
    id: UUID;
}

/**
 * Represents a single objective within a goal
 */
export interface Objective {
    /** Optional unique identifier */
    id?: string;

    /** Description of what needs to be achieved */
    description: string;

    /** Whether objective is completed */
    completed: boolean;
}

/**
 * Status enum for goals
 */
export enum GoalStatus {
    DONE = "DONE",
    FAILED = "FAILED",
    IN_PROGRESS = "IN_PROGRESS",
}

/**
 * Represents a high-level goal composed of objectives
 */
export interface Goal {
    /** Optional unique identifier */
    id?: UUID;

    /** Room ID where goal exists */
    roomId: UUID;

    /** User ID of goal owner */
    userId: UUID;

    /** Name/title of the goal */
    name: string;

    /** Current status */
    status: GoalStatus;

    /** Component objectives */
    objectives: Objective[];
}

/**
 * Model size/type classification
 */
export enum ModelClass {
    SMALL = "small",
    MEDIUM = "medium",
    LARGE = "large",
    EMBEDDING = "embedding",
    IMAGE = "image",
}

/**
 * Model settings
 */
export type ModelSettings = {
    /** Model name */
    name: string;

    /** Maximum input tokens */
    maxInputTokens: number;

    /** Maximum output tokens */
    maxOutputTokens: number;

    /** Optional frequency penalty */
    frequency_penalty?: number;

    /** Optional presence penalty */
    presence_penalty?: number;

    /** Optional repetition penalty */
    repetition_penalty?: number;

    /** Stop sequences */
    stop: string[];

    /** Temperature setting */
    temperature: number;

    /** Optional telemetry configuration (experimental) */
    experimental_telemetry?: TelemetrySettings;
};

/** Image model settings */
export type ImageModelSettings = {
    name: string;
    steps?: number;
};

/** Embedding model settings */
export type EmbeddingModelSettings = {
    name: string;
    dimensions?: number;
};

/**
 * Configuration for an AI model
 */
export type Model = {
    /** Optional API endpoint */
    endpoint?: string;

    /** Model names by size class */
    model: {
        [ModelClass.SMALL]?: ModelSettings;
        [ModelClass.MEDIUM]?: ModelSettings;
        [ModelClass.LARGE]?: ModelSettings;
        [ModelClass.EMBEDDING]?: EmbeddingModelSettings;
        [ModelClass.IMAGE]?: ImageModelSettings;
    };
};

/**
 * Model configurations by provider
 */
export type Models = {
    [ModelProviderName.OPENAI]: Model;
    [ModelProviderName.ETERNALAI]: Model;
    [ModelProviderName.ANTHROPIC]: Model;
    [ModelProviderName.GROK]: Model;
    [ModelProviderName.GROQ]: Model;
    [ModelProviderName.LLAMACLOUD]: Model;
    [ModelProviderName.TOGETHER]: Model;
    [ModelProviderName.LLAMALOCAL]: Model;
    [ModelProviderName.LMSTUDIO]: Model;
    [ModelProviderName.GOOGLE]: Model;
    [ModelProviderName.MISTRAL]: Model;
    [ModelProviderName.CLAUDE_VERTEX]: Model;
    [ModelProviderName.REDPILL]: Model;
    [ModelProviderName.OPENROUTER]: Model;
    [ModelProviderName.OLLAMA]: Model;
    [ModelProviderName.HEURIST]: Model;
    [ModelProviderName.GALADRIEL]: Model;
    [ModelProviderName.FAL]: Model;
    [ModelProviderName.GAIANET]: Model;
    [ModelProviderName.ALI_BAILIAN]: Model;
    [ModelProviderName.VOLENGINE]: Model;
    [ModelProviderName.NANOGPT]: Model;
    [ModelProviderName.HYPERBOLIC]: Model;
    [ModelProviderName.VENICE]: Model;
    [ModelProviderName.NVIDIA]: Model;
    [ModelProviderName.NINETEEN_AI]: Model;
    [ModelProviderName.AKASH_CHAT_API]: Model;
    [ModelProviderName.LIVEPEER]: Model;
    [ModelProviderName.DEEPSEEK]: Model;
    [ModelProviderName.INFERA]: Model;
    [ModelProviderName.BEDROCK]: Model;
    [ModelProviderName.ATOMA]: Model;
};

/**
 * Available model providers
 */
export enum ModelProviderName {
    OPENAI = "openai",
    ETERNALAI = "eternalai",
    ANTHROPIC = "anthropic",
    GROK = "grok",
    GROQ = "groq",
    LLAMACLOUD = "llama_cloud",
    TOGETHER = "together",
    LLAMALOCAL = "llama_local",
    LMSTUDIO = "lmstudio",
    GOOGLE = "google",
    MISTRAL = "mistral",
    CLAUDE_VERTEX = "claude_vertex",
    REDPILL = "redpill",
    OPENROUTER = "openrouter",
    OLLAMA = "ollama",
    HEURIST = "heurist",
    GALADRIEL = "galadriel",
    FAL = "falai",
    GAIANET = "gaianet",
    ALI_BAILIAN = "ali_bailian",
    VOLENGINE = "volengine",
    NANOGPT = "nanogpt",
    HYPERBOLIC = "hyperbolic",
    VENICE = "venice",
    NVIDIA = "nvidia",
    NINETEEN_AI = "nineteen_ai",
    AKASH_CHAT_API = "akash_chat_api",
    LIVEPEER = "livepeer",
    LETZAI = "letzai",
    DEEPSEEK = "deepseek",
    INFERA = "infera",
    BEDROCK = "bedrock",
    ATOMA = "atoma",
}

/**
 * Represents the current state/context of a conversation
 */
export interface State {
    /** ID of user who sent current message */
    userId?: UUID;

    /** ID of agent in conversation */
    agentId?: UUID;

    /** Agent's biography */
    bio: string;

    /** Agent's background lore */
    lore: string;

    /** Message handling directions */
    messageDirections: string;

    /** Post handling directions */
    postDirections: string;

    /** Current room/conversation ID */
    roomId: UUID;

    /** Optional agent name */
    agentName?: string;

    /** Optional message sender name */
    senderName?: string;

    /** String representation of conversation actors */
    actors: string;

    /** Optional array of actor objects */
    actorsData?: Actor[];

    /** Optional string representation of goals */
    goals?: string;

    /** Optional array of goal objects */
    goalsData?: Goal[];

    /** Recent message history as string */
    recentMessages: string;

    /** Recent message objects */
    recentMessagesData: Memory[];

    /** Optional valid action names */
    actionNames?: string;

    /** Optional action descriptions */
    actions?: string;

    /** Optional action objects */
    actionsData?: Action[];

    /** Optional action examples */
    actionExamples?: string;

    /** Optional provider descriptions */
    providers?: string;

    /** Optional response content */
    responseData?: Content;

    /** Optional recent interaction objects */
    recentInteractionsData?: Memory[];

    /** Optional recent interactions string */
    recentInteractions?: string;

    /** Optional formatted conversation */
    formattedConversation?: string;

    /** Optional formatted knowledge */
    knowledge?: string;
    /** Optional knowledge data */
    knowledgeData?: KnowledgeItem[];
    /** Optional knowledge data */
    ragKnowledgeData?: RAGKnowledgeItem[];

    /** Additional dynamic properties */
    [key: string]: unknown;
}

/**
 * Represents a stored memory/message
 */
export interface Memory {
    /** Optional unique identifier */
    id?: UUID;

    /** Associated user ID */
    userId: UUID;

    /** Associated agent ID */
    agentId: UUID;

    /** Optional creation timestamp */
    createdAt?: number;

    /** Memory content */
    content: Content;

    /** Optional embedding vector */
    embedding?: number[];

    /** Associated room ID */
    roomId: UUID;

    /** Whether memory is unique */
    unique?: boolean;

    /** Embedding similarity score */
    similarity?: number;
}

/**
 * Example message for demonstration
 */
export interface MessageExample {
    /** Associated user */
    user: string;

    /** Message content */
    content: Content;
}

/**
 * Handler function type for processing messages
 */
export type Handler = (
    runtime: IAgentRuntime,
    message: Memory,
    state?: State,
    options?: { [key: string]: unknown },
    callback?: HandlerCallback,
) => Promise<unknown>;

/**
 * Callback function type for handlers
 */
export type HandlerCallback = (
    response: Content,
    files?: any,
) => Promise<Memory[]>;

/**
 * Validator function type for actions/evaluators
 */
export type Validator = (
    runtime: IAgentRuntime,
    message: Memory,
    state?: State,
) => Promise<boolean>;

/**
 * Represents an action the agent can perform
 */
export interface Action {
    /** Similar action descriptions */
    similes: string[];

    /** Detailed description */
    description: string;

    /** Example usages */
    examples: ActionExample[][];

    /** Handler function */
    handler: Handler;

    /** Action name */
    name: string;

    /** Validation function */
    validate: Validator;

    /** Whether to suppress the initial message when this action is used */
    suppressInitialMessage?: boolean;
}

/**
 * Example for evaluating agent behavior
 */
export interface EvaluationExample {
    /** Evaluation context */
    context: string;

    /** Example messages */
    messages: Array<ActionExample>;

    /** Expected outcome */
    outcome: string;
}

/**
 * Evaluator for assessing agent responses
 */
export interface Evaluator {
    /** Whether to always run */
    alwaysRun?: boolean;

    /** Detailed description */
    description: string;

    /** Similar evaluator descriptions */
    similes: string[];

    /** Example evaluations */
    examples: EvaluationExample[];

    /** Handler function */
    handler: Handler;

    /** Evaluator name */
    name: string;

    /** Validation function */
    validate: Validator;
}

/**
 * Provider for external data/services
 */
export interface Provider {
    /** Data retrieval function */
    get: (
        runtime: IAgentRuntime,
        message: Memory,
        state?: State,
    ) => Promise<any>;
}

/**
 * Represents a relationship between users
 */
export interface Relationship {
    /** Unique identifier */
    id: UUID;

    /** First user ID */
    userA: UUID;

    /** Second user ID */
    userB: UUID;

    /** Primary user ID */
    userId: UUID;

    /** Associated room ID */
    roomId: UUID;

    /** Relationship status */
    status: string;

    /** Optional creation timestamp */
    createdAt?: string;
}

/**
 * Represents a user account
 */
export interface Account {
    /** Unique identifier */
    id: UUID;

    /** Display name */
    name: string;

    /** Username */
    username: string;

    /** Optional additional details */
    details?: { [key: string]: any };

    /** Optional email */
    email?: string;

    /** Optional avatar URL */
    avatarUrl?: string;
}

/**
 * Room participant with account details
 */
export interface Participant {
    /** Unique identifier */
    id: UUID;

    /** Associated account */
    account: Account;
}

/**
 * Represents a conversation room
 */
export interface Room {
    /** Unique identifier */
    id: UUID;

    /** Room participants */
    participants: Participant[];
}

/**
 * Represents a media attachment
 */
export type Media = {
    /** Unique identifier */
    id: string;

    /** Media URL */
    url: string;

    /** Media title */
    title: string;

    /** Media source */
    source: string;

    /** Media description */
    description: string;

    /** Text content */
    text: string;

    /** Content type */
    contentType?: string;
};

/**
 * Client interface for platform connections
 */
export type Client = {
    /** Start client connection */
    start: (runtime: IAgentRuntime) => Promise<unknown>;

    /** Stop client connection */
    stop: (runtime: IAgentRuntime) => Promise<unknown>;
};

/**
 * Plugin for extending agent functionality
 */
export type Plugin = {
    /** Plugin name */
    name: string;

    /** Plugin description */
    description: string;

    /** Optional actions */
    actions?: Action[];

    /** Optional providers */
    providers?: Provider[];

    /** Optional evaluators */
    evaluators?: Evaluator[];

    /** Optional services */
    services?: Service[];

    /** Optional clients */
    clients?: Client[];
};

/**
 * Available client platforms
 */
export enum Clients {
    ALEXA= "alexa",
    DISCORD = "discord",
    DIRECT = "direct",
    TWITTER = "twitter",
    TELEGRAM = "telegram",
    TELEGRAM_ACCOUNT = "telegram-account",
    FARCASTER = "farcaster",
    LENS = "lens",
    AUTO = "auto",
    SLACK = "slack",
    GITHUB = "github",
    INSTAGRAM = "instagram",
    SIMSAI = "simsai",
    XMTP = "xmtp",
    DEVA = "deva",
}

export interface IAgentConfig {
    [key: string]: string;
}

export type TelemetrySettings = {
    /**
     * Enable or disable telemetry. Disabled by default while experimental.
     */
    isEnabled?: boolean;
    /**
     * Enable or disable input recording. Enabled by default.
     *
     * You might want to disable input recording to avoid recording sensitive
     * information, to reduce data transfers, or to increase performance.
     */
    recordInputs?: boolean;
    /**
     * Enable or disable output recording. Enabled by default.
     *
     * You might want to disable output recording to avoid recording sensitive
     * information, to reduce data transfers, or to increase performance.
     */
    recordOutputs?: boolean;
    /**
     * Identifier for this function. Used to group telemetry data by function.
     */
    functionId?: string;
};

export interface ModelConfiguration {
    temperature?: number;
    max_response_length?: number;
    frequency_penalty?: number;
    presence_penalty?: number;
    maxInputTokens?: number;
    experimental_telemetry?: TelemetrySettings;
}

export type TemplateType = string | ((options: { state: State }) => string);

/**
 * Configuration for an agent character
 */
export type Character = {
    /** Optional unique identifier */
    id?: UUID;

    /** Character name */
    name: string;

    /** Optional username */
    username?: string;

    /** Optional email */
    email?: string;

    /** Optional system prompt */
    system?: string;

    /** Model provider to use */
    modelProvider: ModelProviderName;

    /** Image model provider to use, if different from modelProvider */
    imageModelProvider?: ModelProviderName;

    /** Image Vision model provider to use, if different from modelProvider */
    imageVisionModelProvider?: ModelProviderName;

    /** Optional model endpoint override */
    modelEndpointOverride?: string;

    /** Optional prompt templates */
    templates?: {
        goalsTemplate?: TemplateType;
        factsTemplate?: TemplateType;
        messageHandlerTemplate?: TemplateType;
        shouldRespondTemplate?: TemplateType;
        continueMessageHandlerTemplate?: TemplateType;
        evaluationTemplate?: TemplateType;
        twitterSearchTemplate?: TemplateType;
        twitterActionTemplate?: TemplateType;
        twitterPostTemplate?: TemplateType;
        twitterMessageHandlerTemplate?: TemplateType;
        twitterShouldRespondTemplate?: TemplateType;
        twitterVoiceHandlerTemplate?: TemplateType;
        instagramPostTemplate?: TemplateType;
        instagramMessageHandlerTemplate?: TemplateType;
        instagramShouldRespondTemplate?: TemplateType;
        farcasterPostTemplate?: TemplateType;
        lensPostTemplate?: TemplateType;
        farcasterMessageHandlerTemplate?: TemplateType;
        lensMessageHandlerTemplate?: TemplateType;
        farcasterShouldRespondTemplate?: TemplateType;
        lensShouldRespondTemplate?: TemplateType;
        telegramMessageHandlerTemplate?: TemplateType;
        telegramShouldRespondTemplate?: TemplateType;
        telegramAutoPostTemplate?: string;
        telegramPinnedMessageTemplate?: string;
        discordAutoPostTemplate?: string;
        discordAnnouncementHypeTemplate?: string;
        discordVoiceHandlerTemplate?: TemplateType;
        discordShouldRespondTemplate?: TemplateType;
        discordMessageHandlerTemplate?: TemplateType;
        slackMessageHandlerTemplate?: TemplateType;
        slackShouldRespondTemplate?: TemplateType;
        jeeterPostTemplate?: string;
        jeeterSearchTemplate?: string;
        jeeterInteractionTemplate?: string;
        jeeterMessageHandlerTemplate?: string;
        jeeterShouldRespondTemplate?: string;
        devaPostTemplate?: string;
    };

    /** Character biography */
    bio: string | string[];

    /** Character background lore */
    lore: string[];

    /** Example messages */
    messageExamples: MessageExample[][];

    /** Example posts */
    postExamples: string[];

    /** Known topics */
    topics: string[];

    /** Character traits */
    adjectives: string[];

    /** Optional knowledge base */
    knowledge?: (string | { path: string; shared?: boolean })[];

    /** Supported client platforms */
    clients: Clients[];

    /** Available plugins */
    plugins: Plugin[];

    /** Optional configuration */
    settings?: {
        secrets?: { [key: string]: string };
        intiface?: boolean;
        imageSettings?: {
            steps?: number;
            width?: number;
            height?: number;
            cfgScale?: number;
            negativePrompt?: string;
            numIterations?: number;
            guidanceScale?: number;
            seed?: number;
            modelId?: string;
            jobId?: string;
            count?: number;
            stylePreset?: string;
            hideWatermark?: boolean;
            safeMode?: boolean;
        };
        voice?: {
            model?: string; // For VITS
            url?: string; // Legacy VITS support
            elevenlabs?: {
                // New structured ElevenLabs config
                voiceId: string;
                model?: string;
                stability?: string;
                similarityBoost?: string;
                style?: string;
                useSpeakerBoost?: string;
            };
        };
        model?: string;
        modelConfig?: ModelConfiguration;
        embeddingModel?: string;
        chains?: {
            evm?: any[];
            solana?: any[];
            [key: string]: any[];
        };
        transcription?: TranscriptionProvider;
        ragKnowledge?: boolean;
    };

    /** Optional client-specific config */
    clientConfig?: {
        discord?: {
            shouldIgnoreBotMessages?: boolean;
            shouldIgnoreDirectMessages?: boolean;
            shouldRespondOnlyToMentions?: boolean;
            messageSimilarityThreshold?: number;
            isPartOfTeam?: boolean;
            teamAgentIds?: string[];
            teamLeaderId?: string;
            teamMemberInterestKeywords?: string[];
            allowedChannelIds?: string[];
            autoPost?: {
                enabled?: boolean;
                monitorTime?: number;
                inactivityThreshold?: number;
                mainChannelId?: string;
                announcementChannelIds?: string[];
                minTimeBetweenPosts?: number;
            };
        };
        telegram?: {
            shouldIgnoreBotMessages?: boolean;
            shouldIgnoreDirectMessages?: boolean;
            shouldRespondOnlyToMentions?: boolean;
            shouldOnlyJoinInAllowedGroups?: boolean;
            allowedGroupIds?: string[];
            messageSimilarityThreshold?: number;
            isPartOfTeam?: boolean;
            teamAgentIds?: string[];
            teamLeaderId?: string;
            teamMemberInterestKeywords?: string[];
            autoPost?: {
                enabled?: boolean;
                monitorTime?: number;
                inactivityThreshold?: number;
                mainChannelId?: string;
                pinnedMessagesGroups?: string[];
                minTimeBetweenPosts?: number;
            };
        };
        slack?: {
            shouldIgnoreBotMessages?: boolean;
            shouldIgnoreDirectMessages?: boolean;
        };
        gitbook?: {
            keywords?: {
                projectTerms?: string[];
                generalQueries?: string[];
            };
            documentTriggers?: string[];
        };
    };

    /** Writing style guides */
    style: {
        all: string[];
        chat: string[];
        post: string[];
    };

    /** Optional Twitter profile */
    twitterProfile?: {
        id: string;
        username: string;
        screenName: string;
        bio: string;
        nicknames?: string[];
    };

    /** Optional Instagram profile */
    instagramProfile?: {
        id: string;
        username: string;
        bio: string;
        nicknames?: string[];
    };

    /** Optional SimsAI profile */
    simsaiProfile?: {
        id: string;
        username: string;
        screenName: string;
        bio: string;
    };

    /** Optional NFT prompt */
    nft?: {
        prompt: string;
    };

    /**Optinal Parent characters to inherit information from */
    extends?: string[];

    twitterSpaces?: TwitterSpaceDecisionOptions;
};

export interface TwitterSpaceDecisionOptions {
    maxSpeakers?: number;
    topics?: string[];
    typicalDurationMinutes?: number;
    idleKickTimeoutMs?: number;
    minIntervalBetweenSpacesMinutes?: number;
    businessHoursOnly?: boolean;
    randomChance?: number;
    enableIdleMonitor?: boolean;
    enableSttTts?: boolean;
    enableRecording?: boolean;
    voiceId?: string;
    sttLanguage?: string;
    speakerMaxDurationMs?: number;
}

/**
 * Interface for database operations
 */
export interface IDatabaseAdapter {
    /** Database instance */
    db: any;

    /** Optional initialization */
    init(): Promise<void>;

    /** Close database connection */
    close(): Promise<void>;

    /** Get account by ID */
    getAccountById(userId: UUID): Promise<Account | null>;

    /** Create new account */
    createAccount(account: Account): Promise<boolean>;

    /** Get memories matching criteria */
    getMemories(params: {
        roomId: UUID;
        count?: number;
        unique?: boolean;
        tableName: string;
        agentId: UUID;
        start?: number;
        end?: number;
    }): Promise<Memory[]>;

    getMemoryById(id: UUID): Promise<Memory | null>;

    getMemoriesByIds(ids: UUID[], tableName?: string): Promise<Memory[]>;

    getMemoriesByRoomIds(params: {
        tableName: string;
        agentId: UUID;
        roomIds: UUID[];
        limit?: number;
    }): Promise<Memory[]>;

    getCachedEmbeddings(params: {
        query_table_name: string;
        query_threshold: number;
        query_input: string;
        query_field_name: string;
        query_field_sub_name: string;
        query_match_count: number;
    }): Promise<{ embedding: number[]; levenshtein_score: number }[]>;

    log(params: {
        body: { [key: string]: unknown };
        userId: UUID;
        roomId: UUID;
        type: string;
    }): Promise<void>;

    getActorDetails(params: { roomId: UUID }): Promise<Actor[]>;

    searchMemories(params: {
        tableName: string;
        agentId: UUID;
        roomId: UUID;
        embedding: number[];
        match_threshold: number;
        match_count: number;
        unique: boolean;
    }): Promise<Memory[]>;

    updateGoalStatus(params: {
        goalId: UUID;
        status: GoalStatus;
    }): Promise<void>;

    searchMemoriesByEmbedding(
        embedding: number[],
        params: {
            match_threshold?: number;
            count?: number;
            roomId?: UUID;
            agentId?: UUID;
            unique?: boolean;
            tableName: string;
        },
    ): Promise<Memory[]>;

    createMemory(
        memory: Memory,
        tableName: string,
        unique?: boolean,
    ): Promise<void>;

    removeMemory(memoryId: UUID, tableName: string): Promise<void>;

    removeAllMemories(roomId: UUID, tableName: string): Promise<void>;

    countMemories(
        roomId: UUID,
        unique?: boolean,
        tableName?: string,
    ): Promise<number>;

    getGoals(params: {
        agentId: UUID;
        roomId: UUID;
        userId?: UUID | null;
        onlyInProgress?: boolean;
        count?: number;
    }): Promise<Goal[]>;

    updateGoal(goal: Goal): Promise<void>;

    createGoal(goal: Goal): Promise<void>;

    removeGoal(goalId: UUID): Promise<void>;

    removeAllGoals(roomId: UUID): Promise<void>;

    getRoom(roomId: UUID): Promise<UUID | null>;

    createRoom(roomId?: UUID): Promise<UUID>;

    removeRoom(roomId: UUID): Promise<void>;

    getRoomsForParticipant(userId: UUID): Promise<UUID[]>;

    getRoomsForParticipants(userIds: UUID[]): Promise<UUID[]>;

    addParticipant(userId: UUID, roomId: UUID): Promise<boolean>;

    removeParticipant(userId: UUID, roomId: UUID): Promise<boolean>;

    getParticipantsForAccount(userId: UUID): Promise<Participant[]>;

    getParticipantsForRoom(roomId: UUID): Promise<UUID[]>;

    getParticipantUserState(
        roomId: UUID,
        userId: UUID,
    ): Promise<"FOLLOWED" | "MUTED" | null>;

    setParticipantUserState(
        roomId: UUID,
        userId: UUID,
        state: "FOLLOWED" | "MUTED" | null,
    ): Promise<void>;

    createRelationship(params: { userA: UUID; userB: UUID }): Promise<boolean>;

    getRelationship(params: {
        userA: UUID;
        userB: UUID;
    }): Promise<Relationship | null>;

    getRelationships(params: { userId: UUID }): Promise<Relationship[]>;

    getKnowledge(params: {
        id?: UUID;
        agentId: UUID;
        limit?: number;
        query?: string;
        conversationContext?: string;
    }): Promise<RAGKnowledgeItem[]>;

    searchKnowledge(params: {
        agentId: UUID;
        embedding: Float32Array;
        match_threshold: number;
        match_count: number;
        searchText?: string;
    }): Promise<RAGKnowledgeItem[]>;

    createKnowledge(knowledge: RAGKnowledgeItem): Promise<void>;
    removeKnowledge(id: UUID): Promise<void>;
    clearKnowledge(agentId: UUID, shared?: boolean): Promise<void>;
}

export interface IDatabaseCacheAdapter {
    getCache(params: {
        agentId: UUID;
        key: string;
    }): Promise<string | undefined>;

    setCache(params: {
        agentId: UUID;
        key: string;
        value: string;
    }): Promise<boolean>;

    deleteCache(params: { agentId: UUID; key: string }): Promise<boolean>;
}

export interface IMemoryManager {
    runtime: IAgentRuntime;
    tableName: string;
    constructor: Function;

    addEmbeddingToMemory(memory: Memory): Promise<Memory>;

    getMemories(opts: {
        roomId: UUID;
        count?: number;
        unique?: boolean;
        start?: number;
        end?: number;
    }): Promise<Memory[]>;

    getCachedEmbeddings(
        content: string,
    ): Promise<{ embedding: number[]; levenshtein_score: number }[]>;

    getMemoryById(id: UUID): Promise<Memory | null>;
    getMemoriesByRoomIds(params: {
        roomIds: UUID[];
        limit?: number;
    }): Promise<Memory[]>;
    searchMemoriesByEmbedding(
        embedding: number[],
        opts: {
            match_threshold?: number;
            count?: number;
            roomId: UUID;
            unique?: boolean;
        },
    ): Promise<Memory[]>;

    createMemory(memory: Memory, unique?: boolean): Promise<void>;

    removeMemory(memoryId: UUID): Promise<void>;

    removeAllMemories(roomId: UUID): Promise<void>;

    countMemories(roomId: UUID, unique?: boolean): Promise<number>;
}

export interface IRAGKnowledgeManager {
    runtime: IAgentRuntime;
    tableName: string;

    getKnowledge(params: {
        query?: string;
        id?: UUID;
        limit?: number;
        conversationContext?: string;
        agentId?: UUID;
    }): Promise<RAGKnowledgeItem[]>;
    createKnowledge(item: RAGKnowledgeItem): Promise<void>;
    removeKnowledge(id: UUID): Promise<void>;
    searchKnowledge(params: {
        agentId: UUID;
        embedding: Float32Array | number[];
        match_threshold?: number;
        match_count?: number;
        searchText?: string;
    }): Promise<RAGKnowledgeItem[]>;
    clearKnowledge(shared?: boolean): Promise<void>;
    processFile(file: {
        path: string;
        content: string;
        type: "pdf" | "md" | "txt";
        isShared: boolean;
    }): Promise<void>;
    cleanupDeletedKnowledgeFiles(): Promise<void>;
    generateScopedId(path: string, isShared: boolean): UUID;
}

export type CacheOptions = {
    expires?: number;
};

export enum CacheStore {
    REDIS = "redis",
    DATABASE = "database",
    FILESYSTEM = "filesystem",
}

export interface ICacheManager {
    get<T = unknown>(key: string): Promise<T | undefined>;
    set<T>(key: string, value: T, options?: CacheOptions): Promise<void>;
    delete(key: string): Promise<void>;
}

export abstract class Service {
    private static instance: Service | null = null;

    static get serviceType(): ServiceType {
        throw new Error("Service must implement static serviceType getter");
    }

    public static getInstance<T extends Service>(): T {
        if (!Service.instance) {
            Service.instance = new (this as any)();
        }
        return Service.instance as T;
    }

    get serviceType(): ServiceType {
        return (this.constructor as typeof Service).serviceType;
    }

    // Add abstract initialize method that must be implemented by derived classes
    abstract initialize(runtime: IAgentRuntime): Promise<void>;
}

export interface IAgentRuntime {
    // Properties
    agentId: UUID;
    serverUrl: string;
    databaseAdapter: IDatabaseAdapter;
    token: string | null;
    modelProvider: ModelProviderName;
    imageModelProvider: ModelProviderName;
    imageVisionModelProvider: ModelProviderName;
    character: Character;
    providers: Provider[];
    actions: Action[];
    evaluators: Evaluator[];
    plugins: Plugin[];

    fetch?: typeof fetch | null;

    messageManager: IMemoryManager;
    descriptionManager: IMemoryManager;
    documentsManager: IMemoryManager;
    knowledgeManager: IMemoryManager;
    ragKnowledgeManager: IRAGKnowledgeManager;
    loreManager: IMemoryManager;

    cacheManager: ICacheManager;

    services: Map<ServiceType, Service>;
    // any could be EventEmitter
    // but I think the real solution is forthcoming as a base client interface
    clients: Record<string, any>;

    verifiableInferenceAdapter?: IVerifiableInferenceAdapter | null;

    initialize(): Promise<void>;

    registerMemoryManager(manager: IMemoryManager): void;

    getMemoryManager(name: string): IMemoryManager | null;

    getService<T extends Service>(service: ServiceType): T | null;

    registerService(service: Service): void;

    getSetting(key: string): string | null;

    // Methods
    getConversationLength(): number;

    processActions(
        message: Memory,
        responses: Memory[],
        state?: State,
        callback?: HandlerCallback,
    ): Promise<void>;

    evaluate(
        message: Memory,
        state?: State,
        didRespond?: boolean,
        callback?: HandlerCallback,
    ): Promise<string[] | null>;

    ensureParticipantExists(userId: UUID, roomId: UUID): Promise<void>;

    ensureUserExists(
        userId: UUID,
        userName: string | null,
        name: string | null,
        source: string | null,
    ): Promise<void>;

    registerAction(action: Action): void;

    ensureConnection(
        userId: UUID,
        roomId: UUID,
        userName?: string,
        userScreenName?: string,
        source?: string,
    ): Promise<void>;

    ensureParticipantInRoom(userId: UUID, roomId: UUID): Promise<void>;

    ensureRoomExists(roomId: UUID): Promise<void>;

    composeState(
        message: Memory,
        additionalKeys?: { [key: string]: unknown },
    ): Promise<State>;

    updateRecentMessageState(state: State): Promise<State>;
}

export interface IImageDescriptionService extends Service {
    describeImage(
        imageUrl: string,
    ): Promise<{ title: string; description: string }>;
}

export interface ITranscriptionService extends Service {
    transcribeAttachment(audioBuffer: ArrayBuffer): Promise<string | null>;
    transcribeAttachmentLocally(
        audioBuffer: ArrayBuffer,
    ): Promise<string | null>;
    transcribe(audioBuffer: ArrayBuffer): Promise<string | null>;
    transcribeLocally(audioBuffer: ArrayBuffer): Promise<string | null>;
}

export interface IVideoService extends Service {
    isVideoUrl(url: string): boolean;
    fetchVideoInfo(url: string): Promise<Media>;
    downloadVideo(videoInfo: Media): Promise<string>;
    processVideo(url: string, runtime: IAgentRuntime): Promise<Media>;
}

export interface ITextGenerationService extends Service {
    initializeModel(): Promise<void>;
    queueMessageCompletion(
        context: string,
        temperature: number,
        stop: string[],
        frequency_penalty: number,
        presence_penalty: number,
        max_tokens: number,
    ): Promise<any>;
    queueTextCompletion(
        context: string,
        temperature: number,
        stop: string[],
        frequency_penalty: number,
        presence_penalty: number,
        max_tokens: number,
    ): Promise<string>;
    getEmbeddingResponse(input: string): Promise<number[] | undefined>;
}

export interface IBrowserService extends Service {
    closeBrowser(): Promise<void>;
    getPageContent(
        url: string,
        runtime: IAgentRuntime,
    ): Promise<{ title: string; description: string; bodyContent: string }>;
}

export interface ISpeechService extends Service {
    getInstance(): ISpeechService;
    generate(runtime: IAgentRuntime, text: string): Promise<Readable>;
}

export interface IPdfService extends Service {
    getInstance(): IPdfService;
    convertPdfToText(pdfBuffer: Buffer): Promise<string>;
}

export interface IAwsS3Service extends Service {
    uploadFile(
        imagePath: string,
        subDirectory: string,
        useSignedUrl: boolean,
        expiresIn: number,
    ): Promise<{
        success: boolean;
        url?: string;
        error?: string;
    }>;
    generateSignedUrl(fileName: string, expiresIn: number): Promise<string>;
}

export interface UploadIrysResult {
    success: boolean;
    url?: string;
    error?: string;
    data?: any;
}

export interface DataIrysFetchedFromGQL {
    success: boolean;
    data: any;
    error?: string;
}

export interface GraphQLTag {
    name: string;
    values: any[];
}

export enum IrysMessageType {
    REQUEST = "REQUEST",
    DATA_STORAGE = "DATA_STORAGE",
    REQUEST_RESPONSE = "REQUEST_RESPONSE",
}

export enum IrysDataType {
    FILE = "FILE",
    IMAGE = "IMAGE",
    OTHER = "OTHER",
}

export interface IrysTimestamp {
    from: number;
    to: number;
}

export interface IIrysService extends Service {
    getDataFromAnAgent(
        agentsWalletPublicKeys: string[],
        tags: GraphQLTag[],
        timestamp: IrysTimestamp,
    ): Promise<DataIrysFetchedFromGQL>;
    workerUploadDataOnIrys(
        data: any,
        dataType: IrysDataType,
        messageType: IrysMessageType,
        serviceCategory: string[],
        protocol: string[],
        validationThreshold: number[],
        minimumProviders: number[],
        testProvider: boolean[],
        reputation: number[],
    ): Promise<UploadIrysResult>;
    providerUploadDataOnIrys(
        data: any,
        dataType: IrysDataType,
        serviceCategory: string[],
        protocol: string[],
    ): Promise<UploadIrysResult>;
}

export interface ITeeLogService extends Service {
    getInstance(): ITeeLogService;
    log(
        agentId: string,
        roomId: string,
        userId: string,
        type: string,
        content: string,
    ): Promise<boolean>;
}

export enum ServiceType {
    IMAGE_DESCRIPTION = "image_description",
    TRANSCRIPTION = "transcription",
    VIDEO = "video",
    TEXT_GENERATION = "text_generation",
    BROWSER = "browser",
    SPEECH_GENERATION = "speech_generation",
    PDF = "pdf",
    INTIFACE = "intiface",
    AWS_S3 = "aws_s3",
    BUTTPLUG = "buttplug",
    SLACK = "slack",
    VERIFIABLE_LOGGING = "verifiable_logging",
    IRYS = "irys",
    TEE_LOG = "tee_log",
    GOPLUS_SECURITY = "goplus_security",
    WEB_SEARCH = "web_search",
    EMAIL_AUTOMATION = "email_automation",
}

export enum LoggingLevel {
    DEBUG = "debug",
    VERBOSE = "verbose",
    NONE = "none",
}

export type KnowledgeItem = {
    id: UUID;
    content: Content;
};

export interface RAGKnowledgeItem {
    id: UUID;
    agentId: UUID;
    content: {
        text: string;
        metadata?: {
            isMain?: boolean;
            isChunk?: boolean;
            originalId?: UUID;
            chunkIndex?: number;
            source?: string;
            type?: string;
            isShared?: boolean;
            [key: string]: unknown;
        };
    };
    embedding?: Float32Array;
    createdAt?: number;
    similarity?: number;
    score?: number;
}

export interface ActionResponse {
    like: boolean;
    retweet: boolean;
    quote?: boolean;
    reply?: boolean;
}

export interface ISlackService extends Service {
    client: any;
}

/**
 * Available verifiable inference providers
 */
export enum VerifiableInferenceProvider {
    RECLAIM = "reclaim",
    OPACITY = "opacity",
    PRIMUS = "primus",
}

/**
 * Options for verifiable inference
 */
export interface VerifiableInferenceOptions {
    /** Custom endpoint URL */
    endpoint?: string;
    /** Custom headers */
    headers?: Record<string, string>;
    /** Provider-specific options */
    providerOptions?: Record<string, unknown>;
}

/**
 * Result of a verifiable inference request
 */
export interface VerifiableInferenceResult {
    /** Generated text */
    text: string;
    /** Proof */
    proof: any;
    /** Proof id */
    id?: string;
    /** Provider information */
    provider: VerifiableInferenceProvider;
    /** Timestamp */
    timestamp: number;
}

/**
 * Interface for verifiable inference adapters
 */
export interface IVerifiableInferenceAdapter {
    options: any;
    /**
     * Generate text with verifiable proof
     * @param context The input text/prompt
     * @param modelClass The model class/name to use
     * @param options Additional provider-specific options
     * @returns Promise containing the generated text and proof data
     */
    generateText(
        context: string,
        modelClass: string,
        options?: VerifiableInferenceOptions,
    ): Promise<VerifiableInferenceResult>;

    /**
     * Verify the proof of a generated response
     * @param result The result containing response and proof to verify
     * @returns Promise indicating if the proof is valid
     */
    verifyProof(result: VerifiableInferenceResult): Promise<boolean>;
}

export enum TokenizerType {
    Auto = "auto",
    TikToken = "tiktoken",
}

export enum TranscriptionProvider {
    OpenAI = "openai",
    Deepgram = "deepgram",
    Local = "local",
}

export enum ActionTimelineType {
    ForYou = "foryou",
    Following = "following",
}
export enum KnowledgeScope {
    SHARED = "shared",
    PRIVATE = "private",
}

export enum CacheKeyPrefix {
    KNOWLEDGE = "knowledge",
}

export interface DirectoryItem {
    directory: string;
    shared?: boolean;
}

export interface ChunkRow {
    id: string;
    // Add other properties if needed
<<<<<<< HEAD
}

/**
 * Interface for character config loader
 */
export interface ICharacterConfigLoader {
    match(uri: string): boolean;
    load(uri: string): Promise<any>;
=======
>>>>>>> 08aaeaf3
}<|MERGE_RESOLUTION|>--- conflicted
+++ resolved
@@ -1665,15 +1665,4 @@
 export interface ChunkRow {
     id: string;
     // Add other properties if needed
-<<<<<<< HEAD
-}
-
-/**
- * Interface for character config loader
- */
-export interface ICharacterConfigLoader {
-    match(uri: string): boolean;
-    load(uri: string): Promise<any>;
-=======
->>>>>>> 08aaeaf3
 }