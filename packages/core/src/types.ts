--- conflicted
+++ resolved
@@ -262,8 +262,8 @@
     AKASH_CHAT_API = "akash_chat_api",
     LIVEPEER = "livepeer",
     LETZAI = "letzai",
-    DEEPSEEK="deepseek",
-    INFERA="infera"
+    DEEPSEEK = "deepseek",
+    INFERA = "infera",
 }
 
 /**
@@ -1087,7 +1087,10 @@
     ): Promise<{ embedding: number[]; levenshtein_score: number }[]>;
 
     getMemoryById(id: UUID): Promise<Memory | null>;
-    getMemoriesByRoomIds(params: { roomIds: UUID[], limit?: number }): Promise<Memory[]>;
+    getMemoriesByRoomIds(params: {
+        roomIds: UUID[];
+        limit?: number;
+    }): Promise<Memory[]>;
     searchMemoriesByEmbedding(
         embedding: number[],
         opts: {
@@ -1378,9 +1381,28 @@
 }
 
 export interface IIrysService extends Service {
-    getDataFromAnAgent(agentsWalletPublicKeys: string[], tags: GraphQLTag[], timestamp: IrysTimestamp): Promise<DataIrysFetchedFromGQL>;
-    workerUploadDataOnIrys(data: any, dataType: IrysDataType, messageType: IrysMessageType, serviceCategory: string[], protocol: string[], validationThreshold: number[], minimumProviders: number[], testProvider: boolean[], reputation: number[]): Promise<UploadIrysResult>;
-    providerUploadDataOnIrys(data: any, dataType: IrysDataType, serviceCategory: string[], protocol: string[]): Promise<UploadIrysResult>;
+    getDataFromAnAgent(
+        agentsWalletPublicKeys: string[],
+        tags: GraphQLTag[],
+        timestamp: IrysTimestamp
+    ): Promise<DataIrysFetchedFromGQL>;
+    workerUploadDataOnIrys(
+        data: any,
+        dataType: IrysDataType,
+        messageType: IrysMessageType,
+        serviceCategory: string[],
+        protocol: string[],
+        validationThreshold: number[],
+        minimumProviders: number[],
+        testProvider: boolean[],
+        reputation: number[]
+    ): Promise<UploadIrysResult>;
+    providerUploadDataOnIrys(
+        data: any,
+        dataType: IrysDataType,
+        serviceCategory: string[],
+        protocol: string[]
+    ): Promise<UploadIrysResult>;
 }
 
 export interface ITeeLogService extends Service {
@@ -1428,13 +1450,10 @@
     AWS_S3 = "aws_s3",
     BUTTPLUG = "buttplug",
     SLACK = "slack",
-<<<<<<< HEAD
     MAIL = "mail",
-=======
     IRYS = "irys",
     TEE_LOG = "tee_log",
     GOPLUS_SECURITY = "goplus_security",
->>>>>>> d55c86c9
 }
 
 export enum LoggingLevel {
