--- conflicted
+++ resolved
@@ -268,11 +268,8 @@
     LETZAI = "letzai",
     DEEPSEEK = "deepseek",
     INFERA = "infera",
-<<<<<<< HEAD
-=======
     BEDROCK = "bedrock",
     ATOMA = "atoma",
->>>>>>> 86c6bf09
 }
 
 /**
@@ -659,12 +656,9 @@
     AUTO = "auto",
     SLACK = "slack",
     GITHUB = "github",
-<<<<<<< HEAD
+    INSTAGRAM = "instagram",
+    SIMSAI = "simsai",
     XMTP = "xmtp",
-=======
-    INSTAGRAM = "instagram",
-    SIMSAI = "simsai"
->>>>>>> 86c6bf09
 }
 
 export interface IAgentConfig {
@@ -1475,11 +1469,7 @@
     getDataFromAnAgent(
         agentsWalletPublicKeys: string[],
         tags: GraphQLTag[],
-<<<<<<< HEAD
-        timestamp: IrysTimestamp
-=======
         timestamp: IrysTimestamp,
->>>>>>> 86c6bf09
     ): Promise<DataIrysFetchedFromGQL>;
     workerUploadDataOnIrys(
         data: any,
@@ -1490,21 +1480,13 @@
         validationThreshold: number[],
         minimumProviders: number[],
         testProvider: boolean[],
-<<<<<<< HEAD
-        reputation: number[]
-=======
         reputation: number[],
->>>>>>> 86c6bf09
     ): Promise<UploadIrysResult>;
     providerUploadDataOnIrys(
         data: any,
         dataType: IrysDataType,
         serviceCategory: string[],
-<<<<<<< HEAD
-        protocol: string[]
-=======
         protocol: string[],
->>>>>>> 86c6bf09
     ): Promise<UploadIrysResult>;
 }
 
