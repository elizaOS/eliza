--- conflicted
+++ resolved
@@ -262,8 +262,8 @@
     AKASH_CHAT_API = "akash_chat_api",
     LIVEPEER = "livepeer",
     LETZAI = "letzai",
-    DEEPSEEK="deepseek",
-    INFERA="infera"
+    DEEPSEEK = "deepseek",
+    INFERA = "infera",
 }
 
 /**
@@ -648,11 +648,8 @@
     LENS = "lens",
     AUTO = "auto",
     SLACK = "slack",
-<<<<<<< HEAD
+    GITHUB = "github",
     DEVA = "deva",
-=======
-    GITHUB = "github",
->>>>>>> a11dd5a0
 }
 
 export interface IAgentConfig {
@@ -1092,7 +1089,10 @@
     ): Promise<{ embedding: number[]; levenshtein_score: number }[]>;
 
     getMemoryById(id: UUID): Promise<Memory | null>;
-    getMemoriesByRoomIds(params: { roomIds: UUID[], limit?: number }): Promise<Memory[]>;
+    getMemoriesByRoomIds(params: {
+        roomIds: UUID[];
+        limit?: number;
+    }): Promise<Memory[]>;
     searchMemoriesByEmbedding(
         embedding: number[],
         opts: {
@@ -1383,9 +1383,28 @@
 }
 
 export interface IIrysService extends Service {
-    getDataFromAnAgent(agentsWalletPublicKeys: string[], tags: GraphQLTag[], timestamp: IrysTimestamp): Promise<DataIrysFetchedFromGQL>;
-    workerUploadDataOnIrys(data: any, dataType: IrysDataType, messageType: IrysMessageType, serviceCategory: string[], protocol: string[], validationThreshold: number[], minimumProviders: number[], testProvider: boolean[], reputation: number[]): Promise<UploadIrysResult>;
-    providerUploadDataOnIrys(data: any, dataType: IrysDataType, serviceCategory: string[], protocol: string[]): Promise<UploadIrysResult>;
+    getDataFromAnAgent(
+        agentsWalletPublicKeys: string[],
+        tags: GraphQLTag[],
+        timestamp: IrysTimestamp
+    ): Promise<DataIrysFetchedFromGQL>;
+    workerUploadDataOnIrys(
+        data: any,
+        dataType: IrysDataType,
+        messageType: IrysMessageType,
+        serviceCategory: string[],
+        protocol: string[],
+        validationThreshold: number[],
+        minimumProviders: number[],
+        testProvider: boolean[],
+        reputation: number[]
+    ): Promise<UploadIrysResult>;
+    providerUploadDataOnIrys(
+        data: any,
+        dataType: IrysDataType,
+        serviceCategory: string[],
+        protocol: string[]
+    ): Promise<UploadIrysResult>;
 }
 
 export interface ITeeLogService extends Service {
