--- conflicted
+++ resolved
@@ -611,11 +611,8 @@
     TWITTER = "twitter",
     TELEGRAM = "telegram",
     FARCASTER = "farcaster",
-<<<<<<< HEAD
+    AUTO = "auto",
     GITHUB = "github",
-=======
-    AUTO = "auto",
->>>>>>> 23546f2c
 }
 /**
  * Configuration for an agent character
