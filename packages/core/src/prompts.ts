--- conflicted
+++ resolved
@@ -1,300 +1,8 @@
 export const shouldRespondTemplate = `<task>Decide on behalf of {{agentName}} whether they should respond to the message, ignore it or stop the conversation.</task>
 
-<<<<<<< HEAD
 <providers>
 {{providers}}
 </providers>
-=======
-/**
- * Convert all double-brace bindings ({{var}}) in a Handlebars template
- * to triple-brace bindings ({{{var}}}), so the output is NOT HTML-escaped.
- *
- * - Ignores block/partial/comment tags that start with # / ! >.
- * - Ignores the {{else}} keyword.
- * - Ignores bindings that are already triple-braced.
- *
- * @param  {string} tpl  Handlebars template source
- * @return {string}      Transformed template
- */
-export function upgradeDoubleToTriple(tpl) {
-  return tpl.replace(
-    // ────────╮ negative-LB: not already “{{{”
-    //          │   {{     ─ opening braces
-    //          │    ╰──── negative-LA: not {, #, /, !, >
-    //          ▼
-    /(?<!{){{(?![{#\/!>])([\s\S]*?)}}/g,
-    (_match, inner) => {
-      // keep the block keyword {{else}} unchanged
-      if (inner.trim() === 'else') return `{{${inner}}}`;
-      return `{{{${inner}}}}`;
-    }
-  );
-}
-
-/**
- * Composes a context string by replacing placeholders in a template with corresponding values from the state.
- *
- * This function takes a template string with placeholders in the format `{{placeholder}}` and a state object.
- * It replaces each placeholder with the value from the state object that matches the placeholder's name.
- * If a matching key is not found in the state object for a given placeholder, the placeholder is replaced with an empty string.
- *
- * @param {Object} params - The parameters for composing the context.
- * @param {State} params.state - The state object containing values to replace the placeholders in the template.
- * @param {TemplateType} params.template - The template string or function containing placeholders to be replaced with state values.
- * @returns {string} The composed context string with placeholders replaced by corresponding state values.
- *
- * @example
- * // Given a state object and a template
- * const state = { userName: "Alice", userAge: 30 };
- * const template = "Hello, {{userName}}! You are {{userAge}} years old";
- *
- * // Composing the context with simple string replacement will result in:
- * // "Hello, Alice! You are 30 years old."
- * const contextSimple = composePromptFromState({ state, template });
- *
- * // Using composePromptFromState with a template function for dynamic template
- * const template = ({ state }) => {
- * const tone = Math.random() > 0.5 ? "kind" : "rude";
- *   return `Hello, {{userName}}! You are {{userAge}} years old. Be ${tone}`;
- * };
- * const contextSimple = composePromptFromState({ state, template });
- */
-
-/**
- * Function to compose a prompt using a provided template and state.
- *
- * @param {Object} options - Object containing state and template information.
- * @param {State} options.state - The state object containing values to fill the template.
- * @param {TemplateType} options.template - The template to be used for composing the prompt.
- * @returns {string} The composed prompt output.
- */
-export const composePrompt = ({
-  state,
-  template,
-}: {
-  state: { [key: string]: string };
-  template: TemplateType;
-}) => {
-  const templateStr = typeof template === 'function' ? template({ state }) : template;
-  const templateFunction = handlebars.compile(upgradeDoubleToTriple(templateStr));
-  const output = composeRandomUser(templateFunction(state), 10);
-  return output;
-};
-
-/**
- * Function to compose a prompt using a provided template and state.
- *
- * @param {Object} options - Object containing state and template information.
- * @param {State} options.state - The state object containing values to fill the template.
- * @param {TemplateType} options.template - The template to be used for composing the prompt.
- * @returns {string} The composed prompt output.
- */
-export const composePromptFromState = ({
-  state,
-  template,
-}: {
-  state: State;
-  template: TemplateType;
-}) => {
-  // function templates is not a good direction
-  const templateStr = typeof template === 'function' ? template({ state }) : template;
-  const templateFunction = handlebars.compile(upgradeDoubleToTriple(templateStr));
-
-  // get any keys that are in state but are not named text, values or data
-  const stateKeys = Object.keys(state);
-  const filteredKeys = stateKeys.filter((key) => !['text', 'values', 'data'].includes(key));
-  // this flattens out key/values in text/values/data
-  const filteredState = filteredKeys.reduce((acc, key) => {
-    acc[key] = state[key];
-    return acc;
-  }, {});
-
-  // and then we flat state.values again
-  const output = composeRandomUser(templateFunction({ ...filteredState, ...state.values }), 10);
-  return output;
-};
-
-/**
- * Adds a header to a body of text.
- *
- * This function takes a header string and a body string and returns a new string with the header prepended to the body.
- * If the body string is empty, the header is returned as is.
- *
- * @param {string} header - The header to add to the body.
- * @param {string} body - The body to which to add the header.
- * @returns {string} The body with the header prepended.
- *
- * @example
- * // Given a header and a body
- * const header = "Header";
- * const body = "Body";
- *
- * // Adding the header to the body will result in:
- * // "Header\nBody"
- * const text = addHeader(header, body);
- */
-export const addHeader = (header: string, body: string) => {
-  return body.length > 0 ? `${header ? `${header}\n` : header}${body}\n` : '';
-};
-
-/**
- * Generates a string with random user names populated in a template.
- *
- * This function generates random user names and populates placeholders
- * in the provided template with these names. Placeholders in the template should follow the format `{{userX}}`
- * where `X` is the position of the user (e.g., `{{name1}}`, `{{name2}}`).
- *
- * @param {string} template - The template string containing placeholders for random user names.
- * @param {number} length - The number of random user names to generate.
- * @returns {string} The template string with placeholders replaced by random user names.
- *
- * @example
- * // Given a template and a length
- * const template = "Hello, {{name1}}! Meet {{name2}} and {{name3}}.";
- * const length = 3;
- *
- * // Composing the random user string will result in:
- * // "Hello, John! Meet Alice and Bob."
- * const result = composeRandomUser(template, length);
- */
-export const composeRandomUser = (template: string, length: number) => {
-  const exampleNames = Array.from({ length }, () =>
-    uniqueNamesGenerator({ dictionaries: [names] })
-  );
-  let result = template;
-  for (let i = 0; i < exampleNames.length; i++) {
-    result = result.replaceAll(`{{name${i + 1}}}`, exampleNames[i]);
-  }
-
-  return result;
-};
-
-export const formatPosts = ({
-  messages,
-  entities,
-  conversationHeader = true,
-}: {
-  messages: Memory[];
-  entities: Entity[];
-  conversationHeader?: boolean;
-}) => {
-  // Group messages by roomId
-  const groupedMessages: { [roomId: string]: Memory[] } = {};
-  messages.forEach((message) => {
-    if (message.roomId) {
-      if (!groupedMessages[message.roomId]) {
-        groupedMessages[message.roomId] = [];
-      }
-      groupedMessages[message.roomId].push(message);
-    }
-  });
-
-  // Sort messages within each roomId by createdAt (oldest to newest)
-  Object.values(groupedMessages).forEach((roomMessages) => {
-    roomMessages.sort((a, b) => a.createdAt - b.createdAt);
-  });
-
-  // Sort rooms by the newest message's createdAt
-  const sortedRooms = Object.entries(groupedMessages).sort(
-    ([, messagesA], [, messagesB]) =>
-      messagesB[messagesB.length - 1].createdAt - messagesA[messagesA.length - 1].createdAt
-  );
-
-  const formattedPosts = sortedRooms.map(([roomId, roomMessages]) => {
-    const messageStrings = roomMessages
-      .filter((message: Memory) => message.entityId)
-      .map((message: Memory) => {
-        const entity = entities.find((entity: Entity) => entity.id === message.entityId);
-        if (!entity) {
-          logger.warn('core::prompts:formatPosts - no entity for', message.entityId);
-        }
-        // TODO: These are okay but not great
-        const userName = entity?.names[0] || 'Unknown User';
-        const displayName = entity?.names[0] || 'unknown';
-
-        return `Name: ${userName} (@${displayName} EntityID:${message.entityId})
-MessageID: ${message.id}${message.content.inReplyTo ? `\nIn reply to: ${message.content.inReplyTo}` : ''}
-Source: ${message.content.source}
-Date: ${formatTimestamp(message.createdAt)}
-Text:
-${message.content.text}`;
-      });
-
-    const header = conversationHeader ? `Conversation: ${roomId.slice(-5)}\n` : '';
-    return `${header}${messageStrings.join('\n\n')}`;
-  });
-
-  return formattedPosts.join('\n\n');
-};
-
-/**
- * Format messages into a string
- * @param {Object} params - The formatting parameters
- * @param {Memory[]} params.messages - List of messages to format
- * @param {Entity[]} params.entities - List of entities for name resolution
- * @returns {string} Formatted message string with timestamps and user information
- */
-export const formatMessages = ({
-  messages,
-  entities,
-}: {
-  messages: Memory[];
-  entities: Entity[];
-}) => {
-  const messageStrings = messages
-    .reverse()
-    .filter((message: Memory) => message.entityId)
-    .map((message: Memory) => {
-      const messageText = (message.content as Content).text;
-
-      const messageActions = (message.content as Content).actions;
-      const messageThought = (message.content as Content).thought;
-      const formattedName =
-        entities.find((entity: Entity) => entity.id === message.entityId)?.names[0] ||
-        'Unknown User';
-
-      const attachments = (message.content as Content).attachments;
-
-      const attachmentString =
-        attachments && attachments.length > 0
-          ? ` (Attachments: ${attachments
-              .map((media) => `[${media.id} - ${media.title} (${media.url})]`)
-              .join(', ')})`
-          : null;
-
-      const messageTime = new Date(message.createdAt);
-      const hours = messageTime.getHours().toString().padStart(2, '0');
-      const minutes = messageTime.getMinutes().toString().padStart(2, '0');
-      const timeString = `${hours}:${minutes}`;
-
-      const timestamp = formatTimestamp(message.createdAt);
-
-      // const shortId = message.entityId.slice(-5);
-
-      const thoughtString = messageThought
-        ? `(${formattedName}'s internal thought: ${messageThought})`
-        : null;
-
-      const timestampString = `${timeString} (${timestamp}) [${message.entityId}]`;
-      const textString = messageText ? `${timestampString} ${formattedName}: ${messageText}` : null;
-      const actionString =
-        messageActions && messageActions.length > 0
-          ? `${
-              textString ? '' : timestampString
-            } (${formattedName}'s actions: ${messageActions.join(', ')})`
-          : null;
-
-      // for each thought, action, text or attachment, add a new line, with text first, then thought, then action, then attachment
-      const messageString = [textString, thoughtString, actionString, attachmentString]
-        .filter(Boolean)
-        .join('\n');
-
-      return messageString;
-    })
-    .join('\n');
-  return messageStrings;
-};
->>>>>>> a32e49ab
 
 <instructions>Decide if {{agentName}} should respond to or interact with the conversation.
 If the message is directed at or relevant to {{agentName}}, respond with RESPOND action.
