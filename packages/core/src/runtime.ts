--- conflicted
+++ resolved
@@ -563,17 +563,6 @@
       if (p.schema) {
         this.logger.info(`Running migrations for plugin: ${p.name}`);
         try {
-<<<<<<< HEAD
-          // You might need a more generic way to run migrations if they are not all Drizzle-based
-          // For now, assuming a function on the adapter or a utility function
-          if (this.adapter && 'runMigrations' in this.adapter) {
-            await (this.adapter as any).runMigrations(p.schema, p.name);
-            this.logger.info(`Successfully migrated plugin: ${p.name}`);
-          }
-        } catch (error) {
-          this.logger.error(`Failed to migrate plugin ${p.name}:`, error);
-          // Decide if you want to throw or continue
-=======
           // Find the SQL plugin in our loaded plugins
           const sqlPlugin = this.plugins.find((plugin) => plugin.name === '@elizaos/plugin-sql');
           if (sqlPlugin && 'runPluginMigrations' in sqlPlugin) {
@@ -588,7 +577,6 @@
         } catch (error) {
           this.logger.error(`Failed to migrate plugin ${p.name}:`, error);
           throw error;
->>>>>>> 8efb4525
         }
       }
     }
@@ -1430,12 +1418,8 @@
   }
 
   async registerService(serviceDef: typeof Service): Promise<void> {
-<<<<<<< HEAD
-    const serviceName = serviceDef.serviceName;
-=======
     // Use serviceName as the unique key for registration
     const serviceName = serviceDef.serviceName || serviceDef.name;
->>>>>>> 8efb4525
     if (!serviceName) {
       this.logger.warn(
         `Service ${serviceDef.name} is missing serviceName. Please define a static serviceName property.`
