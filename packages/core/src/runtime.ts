--- conflicted
+++ resolved
@@ -830,22 +830,12 @@
         const evaluators = parseJsonArrayFromText(
             result
         ) as unknown as string[];
-
-<<<<<<< HEAD
         await Promise.all(
             this.evaluators
                 .filter(evaluator => evaluators.includes(evaluator.name))
                 .filter(evaluator => evaluator.handler)
                 .map(evaluator => evaluator.handler(this, message, state, {}, callback))
         );
-=======
-        for (const evaluator of this.evaluators) {
-            if (!evaluators?.includes(evaluator.name)) continue;
-
-            if (evaluator.handler)
-                await evaluator.handler(this, message, state, {}, callback);
-        }
->>>>>>> 493bdc9b
 
         return evaluators;
     }
