import { names, uniqueNamesGenerator } from "unique-names-generator";
import { v4 as uuidv4 } from "uuid";
import {
    composeActionExamples,
    formatActionNames,
    formatActions,
} from "./actions.ts";
import { addHeader, composeContext } from "./context.ts";
import { defaultCharacter } from "./defaultCharacter.ts";
import {
    evaluationTemplate,
    formatEvaluatorExamples,
    formatEvaluatorNames,
    formatEvaluators,
} from "./evaluators.ts";
import { generateText } from "./generation.ts";
import { formatGoalsAsString, getGoals } from "./goals.ts";
import { elizaLogger } from "./index.ts";
import knowledge from "./knowledge.ts";
import { MemoryManager } from "./memory.ts";
import { formatActors, formatMessages, getActorDetails } from "./messages.ts";
import { parseJsonArrayFromText } from "./parsing.ts";
import { formatPosts } from "./posts.ts";
import { getProviders } from "./providers.ts";
import settings from "./settings.ts";
import {
    Character,
    Goal,
    HandlerCallback,
    IAgentRuntime,
    ICacheManager,
    IDatabaseAdapter,
    IMemoryManager,
    KnowledgeItem,
    ModelClass,
    ModelProviderName,
    Plugin,
    Provider,
    Service,
    ServiceType,
    State,
    UUID,
    type Action,
    type Actor,
    type Evaluator,
    type Memory,
    IVerifiableInferenceAdapter,
} from "./types.ts";
import { stringToUuid } from "./uuid.ts";

/**
 * Represents the runtime environment for an agent, handling message processing,
 * action registration, and interaction with external services like OpenAI and Supabase.
 */
export class AgentRuntime implements IAgentRuntime {
    /**
     * Default count for recent messages to be kept in memory.
     * @private
     */
    readonly #conversationLength = 32 as number;
    /**
     * The ID of the agent
     */
    agentId: UUID;
    /**
     * The base URL of the server where the agent's requests are processed.
     */
    serverUrl = "http://localhost:7998";

    /**
     * The database adapter used for interacting with the database.
     */
    databaseAdapter: IDatabaseAdapter;

    /**
     * Authentication token used for securing requests.
     */
    token: string | null;

    /**
     * Custom actions that the agent can perform.
     */
    actions: Action[] = [];

    /**
     * Evaluators used to assess and guide the agent's responses.
     */
    evaluators: Evaluator[] = [];

    /**
     * Context providers used to provide context for message generation.
     */
    providers: Provider[] = [];

    plugins: Plugin[] = [];

    /**
     * The model to use for generateText.
     */
    modelProvider: ModelProviderName;

    /**
     * The model to use for generateImage.
     */
    imageModelProvider: ModelProviderName;

    /**
     * The model to use for describing images.
     */
    imageVisionModelProvider: ModelProviderName;

    /**
     * Fetch function to use
     * Some environments may not have access to the global fetch function and need a custom fetch override.
     */
    fetch = fetch;

    /**
     * The character to use for the agent
     */
    character: Character;

    /**
     * Store messages that are sent and received by the agent.
     */
    messageManager: IMemoryManager;

    /**
     * Store and recall descriptions of users based on conversations.
     */
    descriptionManager: IMemoryManager;

    /**
     * Manage the creation and recall of static information (documents, historical game lore, etc)
     */
    loreManager: IMemoryManager;

    /**
     * Hold large documents that can be referenced
     */
    documentsManager: IMemoryManager;

    /**
     * Searchable document fragments
     */
    knowledgeManager: IMemoryManager;

    services: Map<ServiceType, Service> = new Map();
    memoryManagers: Map<string, IMemoryManager> = new Map();
    cacheManager: ICacheManager;
    clients: Record<string, any>;

    verifiableInferenceAdapter?: IVerifiableInferenceAdapter;

    registerMemoryManager(manager: IMemoryManager): void {
        if (!manager.tableName) {
            throw new Error("Memory manager must have a tableName");
        }

        if (this.memoryManagers.has(manager.tableName)) {
            elizaLogger.warn(
                `Memory manager ${manager.tableName} is already registered. Skipping registration.`
            );
            return;
        }

        this.memoryManagers.set(manager.tableName, manager);
    }

    getMemoryManager(tableName: string): IMemoryManager | null {
        return this.memoryManagers.get(tableName) || null;
    }

    getService<T extends Service>(service: ServiceType): T | null {
        const serviceInstance = this.services.get(service);
        if (!serviceInstance) {
            elizaLogger.error(`Service ${service} not found`);
            return null;
        }
        return serviceInstance as T;
    }

    async registerService(service: Service): Promise<void> {
        const serviceType = service.serviceType;
        elizaLogger.log("Registering service:", serviceType);

        if (this.services.has(serviceType)) {
            elizaLogger.warn(
                `Service ${serviceType} is already registered. Skipping registration.`
            );
            return;
        }

        // Add the service to the services map
        this.services.set(serviceType, service);
        elizaLogger.success(`Service ${serviceType} registered successfully`);
    }

    /**
     * Creates an instance of AgentRuntime.
     * @param opts - The options for configuring the AgentRuntime.
     * @param opts.conversationLength - The number of messages to hold in the recent message cache.
     * @param opts.token - The JWT token, can be a JWT token if outside worker, or an OpenAI token if inside worker.
     * @param opts.serverUrl - The URL of the worker.
     * @param opts.actions - Optional custom actions.
     * @param opts.evaluators - Optional custom evaluators.
     * @param opts.services - Optional custom services.
     * @param opts.memoryManagers - Optional custom memory managers.
     * @param opts.providers - Optional context providers.
     * @param opts.model - The model to use for generateText.
     * @param opts.embeddingModel - The model to use for embedding.
     * @param opts.agentId - Optional ID of the agent.
     * @param opts.databaseAdapter - The database adapter used for interacting with the database.
     * @param opts.fetch - Custom fetch function to use for making requests.
     */

    constructor(opts: {
        conversationLength?: number; // number of messages to hold in the recent message cache
        agentId?: UUID; // ID of the agent
        character?: Character; // The character to use for the agent
        token: string; // JWT token, can be a JWT token if outside worker, or an OpenAI token if inside worker
        serverUrl?: string; // The URL of the worker
        actions?: Action[]; // Optional custom actions
        evaluators?: Evaluator[]; // Optional custom evaluators
        plugins?: Plugin[];
        providers?: Provider[];
        modelProvider: ModelProviderName;

        services?: Service[]; // Map of service name to service instance
        managers?: IMemoryManager[]; // Map of table name to memory manager
        databaseAdapter: IDatabaseAdapter; // The database adapter used for interacting with the database
        fetch?: typeof fetch | unknown;
        speechModelPath?: string;
        cacheManager: ICacheManager;
        logging?: boolean;
        verifiableInferenceAdapter?: IVerifiableInferenceAdapter;
    }) {
        elizaLogger.info("Initializing AgentRuntime with options:", {
            character: opts.character?.name,
            modelProvider: opts.modelProvider,
            characterModelProvider: opts.character?.modelProvider,
        });

        this.#conversationLength =
            opts.conversationLength ?? this.#conversationLength;

        if (!opts.databaseAdapter) {
            throw new Error("No database adapter provided");
        }
        this.databaseAdapter = opts.databaseAdapter;
        // use the character id if it exists, otherwise use the agentId if it is passed in, otherwise use the character name
        this.agentId =
            opts.character?.id ??
            opts?.agentId ??
            stringToUuid(opts.character?.name ?? uuidv4());
        this.character = opts.character || defaultCharacter;

        // By convention, we create a user and room using the agent id.
        // Memories related to it are considered global context for the agent.
        this.ensureRoomExists(this.agentId);
        this.ensureUserExists(
            this.agentId,
            this.character.name,
            this.character.name
        ).then(() => {
            // postgres needs the user to exist before you can add a participant
            this.ensureParticipantExists(this.agentId, this.agentId);
        });

        elizaLogger.success("Agent ID", this.agentId);

        this.fetch = (opts.fetch as typeof fetch) ?? this.fetch;

        this.cacheManager = opts.cacheManager;

        this.messageManager = new MemoryManager({
            runtime: this,
            tableName: "messages",
        });

        this.descriptionManager = new MemoryManager({
            runtime: this,
            tableName: "descriptions",
        });

        this.loreManager = new MemoryManager({
            runtime: this,
            tableName: "lore",
        });

        this.documentsManager = new MemoryManager({
            runtime: this,
            tableName: "documents",
        });

        this.knowledgeManager = new MemoryManager({
            runtime: this,
            tableName: "fragments",
        });

        (opts.managers ?? []).forEach((manager: IMemoryManager) => {
            this.registerMemoryManager(manager);
        });

        (opts.services ?? []).forEach((service: Service) => {
            this.registerService(service);
        });

        this.serverUrl = opts.serverUrl ?? this.serverUrl;

        elizaLogger.info("Setting model provider...");
        elizaLogger.info("Model Provider Selection:", {
            characterModelProvider: this.character.modelProvider,
            optsModelProvider: opts.modelProvider,
            currentModelProvider: this.modelProvider,
            finalSelection:
                this.character.modelProvider ??
                opts.modelProvider ??
                this.modelProvider,
        });

        this.modelProvider =
            this.character.modelProvider ??
            opts.modelProvider ??
            this.modelProvider;

        this.imageModelProvider =
            this.character.imageModelProvider ?? this.modelProvider;

        elizaLogger.info("Selected model provider:", this.modelProvider);
        elizaLogger.info(
            "Selected image model provider:",
            this.imageModelProvider
        );

        this.imageVisionModelProvider =
            this.character.imageVisionModelProvider ?? this.modelProvider;

        elizaLogger.info("Selected model provider:", this.modelProvider);
        elizaLogger.info(
            "Selected image model provider:",
            this.imageVisionModelProvider
        );

        // Validate model provider
        if (!Object.values(ModelProviderName).includes(this.modelProvider)) {
            elizaLogger.error("Invalid model provider:", this.modelProvider);
            elizaLogger.error(
                "Available providers:",
                Object.values(ModelProviderName)
            );
            throw new Error(`Invalid model provider: ${this.modelProvider}`);
        }

        if (!this.serverUrl) {
            elizaLogger.warn("No serverUrl provided, defaulting to localhost");
        }

        this.token = opts.token;

        this.plugins = [
            ...(opts.character?.plugins ?? []),
            ...(opts.plugins ?? []),
        ];

        this.plugins.forEach((plugin) => {
            plugin.actions?.forEach((action) => {
                this.registerAction(action);
            });

            plugin.evaluators?.forEach((evaluator) => {
                this.registerEvaluator(evaluator);
            });

            plugin.services?.forEach((service) => {
                this.registerService(service);
            });

            plugin.providers?.forEach((provider) => {
                this.registerContextProvider(provider);
            });
        });

        (opts.actions ?? []).forEach((action) => {
            this.registerAction(action);
        });

        (opts.providers ?? []).forEach((provider) => {
            this.registerContextProvider(provider);
        });

        (opts.evaluators ?? []).forEach((evaluator: Evaluator) => {
            this.registerEvaluator(evaluator);
        });

        this.verifiableInferenceAdapter = opts.verifiableInferenceAdapter;
    }

    async initialize() {
        for (const [serviceType, service] of this.services.entries()) {
            try {
                await service.initialize(this);
                this.services.set(serviceType, service);
                elizaLogger.success(
                    `Service ${serviceType} initialized successfully`
                );
            } catch (error) {
                elizaLogger.error(
                    `Failed to initialize service ${serviceType}:`,
                    error
                );
                throw error;
            }
        }

        for (const plugin of this.plugins) {
            if (plugin.services)
                await Promise.all(
                    plugin.services?.map((service) => service.initialize(this))
                );
        }

        if (
            this.character &&
            this.character.knowledge &&
            this.character.knowledge.length > 0
        ) {
            await this.processCharacterKnowledge(this.character.knowledge);
        }
    }

    async stop() {
        elizaLogger.debug("runtime::stop - character", this.character);
        // stop services, they don't have a stop function
        // just initialize

        // plugins
        // have actions, providers, evaluators (no start/stop)
        // services (just initialized), clients

        // client have a start
        for (const cStr in this.clients) {
            const c = this.clients[cStr];
            elizaLogger.log(
                "runtime::stop - requesting",
                cStr,
                "client stop for",
                this.character.name
            );
            c.stop();
        }
        // we don't need to unregister with directClient
        // don't need to worry about knowledge
    }

    /**
     * Processes character knowledge by creating document memories and fragment memories.
     * This function takes an array of knowledge items, creates a document memory for each item if it doesn't exist,
     * then chunks the content into fragments, embeds each fragment, and creates fragment memories.
     * @param knowledge An array of knowledge items containing id, path, and content.
     */
    private async processCharacterKnowledge(items: string[]) {
        for (const item of items) {
            const knowledgeId = stringToUuid(item);
            const existingDocument =
                await this.documentsManager.getMemoryById(knowledgeId);
            if (existingDocument) {
                continue;
            }

            elizaLogger.info(
                "Processing knowledge for ",
                this.character.name,
                " - ",
                item.slice(0, 100)
            );

            await knowledge.set(this, {
                id: knowledgeId,
                content: {
                    text: item,
                },
            });
        }
    }

    getSetting(key: string) {
        // check if the key is in the character.settings.secrets object
        if (this.character.settings?.secrets?.[key]) {
            return this.character.settings.secrets[key];
        }
        // if not, check if it's in the settings object
        if (this.character.settings?.[key]) {
            return this.character.settings[key];
        }

        // if not, check if it's in the settings object
        if (settings[key]) {
            return settings[key];
        }

        return null;
    }

    /**
     * Get the number of messages that are kept in the conversation buffer.
     * @returns The number of recent messages to be kept in memory.
     */
    getConversationLength() {
        return this.#conversationLength;
    }

    /**
     * Register an action for the agent to perform.
     * @param action The action to register.
     */
    registerAction(action: Action) {
        elizaLogger.success(`Registering action: ${action.name}`);
        this.actions.push(action);
    }

    /**
     * Register an evaluator to assess and guide the agent's responses.
     * @param evaluator The evaluator to register.
     */
    registerEvaluator(evaluator: Evaluator) {
        this.evaluators.push(evaluator);
    }

    /**
     * Register a context provider to provide context for message generation.
     * @param provider The context provider to register.
     */
    registerContextProvider(provider: Provider) {
        this.providers.push(provider);
    }

    /**
     * Process the actions of a message.
     * @param message The message to process.
     * @param content The content of the message to process actions from.
     */
    async processActions(
        message: Memory,
        responses: Memory[],
        state?: State,
        callback?: HandlerCallback
    ): Promise<void> {
        for (const response of responses) {
            if (!response.content?.action) {
                elizaLogger.warn("No action found in the response content.");
                continue;
            }

            const normalizedAction = response.content.action
                .toLowerCase()
                .replace("_", "");

            elizaLogger.success(`Normalized action: ${normalizedAction}`);

            let action = this.actions.find(
                (a: { name: string }) =>
                    a.name
                        .toLowerCase()
                        .replace("_", "")
                        .includes(normalizedAction) ||
                    normalizedAction.includes(
                        a.name.toLowerCase().replace("_", "")
                    )
            );

            if (!action) {
                elizaLogger.info("Attempting to find action in similes.");
                for (const _action of this.actions) {
                    const simileAction = _action.similes.find(
                        (simile) =>
                            simile
                                .toLowerCase()
                                .replace("_", "")
                                .includes(normalizedAction) ||
                            normalizedAction.includes(
                                simile.toLowerCase().replace("_", "")
                            )
                    );
                    if (simileAction) {
                        action = _action;
                        elizaLogger.success(
                            `Action found in similes: ${action.name}`
                        );
                        break;
                    }
                }
            }

            if (!action) {
                elizaLogger.error(
                    "No action found for",
                    response.content.action
                );
                continue;
            }

            if (!action.handler) {
                elizaLogger.error(`Action ${action.name} has no handler.`);
                continue;
            }

            try {
                elizaLogger.info(
                    `Executing handler for action: ${action.name}`
                );
                await action.handler(this, message, state, {}, callback);
            } catch (error) {
                elizaLogger.error(error);
            }
        }
    }

    /**
     * Evaluate the message and state using the registered evaluators.
     * @param message The message to evaluate.
     * @param state The state of the agent.
     * @param didRespond Whether the agent responded to the message.~
     * @param callback The handler callback
     * @returns The results of the evaluation.
     */
    async evaluate(
        message: Memory,
        state: State,
        didRespond?: boolean,
        callback?: HandlerCallback
    ) {
        const evaluatorPromises = this.evaluators.map(
            async (evaluator: Evaluator) => {
                elizaLogger.log("Evaluating", evaluator.name);
                if (!evaluator.handler) {
                    return null;
                }
                if (!didRespond && !evaluator.alwaysRun) {
                    return null;
                }
                const result = await evaluator.validate(this, message, state);
                if (result) {
                    return evaluator;
                }
                return null;
            }
        );

        const resolvedEvaluators = await Promise.all(evaluatorPromises);
        const evaluatorsData = resolvedEvaluators.filter(
            (evaluator): evaluator is Evaluator => evaluator !== null
        );

        // if there are no evaluators this frame, return
        if (!evaluatorsData || evaluatorsData.length === 0) {
            return [];
        }

        const context = composeContext({
            state: {
                ...state,
                evaluators: formatEvaluators(evaluatorsData),
                evaluatorNames: formatEvaluatorNames(evaluatorsData),
            },
            template:
                this.character.templates?.evaluationTemplate ||
                evaluationTemplate,
        });

        const result = await generateText({
            runtime: this,
            context,
<<<<<<< HEAD
            modelClass: ModelClass.LARGE,
=======
            modelClass: ModelClass.SMALL,
            verifiableInferenceAdapter: this.verifiableInferenceAdapter,
>>>>>>> fc8ad363
        });

        const evaluators = parseJsonArrayFromText(
            result
        ) as unknown as string[];

        for (const evaluator of this.evaluators) {
            if (!evaluators?.includes(evaluator.name)) continue;

            if (evaluator.handler)
                await evaluator.handler(this, message, state, {}, callback);
        }

        return evaluators;
    }

    /**
     * Ensure the existence of a participant in the room. If the participant does not exist, they are added to the room.
     * @param userId - The user ID to ensure the existence of.
     * @throws An error if the participant cannot be added.
     */
    async ensureParticipantExists(userId: UUID, roomId: UUID) {
        const participants =
            await this.databaseAdapter.getParticipantsForAccount(userId);

        if (participants?.length === 0) {
            await this.databaseAdapter.addParticipant(userId, roomId);
        }
    }

    /**
     * Ensure the existence of a user in the database. If the user does not exist, they are added to the database.
     * @param userId - The user ID to ensure the existence of.
     * @param userName - The user name to ensure the existence of.
     * @returns
     */

    async ensureUserExists(
        userId: UUID,
        userName: string | null,
        name: string | null,
        email?: string | null,
        source?: string | null
    ) {
        const account = await this.databaseAdapter.getAccountById(userId);
        if (!account) {
            await this.databaseAdapter.createAccount({
                id: userId,
                name: name || userName || "Unknown User",
                username: userName || name || "Unknown",
                email: email || (userName || "Bot") + "@" + source || "Unknown", // Temporary
                details: { summary: "" },
            });
            elizaLogger.success(`User ${userName} created successfully.`);
        }
    }

    async ensureParticipantInRoom(userId: UUID, roomId: UUID) {
        const participants =
            await this.databaseAdapter.getParticipantsForRoom(roomId);
        if (!participants.includes(userId)) {
            await this.databaseAdapter.addParticipant(userId, roomId);
            if (userId === this.agentId) {
                elizaLogger.log(
                    `Agent ${this.character.name} linked to room ${roomId} successfully.`
                );
            } else {
                elizaLogger.log(
                    `User ${userId} linked to room ${roomId} successfully.`
                );
            }
        }
    }

    async ensureConnection(
        userId: UUID,
        roomId: UUID,
        userName?: string,
        userScreenName?: string,
        source?: string
    ) {
        await Promise.all([
            this.ensureUserExists(
                this.agentId,
                this.character.name ?? "Agent",
                this.character.name ?? "Agent",
                source
            ),
            this.ensureUserExists(
                userId,
                userName ?? "User" + userId,
                userScreenName ?? "User" + userId,
                source
            ),
            this.ensureRoomExists(roomId),
        ]);

        await Promise.all([
            this.ensureParticipantInRoom(userId, roomId),
            this.ensureParticipantInRoom(this.agentId, roomId),
        ]);
    }

    /**
     * Ensure the existence of a room between the agent and a user. If no room exists, a new room is created and the user
     * and agent are added as participants. The room ID is returned.
     * @param userId - The user ID to create a room with.
     * @returns The room ID of the room between the agent and the user.
     * @throws An error if the room cannot be created.
     */
    async ensureRoomExists(roomId: UUID) {
        const room = await this.databaseAdapter.getRoom(roomId);
        if (!room) {
            await this.databaseAdapter.createRoom(roomId);
            elizaLogger.log(`Room ${roomId} created successfully.`);
        }
    }

    /**
     * Compose the state of the agent into an object that can be passed or used for response generation.
     * @param message The message to compose the state from.
     * @returns The state of the agent.
     */
    async composeState(
        message: Memory,
        additionalKeys: { [key: string]: unknown } = {}
    ) {
        const { userId, roomId } = message;

        const conversationLength = this.getConversationLength();

        const [actorsData, recentMessagesData, goalsData]: [
            Actor[],
            Memory[],
            Goal[],
        ] = await Promise.all([
            getActorDetails({ runtime: this, roomId }),
            this.messageManager.getMemories({
                roomId,
                count: conversationLength,
                unique: false,
            }),
            getGoals({
                runtime: this,
                count: 10,
                onlyInProgress: false,
                roomId,
            }),
        ]);

        const goals = formatGoalsAsString({ goals: goalsData });

        const actors = formatActors({ actors: actorsData ?? [] });

        const recentMessages = formatMessages({
            messages: recentMessagesData,
            actors: actorsData,
        });

        const recentPosts = formatPosts({
            messages: recentMessagesData,
            actors: actorsData,
            conversationHeader: false,
        });

        // const lore = formatLore(loreData);

        const senderName = actorsData?.find(
            (actor: Actor) => actor.id === userId
        )?.name;

        // TODO: We may wish to consolidate and just accept character.name here instead of the actor name
        const agentName =
            actorsData?.find((actor: Actor) => actor.id === this.agentId)
                ?.name || this.character.name;

        let allAttachments = message.content.attachments || [];

        if (recentMessagesData && Array.isArray(recentMessagesData)) {
            const lastMessageWithAttachment = recentMessagesData.find(
                (msg) =>
                    msg.content.attachments &&
                    msg.content.attachments.length > 0
            );

            if (lastMessageWithAttachment) {
                const lastMessageTime =
                    lastMessageWithAttachment?.createdAt ?? Date.now();
                const oneHourBeforeLastMessage =
                    lastMessageTime - 60 * 60 * 1000; // 1 hour before last message

                allAttachments = recentMessagesData
                    .reverse()
                    .map((msg) => {
                        const msgTime = msg.createdAt ?? Date.now();
                        const isWithinTime =
                            msgTime >= oneHourBeforeLastMessage;
                        const attachments = msg.content.attachments || [];
                        if (!isWithinTime) {
                            attachments.forEach((attachment) => {
                                attachment.text = "[Hidden]";
                            });
                        }
                        return attachments;
                    })
                    .flat();
            }
        }

        const formattedAttachments = allAttachments
            .map(
                (attachment) =>
                    `ID: ${attachment.id}
Name: ${attachment.title}
URL: ${attachment.url}
Type: ${attachment.source}
Description: ${attachment.description}
Text: ${attachment.text}
  `
            )
            .join("\n");

        // randomly get 3 bits of lore and join them into a paragraph, divided by \n
        let lore = "";
        // Assuming this.lore is an array of lore bits
        if (this.character.lore && this.character.lore.length > 0) {
            const shuffledLore = [...this.character.lore].sort(
                () => Math.random() - 0.5
            );
            const selectedLore = shuffledLore.slice(0, 10);
            lore = selectedLore.join("\n");
        }

        const formattedCharacterPostExamples = this.character.postExamples
            .sort(() => 0.5 - Math.random())
            .map((post) => {
                const messageString = `${post}`;
                return messageString;
            })
            .slice(0, 50)
            .join("\n");

        const formattedCharacterMessageExamples = this.character.messageExamples
            .sort(() => 0.5 - Math.random())
            .slice(0, 5)
            .map((example) => {
                const exampleNames = Array.from({ length: 5 }, () =>
                    uniqueNamesGenerator({ dictionaries: [names] })
                );

                return example
                    .map((message) => {
                        let messageString = `${message.user}: ${message.content.text}`;
                        exampleNames.forEach((name, index) => {
                            const placeholder = `{{user${index + 1}}}`;
                            messageString = messageString.replaceAll(
                                placeholder,
                                name
                            );
                        });
                        return messageString;
                    })
                    .join("\n");
            })
            .join("\n\n");

        const getRecentInteractions = async (
            userA: UUID,
            userB: UUID
        ): Promise<Memory[]> => {
            // Find all rooms where userA and userB are participants
            const rooms = await this.databaseAdapter.getRoomsForParticipants([
                userA,
                userB,
            ]);

            // Check the existing memories in the database
            const existingMemories =
                await this.messageManager.getMemoriesByRoomIds({
                    // filter out the current room id from rooms
                    roomIds: rooms.filter((room) => room !== roomId),
                });

            // Sort messages by timestamp in descending order
            existingMemories.sort(
                (a, b) =>
                    (b?.createdAt ?? Date.now()) - (a?.createdAt ?? Date.now())
            );

            // Take the most recent messages
            const recentInteractionsData = existingMemories.slice(0, 20);
            return recentInteractionsData;
        };

        const recentInteractions =
            userId !== this.agentId
                ? await getRecentInteractions(userId, this.agentId)
                : [];

        const getRecentMessageInteractions = async (
            recentInteractionsData: Memory[]
        ): Promise<string> => {
            // Format the recent messages
            const formattedInteractions = await Promise.all(
                recentInteractionsData.map(async (message) => {
                    const isSelf = message.userId === this.agentId;
                    let sender: string;
                    if (isSelf) {
                        sender = this.character.name;
                    } else {
                        const accountId =
                            await this.databaseAdapter.getAccountById(
                                message.userId
                            );
                        sender = accountId?.username || "unknown";
                    }
                    return `${sender}: ${message.content.text}`;
                })
            );

            return formattedInteractions.join("\n");
        };

        const formattedMessageInteractions =
            await getRecentMessageInteractions(recentInteractions);

        const getRecentPostInteractions = async (
            recentInteractionsData: Memory[],
            actors: Actor[]
        ): Promise<string> => {
            const formattedInteractions = formatPosts({
                messages: recentInteractionsData,
                actors,
                conversationHeader: true,
            });

            return formattedInteractions;
        };

        const formattedPostInteractions = await getRecentPostInteractions(
            recentInteractions,
            actorsData
        );

        // if bio is a string, use it. if its an array, pick one at random
        let bio = this.character.bio || "";
        if (Array.isArray(bio)) {
            // get three random bio strings and join them with " "
            bio = bio
                .sort(() => 0.5 - Math.random())
                .slice(0, 3)
                .join(" ");
        }

        const knowledegeData = await knowledge.get(this, message);

        const formattedKnowledge = formatKnowledge(knowledegeData);

        const initialState = {
            agentId: this.agentId,
            agentName,
            bio,
            lore,
            adjective:
                this.character.adjectives &&
                this.character.adjectives.length > 0
                    ? this.character.adjectives[
                          Math.floor(
                              Math.random() * this.character.adjectives.length
                          )
                      ]
                    : "",
            knowledge: formattedKnowledge,
            knowledgeData: knowledegeData,
            // Recent interactions between the sender and receiver, formatted as messages
            recentMessageInteractions: formattedMessageInteractions,
            // Recent interactions between the sender and receiver, formatted as posts
            recentPostInteractions: formattedPostInteractions,
            // Raw memory[] array of interactions
            recentInteractionsData: recentInteractions,
            // randomly pick one topic
            topic:
                this.character.topics && this.character.topics.length > 0
                    ? this.character.topics[
                          Math.floor(
                              Math.random() * this.character.topics.length
                          )
                      ]
                    : null,
            topics:
                this.character.topics && this.character.topics.length > 0
                    ? `${this.character.name} is interested in ` +
                      this.character.topics
                          .sort(() => 0.5 - Math.random())
                          .slice(0, 5)
                          .map((topic, index) => {
                              if (index === this.character.topics.length - 2) {
                                  return topic + " and ";
                              }
                              // if last topic, don't add a comma
                              if (index === this.character.topics.length - 1) {
                                  return topic;
                              }
                              return topic + ", ";
                          })
                          .join("")
                    : "",
            characterPostExamples:
                formattedCharacterPostExamples &&
                formattedCharacterPostExamples.replaceAll("\n", "").length > 0
                    ? addHeader(
                          `# Example Posts for ${this.character.name}`,
                          formattedCharacterPostExamples
                      )
                    : "",
            characterMessageExamples:
                formattedCharacterMessageExamples &&
                formattedCharacterMessageExamples.replaceAll("\n", "").length >
                    0
                    ? addHeader(
                          `# Example Conversations for ${this.character.name}`,
                          formattedCharacterMessageExamples
                      )
                    : "",
            messageDirections:
                this.character?.style?.all?.length > 0 ||
                this.character?.style?.chat.length > 0
                    ? addHeader(
                          "# Message Directions for " + this.character.name,
                          (() => {
                              const all = this.character?.style?.all || [];
                              const chat = this.character?.style?.chat || [];
                              return [...all, ...chat].join("\n");
                          })()
                      )
                    : "",

            postDirections:
                this.character?.style?.all?.length > 0 ||
                this.character?.style?.post.length > 0
                    ? addHeader(
                          "# Post Directions for " + this.character.name,
                          (() => {
                              const all = this.character?.style?.all || [];
                              const post = this.character?.style?.post || [];
                              return [...all, ...post].join("\n");
                          })()
                      )
                    : "",

            //old logic left in for reference
            //food for thought. how could we dynamically decide what parts of the character to add to the prompt other than random? rag? prompt the llm to decide?
            /*
            postDirections:
                this.character?.style?.all?.length > 0 ||
                this.character?.style?.post.length > 0
                    ? addHeader(
                            "# Post Directions for " + this.character.name,
                            (() => {
                                const all = this.character?.style?.all || [];
                                const post = this.character?.style?.post || [];
                                const shuffled = [...all, ...post].sort(
                                    () => 0.5 - Math.random()
                                );
                                return shuffled
                                    .slice(0, conversationLength / 2)
                                    .join("\n");
                            })()
                        )
                    : "",*/
            // Agent runtime stuff
            senderName,
            actors:
                actors && actors.length > 0
                    ? addHeader("# Actors", actors)
                    : "",
            actorsData,
            roomId,
            goals:
                goals && goals.length > 0
                    ? addHeader(
                          "# Goals\n{{agentName}} should prioritize accomplishing the objectives that are in progress.",
                          goals
                      )
                    : "",
            goalsData,
            recentMessages:
                recentMessages && recentMessages.length > 0
                    ? addHeader("# Conversation Messages", recentMessages)
                    : "",
            recentPosts:
                recentPosts && recentPosts.length > 0
                    ? addHeader("# Posts in Thread", recentPosts)
                    : "",
            recentMessagesData,
            attachments:
                formattedAttachments && formattedAttachments.length > 0
                    ? addHeader("# Attachments", formattedAttachments)
                    : "",
            ...additionalKeys,
        } as State;

        const actionPromises = this.actions.map(async (action: Action) => {
            const result = await action.validate(this, message, initialState);
            if (result) {
                return action;
            }
            return null;
        });

        const evaluatorPromises = this.evaluators.map(async (evaluator) => {
            const result = await evaluator.validate(
                this,
                message,
                initialState
            );
            if (result) {
                return evaluator;
            }
            return null;
        });

        const [resolvedEvaluators, resolvedActions, providers] =
            await Promise.all([
                Promise.all(evaluatorPromises),
                Promise.all(actionPromises),
                getProviders(this, message, initialState),
            ]);

        const evaluatorsData = resolvedEvaluators.filter(
            Boolean
        ) as Evaluator[];
        const actionsData = resolvedActions.filter(Boolean) as Action[];

        const actionState = {
            actionNames:
                "Possible response actions: " + formatActionNames(actionsData),
            actions:
                actionsData.length > 0
                    ? addHeader(
                          "# Available Actions",
                          formatActions(actionsData)
                      )
                    : "",
            actionExamples:
                actionsData.length > 0
                    ? addHeader(
                          "# Action Examples",
                          composeActionExamples(actionsData, 10)
                      )
                    : "",
            evaluatorsData,
            evaluators:
                evaluatorsData.length > 0
                    ? formatEvaluators(evaluatorsData)
                    : "",
            evaluatorNames:
                evaluatorsData.length > 0
                    ? formatEvaluatorNames(evaluatorsData)
                    : "",
            evaluatorExamples:
                evaluatorsData.length > 0
                    ? formatEvaluatorExamples(evaluatorsData)
                    : "",
            providers: addHeader(
                `# Additional Information About ${this.character.name} and The World`,
                providers
            ),
        };

        return { ...initialState, ...actionState } as State;
    }

    async updateRecentMessageState(state: State): Promise<State> {
        const conversationLength = this.getConversationLength();
        const recentMessagesData = await this.messageManager.getMemories({
            roomId: state.roomId,
            count: conversationLength,
            unique: false,
        });

        const recentMessages = formatMessages({
            actors: state.actorsData ?? [],
            messages: recentMessagesData.map((memory: Memory) => {
                const newMemory = { ...memory };
                delete newMemory.embedding;
                return newMemory;
            }),
        });

        let allAttachments = [];

        if (recentMessagesData && Array.isArray(recentMessagesData)) {
            const lastMessageWithAttachment = recentMessagesData.find(
                (msg) =>
                    msg.content.attachments &&
                    msg.content.attachments.length > 0
            );

            if (lastMessageWithAttachment) {
                const lastMessageTime =
                    lastMessageWithAttachment?.createdAt ?? Date.now();
                const oneHourBeforeLastMessage =
                    lastMessageTime - 60 * 60 * 1000; // 1 hour before last message

                allAttachments = recentMessagesData
                    .filter((msg) => {
                        const msgTime = msg.createdAt ?? Date.now();
                        return msgTime >= oneHourBeforeLastMessage;
                    })
                    .flatMap((msg) => msg.content.attachments || []);
            }
        }

        const formattedAttachments = allAttachments
            .map(
                (attachment) =>
                    `ID: ${attachment.id}
Name: ${attachment.title}
URL: ${attachment.url}
Type: ${attachment.source}
Description: ${attachment.description}
Text: ${attachment.text}
    `
            )
            .join("\n");

        return {
            ...state,
            recentMessages: addHeader(
                "# Conversation Messages",
                recentMessages
            ),
            recentMessagesData,
            attachments: formattedAttachments,
        } as State;
    }

    getVerifiableInferenceAdapter(): IVerifiableInferenceAdapter | undefined {
        return this.verifiableInferenceAdapter;
    }

    setVerifiableInferenceAdapter(adapter: IVerifiableInferenceAdapter): void {
        this.verifiableInferenceAdapter = adapter;
    }
}

const formatKnowledge = (knowledge: KnowledgeItem[]) => {
    return knowledge
        .map((knowledge) => `- ${knowledge.content.text}`)
        .join("\n");
};<|MERGE_RESOLUTION|>--- conflicted
+++ resolved
@@ -671,12 +671,8 @@
         const result = await generateText({
             runtime: this,
             context,
-<<<<<<< HEAD
-            modelClass: ModelClass.LARGE,
-=======
             modelClass: ModelClass.SMALL,
             verifiableInferenceAdapter: this.verifiableInferenceAdapter,
->>>>>>> fc8ad363
         });
 
         const evaluators = parseJsonArrayFromText(
