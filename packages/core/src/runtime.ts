--- conflicted
+++ resolved
@@ -55,12 +55,8 @@
     type ClientInstance,
 } from "./types.ts";
 import { stringToUuid } from "./uuid.ts";
-<<<<<<< HEAD
-import _ from "lodash";
-=======
 import { glob } from "glob";
 import { existsSync } from "fs";
->>>>>>> c7152f90
 /**
  * Represents the runtime environment for an agent, handling message processing,
  * action registration, and interaction with external services like OpenAI and Supabase.
