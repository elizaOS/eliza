--- conflicted
+++ resolved
@@ -13,23 +13,6 @@
   runtime: IAgentRuntime;
   roomId: UUID;
 }) {
-<<<<<<< HEAD
-  const participantIds = await runtime.databaseAdapter.getParticipantsForRoom(
-    roomId,
-    runtime.agentId
-  );
-  
-  // Fetch all actor details
-  const actors = await Promise.all(
-    participantIds.map(async (userId) => {
-      const account = await runtime.databaseAdapter.getEntityById(userId, runtime.agentId);
-      if (account) {
-        return {
-          id: account.id,
-          name: account.metadata.default.name || account.names.join(" aka "),
-          names: account.names,
-        };
-=======
   const room = await runtime.getRoom(roomId);
   const entities = await runtime.databaseAdapter.getEntitiesForRoom(roomId, runtime.agentId, true);
   const actors = entities.map(entity => {
@@ -46,7 +29,6 @@
         acc[key] = [...new Set([...acc[key], ...value])];
       } else if (typeof acc[key] === 'object' && typeof value === 'object') {
         acc[key] = { ...acc[key], ...value };
->>>>>>> c9855dfc
       }
       return acc;
     }, {});
@@ -79,11 +61,7 @@
  */
 export function formatActors({ actors }: { actors: Actor[] }) {
   const actorStrings = actors.map((actor: Actor) => {
-<<<<<<< HEAD
-    const header = `${actor.name} (${actor.names.join(" aka ")})`;
-=======
     const header = `${actor.name} (${actor.names.join(" aka ")})\nID: ${actor.id}${(actor.data && Object.keys(actor.data).length > 0) ? `\nData: ${JSON.stringify(actor.data)}\n` : "\n"}`;
->>>>>>> c9855dfc
     return header;
   });
   const finalActorStrings = actorStrings.join("\n");
