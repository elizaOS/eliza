<<<<<<< HEAD
import { describe, it, expect, mock } from 'bun:test';
=======
import { describe, it, expect, vi, beforeEach } from 'vitest';
>>>>>>> 487271dc
import { createService, defineService } from '../services';
import { Service, ServiceType } from '../types';
import type { IAgentRuntime } from '../types';
import { AgentRuntime } from '../runtime';

describe('service builder', () => {
  // Mock runtime
  const mockRuntime = {} as IAgentRuntime;

  it('createService builds custom class', async () => {
    const Builder = createService('TEST')
      .withDescription('d')
      .withStart(
        async () =>
          new (class extends Service {
            capabilityDescription = 'Test service';
            async stop() {}
          })()
      )
      .build();
    const instance = await (Builder as any).start(mockRuntime);
    expect(instance).toBeInstanceOf(Service);
    await instance.stop();
  });

  it('defineService builds from definition', async () => {
    const Def = defineService({
      serviceType: 'DEF' as any,
      description: 'desc',
      start: async () =>
        new (class extends Service {
          capabilityDescription = 'Definition service';
          async stop() {}
        })(),
    });
    const instance = await (Def as any).start(mockRuntime);
    expect(instance).toBeInstanceOf(Service);
    await instance.stop();
  });

  it('should throw error when start function is not defined', async () => {
    // This test covers lines 59-60 - error when startFn is not defined
    const Builder = createService('NO_START').withDescription('Service without start').build();

    await expect((Builder as any).start(mockRuntime)).rejects.toThrow(
      'Start function not defined for service NO_START'
    );
  });

  it('should call custom stop function when provided', async () => {
    // This test covers lines 65-68 - custom stopFn execution
    const stopFn = mock().mockResolvedValue(undefined);

    const Builder = createService('WITH_STOP')
      .withDescription('Service with custom stop')
      .withStart(
        async () =>
          new (class extends Service {
            capabilityDescription = 'Service with stop';
            async stop() {}
          })()
      )
      .withStop(stopFn)
      .build();

    await (Builder as any).start(mockRuntime);
    const builtInstance = new Builder();
    await builtInstance.stop();

    expect(stopFn).toHaveBeenCalled();
  });

  it('should handle service without stop function', async () => {
    // This test ensures the else branch (no stopFn) is covered
    const Builder = createService('NO_STOP')
      .withDescription('Service without custom stop')
      .withStart(
        async () =>
          new (class extends Service {
            capabilityDescription = 'Service without stop';
            async stop() {}
          })()
      )
      .build();

    const builtInstance = new Builder();
    // Should not throw when no stopFn is provided
    await expect(builtInstance.stop()).resolves.toBeUndefined();
  });

  it('defineService should provide default stop function', async () => {
    // This test covers the default stop function in defineService
    const Def = defineService({
      serviceType: 'DEF_NO_STOP' as any,
      description: 'Definition without stop',
      start: async () =>
        new (class extends Service {
          capabilityDescription = 'Definition without stop';
          async stop() {}
        })(),
      // Note: no stop function provided
    });

    await (Def as any).start(mockRuntime);
    const defInstance = new Def();
    // Should not throw when using default stop
    expect(defInstance.stop()).resolves.toBeUndefined();
  });

  it('should set all properties correctly with chaining', () => {
    // Test the full builder chain
    const description = 'Test service description';
    const serviceType = 'CHAINED_SERVICE';

    const builder = createService(serviceType);
    const withDesc = builder.withDescription(description);

    // Verify chaining returns the same instance
    expect(withDesc).toBe(builder);

    const startFn = async () =>
      new (class extends Service {
        capabilityDescription = 'Chained service';
        async stop() {}
      })();
    const withStart = withDesc.withStart(startFn);
    expect(withStart).toBe(builder);

    const stopFn = async () => {};
    const withStop = withStart.withStop(stopFn);
    expect(withStop).toBe(builder);

    const BuiltClass = withStop.build();
    expect((BuiltClass as any).serviceType).toBe(serviceType);
  });
});

describe('AgentRuntime v2 service methods', () => {
  let runtime: AgentRuntime;

  beforeEach(() => {
    const mockAdapter = {
      init: vi.fn().mockResolvedValue(undefined),
      runMigrations: vi.fn().mockResolvedValue(undefined),
      ensureAgentExists: vi.fn().mockResolvedValue({ id: 'agent-123' }),
      getEntityById: vi.fn().mockResolvedValue(null),
      createEntity: vi.fn().mockResolvedValue(true),
      getRoom: vi.fn().mockResolvedValue(null),
      createRoom: vi.fn().mockResolvedValue('room-123'),
      getParticipantsForRoom: vi.fn().mockResolvedValue([]),
      addParticipant: vi.fn().mockResolvedValue(true),
      ensureEmbeddingDimension: vi.fn().mockResolvedValue(undefined),
    } as any;

    runtime = new AgentRuntime({
      character: { name: 'TestBot', bio: '' } as any,
      adapter: mockAdapter,
    });
  });

  it('getServicesByType should return all services of a given type', async () => {
    class WalletServiceA extends Service {
      static serviceName = 'WALLET_A';
      static serviceType = ServiceType.WALLET;
      capabilityDescription = 'd';
      static async start(runtime: IAgentRuntime) {
        return new this(runtime);
      }
      async stop() {}
    }
    class WalletServiceB extends Service {
      static serviceName = 'WALLET_B';
      static serviceType = ServiceType.WALLET;
      capabilityDescription = 'd';
      static async start(runtime: IAgentRuntime) {
        return new this(runtime);
      }
      async stop() {}
    }
    class TaskService extends Service {
      static serviceName = 'TASK_A';
      static serviceType = ServiceType.TASK;
      capabilityDescription = 'd';
      static async start(runtime: IAgentRuntime) {
        return new this(runtime);
      }
      async stop() {}
    }

    await runtime.registerService(WalletServiceA);
    await runtime.registerService(WalletServiceB);
    await runtime.registerService(TaskService);

    expect(runtime.getService('WALLET_A')).toBeInstanceOf(WalletServiceA);
    expect(runtime.getService('WALLET_B')).toBeInstanceOf(WalletServiceB);

    const walletServices = runtime.getServicesByType(ServiceType.WALLET);
    expect(walletServices).toHaveLength(2);
    expect(walletServices.some((s) => s instanceof WalletServiceA)).toBe(true);
    expect(walletServices.some((s) => s instanceof WalletServiceB)).toBe(true);

    const taskServices = runtime.getServicesByType(ServiceType.TASK);
    expect(taskServices).toHaveLength(1);
    expect(taskServices[0]).toBeInstanceOf(TaskService);
  });

  it('getServicesByType should return an empty array if no services match', async () => {
    class TaskServiceDef extends Service {
      static serviceName = 'TASK_A';
      static serviceType = ServiceType.TASK;
      capabilityDescription = 'd';
      static async start(runtime: IAgentRuntime) {
        return new this(runtime);
      }
      async stop() {}
    }

    await runtime.registerService(TaskServiceDef);
    const browserServices = runtime.getServicesByType(ServiceType.BROWSER);
    expect(browserServices).toHaveLength(0);
  });
});<|MERGE_RESOLUTION|>--- conflicted
+++ resolved
@@ -1,8 +1,4 @@
-<<<<<<< HEAD
-import { describe, it, expect, mock } from 'bun:test';
-=======
 import { describe, it, expect, vi, beforeEach } from 'vitest';
->>>>>>> 487271dc
 import { createService, defineService } from '../services';
 import { Service, ServiceType } from '../types';
 import type { IAgentRuntime } from '../types';
