import { getEmbeddingModelSettings, getEndpoint } from "./models.ts";
import { IAgentRuntime, ModelProviderName } from "./types.ts";
import settings from "./settings.ts";
import elizaLogger from "./logger.ts";
import LocalEmbeddingModelManager from "./localembeddingManager.ts";

interface EmbeddingOptions {
    model: string;
    endpoint: string;
    apiKey?: string;
    length?: number;
    isOllama?: boolean;
    dimensions?: number;
    provider?: string;
}

export const EmbeddingProvider = {
    OpenAI: "OpenAI",
    Ollama: "Ollama",
    GaiaNet: "GaiaNet",
    BGE: "BGE",
} as const;

export type EmbeddingProviderType =
    (typeof EmbeddingProvider)[keyof typeof EmbeddingProvider];

export type EmbeddingConfig = {
    readonly dimensions: number;
    readonly model: string;
    readonly provider: EmbeddingProviderType;
};

export const getEmbeddingConfig = (): EmbeddingConfig => ({
    dimensions:
        settings.USE_OPENAI_EMBEDDING?.toLowerCase() === "true"
            ? getEmbeddingModelSettings(ModelProviderName.OPENAI).dimensions
            : settings.USE_OLLAMA_EMBEDDING?.toLowerCase() === "true"
              ? getEmbeddingModelSettings(ModelProviderName.OLLAMA).dimensions
              : settings.USE_GAIANET_EMBEDDING?.toLowerCase() === "true"
                ? getEmbeddingModelSettings(ModelProviderName.GAIANET)
                      .dimensions
                : 384, // BGE
    model:
        settings.USE_OPENAI_EMBEDDING?.toLowerCase() === "true"
            ? getEmbeddingModelSettings(ModelProviderName.OPENAI).name
            : settings.USE_OLLAMA_EMBEDDING?.toLowerCase() === "true"
              ? getEmbeddingModelSettings(ModelProviderName.OLLAMA).name
              : settings.USE_GAIANET_EMBEDDING?.toLowerCase() === "true"
                ? getEmbeddingModelSettings(ModelProviderName.GAIANET).name
                : "BGE-small-en-v1.5",
    provider:
        settings.USE_OPENAI_EMBEDDING?.toLowerCase() === "true"
            ? "OpenAI"
            : settings.USE_OLLAMA_EMBEDDING?.toLowerCase() === "true"
              ? "Ollama"
              : settings.USE_GAIANET_EMBEDDING?.toLowerCase() === "true"
                ? "GaiaNet"
                : "BGE",
});

async function getRemoteEmbedding(
    input: string,
    options: EmbeddingOptions
): Promise<number[]> {
    // Ensure endpoint ends with /v1 for OpenAI
    const baseEndpoint = options.endpoint.endsWith("/v1")
        ? options.endpoint
        : `${options.endpoint}${options.isOllama ? "/v1" : ""}`;

    // Construct full URL
    const fullUrl = `${baseEndpoint}/embeddings`;

    const requestOptions = {
        method: "POST",
        headers: {
            "Content-Type": "application/json",
            ...(options.apiKey && { Authorization: `Bearer${options.apiKey}` }),
        },
        body: JSON.stringify({
            input,
            model: options.model,
            dimensions: options.dimensions ?? options.length ?? getEmbeddingConfig().dimensions,
        }),
    };

    try {
        const response = await fetch(fullUrl, requestOptions);

        if (!response.ok) {
            elizaLogger.error("API Response:", await response.text()); // Debug log
            throw new Error(
                `Embedding API Error: ${response.status} ${response.statusText}`
            );
        }

        const { data: [{ embedding }] = [{ embedding: [] }] }= await response.json();
        return embedding;
    } catch (e) {
        elizaLogger.error("Full error details:", e);
        throw e;
    }
}

export function getEmbeddingType(runtime: IAgentRuntime): "local" | "remote" {
    const isNode = Boolean(process?.versions?.node);

    // Use local embedding if:
    // - Running in Node.js
    // - Not using OpenAI provider
    // - Not forcing OpenAI embeddings
    const isLocal =
        isNode &&
        runtime.character.modelProvider !== ModelProviderName.OPENAI &&
        runtime.character.modelProvider !== ModelProviderName.GAIANET &&
        !settings.USE_OPENAI_EMBEDDING;

    return isLocal ? "local" : "remote";
}

export function getEmbeddingZeroVector(): number[] {
    let embeddingDimension = 384; // Default BGE dimension

    if (settings.USE_OPENAI_EMBEDDING?.toLowerCase() === "true") {
        embeddingDimension = getEmbeddingModelSettings(
            ModelProviderName.OPENAI
        ).dimensions; // OpenAI dimension
    } else if (settings.USE_OLLAMA_EMBEDDING?.toLowerCase() === "true") {
        embeddingDimension = getEmbeddingModelSettings(
            ModelProviderName.OLLAMA
        ).dimensions; // Ollama mxbai-embed-large dimension
    } else if (settings.USE_GAIANET_EMBEDDING?.toLowerCase() === "true") {
        embeddingDimension = getEmbeddingModelSettings(
            ModelProviderName.GAIANET
        ).dimensions; // GaiaNet dimension
    }

    return Array(embeddingDimension).fill(0);
}

/**
 * Gets embeddings from a remote API endpoint.  Falls back to local BGE/384
 *
 * @param {string} input - The text to generate embeddings for
 * @param {EmbeddingOptions} options - Configuration options including:
 *   - model: The model name to use
 *   - endpoint: Base API endpoint URL
 *   - apiKey: Optional API key for authentication
 *   - isOllama: Whether this is an Ollama endpoint
 *   - dimensions: Desired embedding dimensions
 * @param {IAgentRuntime} runtime - The agent runtime context
 * @returns {Promise<number[]>} Array of embedding values
 * @throws {Error} If the API request fails
 */

export async function embed(runtime: IAgentRuntime, input: string) {
    elizaLogger.debug("Embedding request:", {
        modelProvider: runtime.character.modelProvider,
        useOpenAI: process.env.USE_OPENAI_EMBEDDING,
        input: input?.slice(0, 50) + "...",
        inputType: typeof input,
        inputLength: input?.length,
        isString: typeof input === "string",
        isEmpty: !input,
    });

    // Validate input
    if (!input || typeof input !== "string" || input.trim().length === 0) {
        elizaLogger.warn("Invalid embedding input:", {
            input,
            type: typeof input,
            length: input?.length,
        });
        return []; // Return empty embedding array
    }

    // Check cache first
    const cachedEmbedding = await retrieveCachedEmbedding(runtime, input);
    if (cachedEmbedding) return cachedEmbedding;

    const config = getEmbeddingConfig();
    const isNode = Boolean(process?.versions?.node);

    // Determine which embedding path to use
    if (config.provider === EmbeddingProvider.OpenAI) {
        return await getRemoteEmbedding(input, {
            model: config.model,
            endpoint: settings.OPENAI_API_URL || "https://api.openai.com/v1",
            apiKey: settings.OPENAI_API_KEY,
            dimensions: config.dimensions,
        });
    }

    if (config.provider === EmbeddingProvider.Ollama) {
        return await getRemoteEmbedding(input, {
            model: config.model,
            endpoint:
                runtime.character.modelEndpointOverride ||
                getEndpoint(ModelProviderName.OLLAMA),
            isOllama: true,
            dimensions: config.dimensions,
        });
    }

    if (config.provider == EmbeddingProvider.GaiaNet) {
        return await getRemoteEmbedding(input, {
            model: config.model,
            endpoint:
                runtime.character.modelEndpointOverride ||
                getEndpoint(ModelProviderName.GAIANET) ||
                settings.SMALL_GAIANET_SERVER_URL ||
                settings.MEDIUM_GAIANET_SERVER_URL ||
                settings.LARGE_GAIANET_SERVER_URL,
            apiKey: settings.GAIANET_API_KEY || runtime.token,
            dimensions: config.dimensions,
        });
    }

    // BGE - try local first if in Node
    if (isNode) {
        try {
            return await getLocalEmbedding(input);
        } catch (error) {
            elizaLogger.warn(
                "Local embedding failed, falling back to remote",
                error
            );
        }
    }

    // Fallback to remote override
    return await getRemoteEmbedding(input, {
        model: config.model,
        endpoint:
            runtime.character.modelEndpointOverride ||
            getEndpoint(runtime.character.modelProvider),
        apiKey: runtime.token,
        dimensions: config.dimensions,
    });

    async function getLocalEmbedding(input: string): Promise<number[]> {
        elizaLogger.debug("DEBUG - Inside getLocalEmbedding function");

<<<<<<< HEAD
        // Check if we're in Node.js environment
        const isNode = Boolean(process?.versions?.node);

        if (!isNode) {
            elizaLogger.warn(
                "Local embedding not supported in browser, falling back to remote embedding"
            );
            throw new Error("Local embedding not supported in browser");
        }

=======
>>>>>>> 493bdc9b
        try {
            const embeddingManager = LocalEmbeddingModelManager.getInstance();
            return await embeddingManager.generateEmbedding(input);
        } catch (error) {
            elizaLogger.error("Local embedding failed:", error);
            throw error;
        }
    }

    async function retrieveCachedEmbedding(runtime: IAgentRuntime, input: string) {
        if (!input) {
            elizaLogger.log("No input to retrieve cached embedding for");
            return null;
        }

        const [firstResult] = await runtime.messageManager.getCachedEmbeddings(input);
        return firstResult?.embedding ?? null;
    }
}<|MERGE_RESOLUTION|>--- conflicted
+++ resolved
@@ -239,20 +239,6 @@
 
     async function getLocalEmbedding(input: string): Promise<number[]> {
         elizaLogger.debug("DEBUG - Inside getLocalEmbedding function");
-
-<<<<<<< HEAD
-        // Check if we're in Node.js environment
-        const isNode = Boolean(process?.versions?.node);
-
-        if (!isNode) {
-            elizaLogger.warn(
-                "Local embedding not supported in browser, falling back to remote embedding"
-            );
-            throw new Error("Local embedding not supported in browser");
-        }
-
-=======
->>>>>>> 493bdc9b
         try {
             const embeddingManager = LocalEmbeddingModelManager.getInstance();
             return await embeddingManager.generateEmbedding(input);
