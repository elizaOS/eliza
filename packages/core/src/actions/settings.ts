import type { z, ZodSchema } from "zod";
import { composeContext } from "../context";
import { createUniqueUuid } from "../entities";
import { logger } from "../logger";
import { messageCompletionFooter, parseJSONObjectFromText } from "../parsing";
import { findWorldForOwner } from "../roles";
import type { ZodSchema, z } from "zod";
import {
  type Action,
  type ActionExample,
  ChannelType,
  type Content,
  type HandlerCallback,
  type IAgentRuntime,
  type Memory,
  type ModelType,
  ModelTypes,
  type OnboardingSetting,
  type State,
  type WorldSettings,
} from "../types";

interface SettingUpdate {
  key: string;
  value: string | boolean;
}
// Enhanced extraction template that explicitly handles multiple settings
const extractionTemplate = `# Task: Extract setting values from the conversation

# Available Settings:
{{#each settings}}
{{key}}:
  Name: {{name}}
  Description: {{description}}
  Current Value: {{value}}
  Required: {{required}}
  Validation Rules: {{#if validation}}Present{{else}}None{{/if}}
{{/each}}

# Current Settings Status:
{{settingsStatus}}

# Recent Conversation:
{{recentMessages}}

# Instructions:
1. Review the ENTIRE conversation and identify ALL values provided for settings
2. For each setting mentioned, extract:
   - The setting key (must exactly match one of the available settings above)
   - The provided value that matches the setting's description and purpose
3. Return an array of ALL setting updates found, even if mentioned earlier in the conversation

Return ONLY a JSON array of objects with 'key' and 'value' properties. Format:
[
  { "key": "SETTING_NAME", "value": "extracted value" },
  { "key": "ANOTHER_SETTING", "value": "another value" }
]

IMPORTANT: Only include settings from the Available Settings list above. Ignore any other potential settings.`;

const generateObject = async ({
  runtime,
  context,
  modelType = ModelTypes.TEXT_LARGE as ModelType,
  stopSequences = [],
  output = "object",
  enumValues = [],
  schema,
}): Promise<any> => {
  if (!context) {
    const errorMessage = "generateObject context is empty";
    console.error(errorMessage);
    throw new Error(errorMessage);
  }

  // Special handling for enum output type
  if (output === "enum" && enumValues) {
    const response = await runtime.useModel(modelType, {
      runtime,
      context,
      modelType,
      stopSequences,
      maxTokens: 8,
      object: true,
    });

    // Clean up the response to extract just the enum value
    const cleanedResponse = response.trim();
    
    // Verify the response is one of the allowed enum values
    if (enumValues.includes(cleanedResponse)) {
      return cleanedResponse;
    }
    
    // If the response includes one of the enum values (case insensitive)
    const matchedValue = enumValues.find(value => 
      cleanedResponse.toLowerCase().includes(value.toLowerCase())
    );
    
    if (matchedValue) {
      return matchedValue;
    }

    logger.error(`Invalid enum value received: ${cleanedResponse}`);
    logger.error(`Expected one of: ${enumValues.join(", ")}`);
    return null;
  }

  // Regular object/array generation
  const response = await runtime.useModel(modelType, {
    runtime,
    context,
    modelType,
    stopSequences,
    object: true,
  });

  let jsonString = response;

  // Find appropriate brackets based on expected output type
  const firstChar = output === "array" ? "[" : "{";
  const lastChar = output === "array" ? "]" : "}";
  
  const firstBracket = response.indexOf(firstChar);
  const lastBracket = response.lastIndexOf(lastChar);
  
  if (firstBracket !== -1 && lastBracket !== -1 && firstBracket < lastBracket) {
    jsonString = response.slice(firstBracket, lastBracket + 1);
  }

  if (jsonString.length === 0) {
    logger.error(`Failed to extract JSON ${output} from model response`);
    return null;
  }

  // Parse the JSON string
  try {
    const json = JSON.parse(jsonString);
    
    // Validate against schema if provided
    if (schema) {
      return schema.parse(json);
    }
    
    return json;
  } catch (_error) {
    logger.error(`Failed to parse JSON ${output}`);
    logger.error(jsonString);
    return null;
  }
};

async function generateObjectArray({
  runtime,
  context,
  modelType = ModelTypes.TEXT_SMALL,
  schema,
  schemaName,
  schemaDescription,
}: {
  runtime: IAgentRuntime;
  context: string;
  modelType: ModelType;
  schema?: ZodSchema;
  schemaName?: string;
  schemaDescription?: string;
}): Promise<z.infer<typeof schema>[]> {
  if (!context) {
    logger.error("generateObjectArray context is empty");
    return [];
  }
  
  const result = await generateObject({
    runtime,
    context,
<<<<<<< HEAD
    modelClass,
    stopSequences: undefined,
=======
    modelType,
>>>>>>> 1c3fda7d
    output: "array",
    enumValues: undefined,
    schema,
<<<<<<< HEAD
    mode: "json",
=======
>>>>>>> 1c3fda7d
  });
  
  if (!Array.isArray(result)) {
    logger.error("Generated result is not an array");
    return [];
  }
  
  return schema ? schema.parse(result) : result;
}

/**
 * Gets settings state from world metadata
 */
export async function getWorldSettings(
  runtime: IAgentRuntime,
  serverId: string
): Promise<WorldSettings | null> {
  try {
    const worldId = createUniqueUuid(runtime, serverId);
    const world = await runtime.databaseAdapter.getWorld(worldId);

    if (!world || !world.metadata?.settings) {
      return null;
    }

    return world.metadata.settings as WorldSettings;
  } catch (error) {
    logger.error(`Error getting settings state: ${error}`);
    return null;
  }
}

/**
 * Updates settings state in world metadata
 */
export async function updateWorldSettings(
  runtime: IAgentRuntime,
  serverId: string,
  worldSettings: WorldSettings
): Promise<boolean> {
  try {
    const worldId = createUniqueUuid(runtime, serverId);
    const world = await runtime.databaseAdapter.getWorld(worldId);

    if (!world) {
      logger.error(`No world found for server ${serverId}`);
      return false;
    }

    // Initialize metadata if it doesn't exist
    if (!world.metadata) {
      world.metadata = {};
    }

    // Update settings state
    world.metadata.settings = worldSettings;

    // Save updated world
    await runtime.databaseAdapter.updateWorld(world);

    return true;
  } catch (error) {
    logger.error(`Error updating settings state: ${error}`);
    return false;
  }
}

/**
 * Formats a list of settings for display
 */
function formatSettingsList(worldSettings: WorldSettings): string {
  const settings = Object.entries(worldSettings)
    .filter(([key]) => !key.startsWith("_")) // Skip internal settings
    .map(([key, setting]) => {
      const status = setting.value !== null ? "Configured" : "Not configured";
      const required = setting.required ? "Required" : "Optional";
      return `- ${setting.name} (${key}): ${status}, ${required}`;
    })
    .join("\n");

  return settings || "No settings available";
}

/**
 * Categorizes settings by their configuration status
 */
function categorizeSettings(worldSettings: WorldSettings): {
  configured: [string, OnboardingSetting][];
  requiredUnconfigured: [string, OnboardingSetting][];
  optionalUnconfigured: [string, OnboardingSetting][];
} {
  const configured: [string, OnboardingSetting][] = [];
  const requiredUnconfigured: [string, OnboardingSetting][] = [];
  const optionalUnconfigured: [string, OnboardingSetting][] = [];

  for (const [key, setting] of Object.entries(worldSettings) as [
    string,
    OnboardingSetting
  ][]) {
    // Skip internal settings
    if (key.startsWith("_")) continue;

    if (setting.value !== null) {
      configured.push([key, setting]);
    } else if (setting.required) {
      requiredUnconfigured.push([key, setting]);
    } else {
      optionalUnconfigured.push([key, setting]);
    }
  }

  return { configured, requiredUnconfigured, optionalUnconfigured };
}

/**
 * Extracts setting values from user message with improved handling of multiple settings
 */
async function extractSettingValues(
  runtime: IAgentRuntime,
  _message: Memory,
  state: State,
  worldSettings: WorldSettings
): Promise<SettingUpdate[]> {
  try {
    // Create context with current settings status for better extraction
    const context = composeContext({
      state: {
        ...state,
        settings: Object.entries(worldSettings)
          .filter(([key]) => !key.startsWith("_")) // Skip internal settings
          .map(([key, setting]) => ({
            key,
            ...setting,
          })),
        settingsStatus: formatSettingsList(worldSettings),
      },
      template: extractionTemplate,
    });

    // Generate extractions using larger model for better comprehension
    const extractions = (await generateObjectArray({
      runtime,
      context,
      modelType: ModelTypes.TEXT_LARGE,
    })) as SettingUpdate[];

    logger.info(`Extracted ${extractions.length} potential setting updates`);

    // Validate each extraction against setting definitions
    const validExtractions = extractions.filter((update) => {
      const setting = worldSettings[update.key];
      if (!setting) {
        logger.info(`Ignored extraction for unknown setting: ${update.key}`);
        return false;
      }

      // Validate value if validation function exists
      if (setting.validation && !setting.validation(update.value)) {
        logger.info(`Validation failed for setting ${update.key}`);
        return false;
      }

      return true;
    });

    logger.info(`Validated ${validExtractions.length} setting updates`);
    return validExtractions;
  } catch (error) {
    logger.error("Error extracting setting values:", error);
    return [];
  }
}

/**
 * Processes multiple setting updates atomically
 */
async function processSettingUpdates(
  runtime: IAgentRuntime,
  serverId: string,
  worldSettings: WorldSettings,
  updates: SettingUpdate[]
): Promise<{ updatedAny: boolean; messages: string[] }> {
  if (!updates.length) {
    return { updatedAny: false, messages: [] };
  }

  const messages: string[] = [];
  let updatedAny = false;

  try {
    // Create a copy of the state for atomic updates
    const updatedState = { ...worldSettings };

    // Process all updates
    for (const update of updates) {
      const setting = updatedState[update.key];
      if (!setting) continue;

      // Check dependencies if they exist
      if (setting.dependsOn?.length) {
        const dependenciesMet = setting.dependsOn.every(
          (dep) => updatedState[dep]?.value !== null
        );
        if (!dependenciesMet) {
          messages.push(`Cannot update ${setting.name} - dependencies not met`);
          continue;
        }
      }

      // Update the setting
      updatedState[update.key] = {
        ...setting,
        value: update.value,
      };

      messages.push(`Updated ${setting.name} successfully`);
      updatedAny = true;

      // Execute onSetAction if defined
      if (setting.onSetAction) {
        const actionMessage = setting.onSetAction(update.value);
        if (actionMessage) {
          messages.push(actionMessage);
        }
      }
    }

    // If any updates were made, save the entire state to world metadata
    if (updatedAny) {
      // Save to world metadata
      const saved = await updateWorldSettings(
        runtime,
        serverId,
        updatedState
      );

      if (!saved) {
        throw new Error("Failed to save updated state to world metadata");
      }

      // Verify save by retrieving it again
      const savedState = await getWorldSettings(runtime, serverId);
      if (!savedState) {
        throw new Error("Failed to verify state save");
      }
    }

    return { updatedAny, messages };
  } catch (error) {
    logger.error("Error processing setting updates:", error);
    return {
      updatedAny: false,
      messages: ["Error occurred while updating settings"],
    };
  }
}

// Template for success responses when settings are updated
const successTemplate = `# Task: Generate a response for successful setting updates

# About {{agentName}}:
{{bio}}

# Current Settings Status:
{{settingsStatus}}

# Update Information:
- Updated Settings: {{updateMessages}}
- Next Required Setting: {{nextSetting.name}}
- Remaining Required Settings: {{remainingRequired}}

# Recent Conversation:
{{recentMessages}}

# Instructions:
1. Acknowledge the successful update of settings
2. Maintain {{agentName}}'s personality and tone
3. Provide clear guidance on the next setting that needs to be configured
4. Explain what the next setting is for and how to set it
5. If appropriate, mention how many required settings remain

Write a natural, conversational response that {{agentName}} would send about the successful update and next steps.
Include the action "SETTING_UPDATED" in your response.
${messageCompletionFooter}`;

// Template for failure responses when settings couldn't be updated
const failureTemplate = `# Task: Generate a response for failed setting updates

# About {{agentName}}:
{{bio}}

# Current Settings Status:
{{settingsStatus}}

# Next Required Setting:
- Name: {{nextSetting.name}}
- Description: {{nextSetting.description}}
- Required: Yes
- Remaining Required Settings: {{remainingRequired}}

# Recent Conversation:
{{recentMessages}}

# Instructions:
1. Express that you couldn't understand or process the setting update
2. Maintain {{agentName}}'s personality and tone
3. Provide clear guidance on what setting needs to be configured next
4. Explain what the setting is for and how to set it properly
5. Use a helpful, patient tone

Write a natural, conversational response that {{agentName}} would send about the failed update and how to proceed.
Include the action "SETTING_UPDATE_FAILED" in your response.
${messageCompletionFooter}`;

// Template for error responses when unexpected errors occur
const errorTemplate = `# Task: Generate a response for an error during setting updates

# About {{agentName}}:
{{bio}}

# Recent Conversation:
{{recentMessages}}

# Instructions:
1. Apologize for the technical difficulty
2. Maintain {{agentName}}'s personality and tone
3. Suggest trying again or contacting support if the issue persists
4. Keep the message concise and helpful

Write a natural, conversational response that {{agentName}} would send about the error.
Include the action "SETTING_UPDATE_ERROR" in your response.
${messageCompletionFooter}`;

// Template for completion responses when all required settings are configured
const completionTemplate = `# Task: Generate a response for settings completion

# About {{agentName}}:
{{bio}}

# Settings Status:
{{settingsStatus}}

# Recent Conversation:
{{recentMessages}}

# Instructions:
1. Congratulate the user on completing the settings process
2. Maintain {{agentName}}'s personality and tone
3. Summarize the key settings that have been configured
4. Explain what functionality is now available
5. Provide guidance on what the user can do next
6. Express enthusiasm about working together

Write a natural, conversational response that {{agentName}} would send about the successful completion of settings.
Include the action "ONBOARDING_COMPLETE" in your response.
${messageCompletionFooter}`;

/**
 * Handles the completion of settings when all required settings are configured
 */
async function handleOnboardingComplete(
  runtime: IAgentRuntime,
  worldSettings: WorldSettings,
  state: State,
  callback: HandlerCallback
): Promise<void> {
  try {
    // Generate completion message
    const context = composeContext({
      state: {
        ...state,
        settingsStatus: formatSettingsList(worldSettings),
      },
      template: completionTemplate,
    });

    const response = await runtime.useModel(ModelTypes.TEXT_LARGE, {
      context,
    });

    const responseContent = parseJSONObjectFromText(response) as Content;

    await callback({
      text: responseContent.text,
      action: "ONBOARDING_COMPLETE",
      source: "discord",
    });
  } catch (error) {
    logger.error(`Error handling settings completion: ${error}`);
    await callback({
      text: "Great! All required settings have been configured. Your server is now fully set up and ready to use.",
      action: "ONBOARDING_COMPLETE",
      source: "discord",
    });
  }
}

/**
 * Generates a success response for setting updates
 */
async function generateSuccessResponse(
  runtime: IAgentRuntime,
  worldSettings: WorldSettings,
  state: State,
  messages: string[],
  callback: HandlerCallback
): Promise<void> {
  try {
    // Check if all required settings are now configured
    const { requiredUnconfigured } = categorizeSettings(worldSettings);

    if (requiredUnconfigured.length === 0) {
      // All required settings are configured, complete settings
      await handleOnboardingComplete(runtime, worldSettings, state, callback);
      return;
    }

    // Generate success message
    const context = composeContext({
      state: {
        ...state,
        updateMessages: messages.join("\n"),
        nextSetting: requiredUnconfigured[0][1],
        remainingRequired: requiredUnconfigured.length,
      },
      template: successTemplate,
    });

    const response = await runtime.useModel(ModelTypes.TEXT_LARGE, {
      context,
    });

    const responseContent = parseJSONObjectFromText(response) as Content;

    await callback({
      text: responseContent.text,
      action: "SETTING_UPDATED",
      source: "discord",
    });
  } catch (error) {
    logger.error(`Error generating success response: ${error}`);
    await callback({
      text: "Settings updated successfully. Please continue with the remaining configuration.",
      action: "SETTING_UPDATED",
      source: "discord",
    });
  }
}

/**
 * Generates a failure response when no settings could be updated
 */
async function generateFailureResponse(
  runtime: IAgentRuntime,
  worldSettings: WorldSettings,
  state: State,
  callback: HandlerCallback
): Promise<void> {
  try {
    // Get next required setting
    const { requiredUnconfigured } = categorizeSettings(worldSettings);

    if (requiredUnconfigured.length === 0) {
      // All required settings are configured, complete settings
      await handleOnboardingComplete(runtime, worldSettings, state, callback);
      return;
    }

    // Generate failure message
    const context = composeContext({
      state: {
        ...state,
        nextSetting: requiredUnconfigured[0][1],
        remainingRequired: requiredUnconfigured.length,
      },
      template: failureTemplate,
    });

    const response = await runtime.useModel(ModelTypes.TEXT_LARGE, {
      context,
    });

    const responseContent = parseJSONObjectFromText(response) as Content;

    await callback({
      text: responseContent.text,
      action: "SETTING_UPDATE_FAILED",
      source: "discord",
    });
  } catch (error) {
    logger.error(`Error generating failure response: ${error}`);
    await callback({
      text: "I couldn't understand your settings update. Please try again with a clearer format.",
      action: "SETTING_UPDATE_FAILED",
      source: "discord",
    });
  }
}

/**
 * Generates an error response for unexpected errors
 */
async function generateErrorResponse(
  runtime: IAgentRuntime,
  state: State,
  callback: HandlerCallback
): Promise<void> {
  try {
    const context = composeContext({
      state,
      template: errorTemplate,
    });

    const response = await runtime.useModel(ModelTypes.TEXT_LARGE, {
      context,
    });

    const responseContent = parseJSONObjectFromText(response) as Content;

    await callback({
      text: responseContent.text,
      action: "SETTING_UPDATE_ERROR",
      source: "discord",
    });
  } catch (error) {
    logger.error(`Error generating error response: ${error}`);
    await callback({
      text: "I'm sorry, but I encountered an error while processing your request. Please try again or contact support if the issue persists.",
      action: "SETTING_UPDATE_ERROR",
      source: "discord",
    });
  }
}

/**
 * Enhanced settings action with improved state management and logging
 * Updated to use world metadata instead of cache
 */
const updateSettingsAction: Action = {
  name: "UPDATE_SETTINGS",
  similes: ["UPDATE_SETTING", "SAVE_SETTING", "SET_CONFIGURATION", "CONFIGURE"],
  description: "Saves a setting during the settings process",

  validate: async (
    runtime: IAgentRuntime,
    message: Memory,
    _state: State
  ): Promise<boolean> => {
    try {
      if (!message.userId) {
        logger.error("No user ID in message for settings validation");
        return false;
      }

      // Log the user ID for debugging
      logger.info(
        `Validating settings action for user ${message.userId} (normalized: ${message.userId})`
      );

      // Validate that we're in a DM channel
      const room = await runtime.databaseAdapter.getRoom(message.roomId);
      if (!room) {
        logger.error(`No room found for ID ${message.roomId}`);
        return false;
      }

      if (room.type !== ChannelType.DM) {
        logger.info(
          `Skipping settings in non-DM channel (type: ${room.type})`
        );
        return false;
      }

      // Find the server where this user is the owner
      logger.info(`Looking for server where user ${message.userId} is owner`);
      const world = await findWorldForOwner(runtime, message.userId);
      if (!world) {
        logger.error(`No server ownership found for user ${message.userId}`);
        return false;
      }

      // Check if there's an active settings state in world metadata
      const worldSettings = world.metadata.settings;

      if (!worldSettings) {
        logger.error(`No settings state found for server ${world.serverId}`);
        return false;
      }

      logger.info(
        `Found valid settings state for server ${world.serverId}`
      );
      return true;
    } catch (error) {
      logger.error(`Error validating settings action: ${error}`);
      return false;
    }
  },

  handler: async (
    runtime: IAgentRuntime,
    message: Memory,
    state: State,
    _options: any,
    callback: HandlerCallback
  ): Promise<void> => {
    if (!message.content.source || message.content.source !== "discord") {
      logger.info(
        `Skipping non-discord message source: ${message.content.source}`
      );
      return;
    }

    try {
      // Find the server where this user is the owner
      logger.info(`Handler looking for server for user ${message.userId}`);
      const serverOwnership = await findWorldForOwner(runtime, message.userId);
      if (!serverOwnership) {
        logger.error(`No server found for user ${message.userId} in handler`);
        await generateErrorResponse(runtime, state, callback);
        return;
      }

      const serverId = serverOwnership.serverId;
      logger.info(`Using server ID: ${serverId}`);

      // Get settings state from world metadata
      const worldSettings = await getWorldSettings(runtime, serverId);

      if (!worldSettings) {
        logger.error(
          `No settings state found for server ${serverId} in handler`
        );
        await generateErrorResponse(runtime, state, callback);
        return;
      }

      // Check if all required settings are already configured
      const { requiredUnconfigured } = categorizeSettings(worldSettings);
      if (requiredUnconfigured.length === 0) {
        logger.info("All required settings configured, completing settings");
        await handleOnboardingComplete(
          runtime,
          worldSettings,
          state,
          callback
        );
        return;
      }

      // Extract setting values from message
      logger.info(`Extracting settings from message: ${message.content.text}`);
      const extractedSettings = await extractSettingValues(
        runtime,
        message,
        state,
        worldSettings
      );
      logger.info(`Extracted ${extractedSettings.length} settings`);

      // Process extracted settings
      const updateResults = await processSettingUpdates(
        runtime,
        serverId,
        worldSettings,
        extractedSettings
      );

      // Generate appropriate response
      if (updateResults.updatedAny) {
        logger.info(
          `Successfully updated settings: ${updateResults.messages.join(", ")}`
        );

        // Get updated settings state
        const updatedWorldSettings = await getWorldSettings(
          runtime,
          serverId
        );
        if (!updatedWorldSettings) {
          logger.error("Failed to retrieve updated settings state");
          await generateErrorResponse(runtime, state, callback);
          return;
        }

        await generateSuccessResponse(
          runtime,
          updatedWorldSettings,
          state,
          updateResults.messages,
          callback
        );
      } else {
        logger.info("No settings were updated");
        await generateFailureResponse(
          runtime,
          worldSettings,
          state,
          callback
        );
      }
    } catch (error) {
      logger.error(`Error in settings handler: ${error}`);
      await generateErrorResponse(runtime, state, callback);
    }
  },
  examples: [
    [
      {
        user: "{{user1}}",
        content: {
          text: "I want to set up the welcome channel to #general",
          source: "discord",
        },
      },
      {
        user: "{{user2}}",
        content: {
          text: "Perfect! I've updated your welcome channel to #general. Next, we should configure the automated greeting message that new members will receive.",
          action: "SETTING_UPDATED",
          source: "discord",
        },
      },
    ],
    [
      {
        user: "{{user1}}",
        content: {
          text: "Let's set the bot prefix to !",
          source: "discord",
        },
      },
      {
        user: "{{user2}}",
        content: {
          text: "Great choice! I've set the command prefix to '!'. Now you can use commands like !help, !info, etc.",
          action: "SETTING_UPDATED",
          source: "discord",
        },
      },
    ],
    [
      {
        user: "{{user1}}",
        content: {
          text: "Enable auto-moderation for bad language",
          source: "discord",
        },
      },
      {
        user: "{{user2}}",
        content: {
          text: "Auto-moderation for inappropriate language has been enabled. I'll now filter messages containing offensive content.",
          action: "SETTING_UPDATED",
          source: "discord",
        },
      },
    ],
    [
      {
        user: "{{user1}}",
        content: {
          text: "For server logs, use the #server-logs channel",
          source: "discord",
        },
      },
      {
        user: "{{user2}}",
        content: {
          text: "I've configured #server-logs as your logging channel. All server events like joins, leaves, and moderation actions will be recorded there.",
          action: "SETTING_UPDATED",
          source: "discord",
        },
      },
    ],
    [
      {
        user: "{{user1}}",
        content: {
          text: "I'd like to have role self-assignment in the #roles channel",
          source: "discord",
        },
      },
      {
        user: "{{user2}}",
        content: {
          text: "Role self-assignment has been set up in the #roles channel. Members can now assign themselves roles by interacting with messages there.",
          action: "SETTING_UPDATED",
          source: "discord",
        },
      },
    ],
    [
      {
        user: "{{user1}}",
        content: {
          text: "Make music commands available in voice-text channels only",
          source: "discord",
        },
      },
      {
        user: "{{user2}}",
        content: {
          text: "I've updated your music command settings - they'll now only work in voice-text channels. This helps keep other channels clear of music spam.",
          action: "SETTING_UPDATED",
          source: "discord",
        },
      },
    ],
    [
      {
        user: "{{user1}}",
        content: {
          text: "For server timezone, set it to EST",
          source: "discord",
        },
      },
      {
        user: "{{user2}}",
        content: {
          text: "Server timezone has been set to Eastern Standard Time (EST). All scheduled events and timestamps will now display in this timezone.",
          action: "SETTING_UPDATED",
          source: "discord",
        },
      },
    ],
    [
      {
        user: "{{user1}}",
        content: {
          text: "Set verification level to email verified users only",
          source: "discord",
        },
      },
      {
        user: "{{user2}}",
        content: {
          text: "I've updated the verification requirement to email verified accounts only. This adds an extra layer of security to your server.",
          action: "SETTING_UPDATED",
          source: "discord",
        },
      },
    ],
    [
      {
        user: "{{user1}}",
        content: {
          text: "I want to turn off level-up notifications",
          source: "discord",
        },
      },
      {
        user: "{{user2}}",
        content: {
          text: "Level-up notifications have been disabled. Members will still earn experience and level up, but there won't be any automatic announcements. You can still view levels with the appropriate commands.",
          action: "SETTING_UPDATED",
          source: "discord",
        },
      },
    ],
    [
      {
        user: "{{user1}}",
        content: {
          text: "My server name is 'Gaming Lounge'",
          source: "discord",
        },
      },
      {
        user: "{{user2}}",
        content: {
          text: "Great! I've saved 'Gaming Lounge' as your server name. This helps me personalize responses and know how to refer to your community. We've completed all the required settings! Your server is now fully configured and ready to use. You can always adjust these settings later if needed.",
          action: "ONBOARDING_COMPLETE",
          source: "discord",
        },
      },
    ],
  ] as ActionExample[][],
};

export default updateSettingsAction;<|MERGE_RESOLUTION|>--- conflicted
+++ resolved
@@ -173,19 +173,10 @@
   const result = await generateObject({
     runtime,
     context,
-<<<<<<< HEAD
-    modelClass,
-    stopSequences: undefined,
-=======
     modelType,
->>>>>>> 1c3fda7d
     output: "array",
     enumValues: undefined,
     schema,
-<<<<<<< HEAD
-    mode: "json",
-=======
->>>>>>> 1c3fda7d
   });
   
   if (!Array.isArray(result)) {
