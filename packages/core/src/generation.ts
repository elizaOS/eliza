--- conflicted
+++ resolved
@@ -389,10 +389,17 @@
                     apiKey,
                     baseURL: endpoint,
                     fetch: async (url: string, options: any) => {
+                        const chain_id =
+                            runtime.getSetting("ETERNALAI_CHAIN_ID") || "45762";
+                        if (options?.body) {
+                            const body = JSON.parse(options.body);
+                            body.chain_id = chain_id;
+                            options.body = JSON.stringify(body);
+                        }
                         const fetching = await runtime.fetch(url, options);
                         if (
                             parseBooleanFromText(
-                                runtime.getSetting("ETERNAL_AI_LOG_REQUEST")
+                                runtime.getSetting("ETERNALAI_LOG")
                             )
                         ) {
                             elizaLogger.info(
@@ -400,12 +407,16 @@
                                 JSON.stringify(options, null, 2)
                             );
                             const clonedResponse = fetching.clone();
-                            clonedResponse.json().then((data) => {
-                                elizaLogger.info(
-                                    "Response data: ",
-                                    JSON.stringify(data, null, 2)
-                                );
-                            });
+                            try {
+                                clonedResponse.json().then((data) => {
+                                    elizaLogger.info(
+                                        "Response data: ",
+                                        JSON.stringify(data, null, 2)
+                                    );
+                                });
+                            } catch (e) {
+                                elizaLogger.debug(e);
+                            }
                         }
                         return fetching;
                     },
@@ -1045,13 +1056,7 @@
         return null;
     }
     let retryDelay = 1000;
-    const provider = runtime.modelProvider;
-    const model = models[provider].model[modelClass] as TiktokenModel;
-    if (!model) {
-        throw new Error(`Unsupported model class: ${modelClass}`);
-    }
-    const max_context_length = models[provider].settings.maxInputTokens;
-    context = trimTokens(context, max_context_length, model);
+
     while (true) {
         try {
             // this is slightly different than generateObjectArray, in that we parse object, not object array
@@ -1065,7 +1070,7 @@
                 return parsedResponse;
             }
         } catch (error) {
-            elizaLogger.error("Error in generateObjectDeprecated:", error);
+            elizaLogger.error("Error in generateObject:", error);
         }
 
         await new Promise((resolve) => setTimeout(resolve, retryDelay));
@@ -1616,11 +1621,7 @@
     const apiKey = runtime.token;
 
     try {
-<<<<<<< HEAD
-        context = trimTokens(context, max_context_length - 10000, model);
-=======
         context = await trimTokens(context, max_context_length, runtime);
->>>>>>> 28727106
 
         const modelOptions: ModelSettings = {
             prompt: context,
