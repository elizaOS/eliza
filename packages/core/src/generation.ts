import { createAnthropic } from "@ai-sdk/anthropic";
import { createGoogleGenerativeAI } from "@ai-sdk/google";
import { createMistral } from "@ai-sdk/mistral";
import { createGroq } from "@ai-sdk/groq";
import { createOpenAI } from "@ai-sdk/openai";
import { RecursiveCharacterTextSplitter } from "langchain/text_splitter";
import {
    generateObject as aiGenerateObject,
    generateText as aiGenerateText,
    CoreTool,
    GenerateObjectResult,
    StepResult as AIStepResult,
} from "ai";
import { Buffer } from "buffer";
import { createOllama } from "ollama-ai-provider";
import OpenAI from "openai";
import { encodingForModel, TiktokenModel } from "js-tiktoken";
import { AutoTokenizer } from "@huggingface/transformers";
import Together from "together-ai";
import { ZodSchema } from "zod";
import { elizaLogger } from "./index.ts";
import {
    models,
    getModelSettings,
    getImageModelSettings,
    getEndpoint,
} from "./models.ts";
import {
    parseBooleanFromText,
    parseJsonArrayFromText,
    parseJSONObjectFromText,
    parseShouldRespondFromText,
    parseActionResponseFromText,
} from "./parsing.ts";
import settings from "./settings.ts";
import {
    Content,
    IAgentRuntime,
    IImageDescriptionService,
    ITextGenerationService,
    ModelClass,
    ModelProviderName,
    ServiceType,
    SearchResponse,
    ActionResponse,
    IVerifiableInferenceAdapter,
    VerifiableInferenceOptions,
    VerifiableInferenceResult,
    //VerifiableInferenceProvider,
    TelemetrySettings,
    TokenizerType,
} from "./types.ts";
import { fal } from "@fal-ai/client";
import { tavily } from "@tavily/core";

type Tool = CoreTool<any, any>;
type StepResult = AIStepResult<any>;

/**
 * Trims the provided text context to a specified token limit using a tokenizer model and type.
 *
 * The function dynamically determines the truncation method based on the tokenizer settings
 * provided by the runtime. If no tokenizer settings are defined, it defaults to using the
 * TikToken truncation method with the "gpt-4o" model.
 *
 * @async
 * @function trimTokens
 * @param {string} context - The text to be tokenized and trimmed.
 * @param {number} maxTokens - The maximum number of tokens allowed after truncation.
 * @param {IAgentRuntime} runtime - The runtime interface providing tokenizer settings.
 *
 * @returns {Promise<string>} A promise that resolves to the trimmed text.
 *
 * @throws {Error} Throws an error if the runtime settings are invalid or missing required fields.
 *
 * @example
 * const trimmedText = await trimTokens("This is an example text", 50, runtime);
 * console.log(trimmedText); // Output will be a truncated version of the input text.
 */
export async function trimTokens(
    context: string,
    maxTokens: number,
    runtime: IAgentRuntime
) {
    if (!context) return "";
    if (maxTokens <= 0) throw new Error("maxTokens must be positive");

    const tokenizerModel = runtime.getSetting("TOKENIZER_MODEL");
    const tokenizerType = runtime.getSetting("TOKENIZER_TYPE");

    if (!tokenizerModel || !tokenizerType) {
        // Default to TikToken truncation using the "gpt-4o" model if tokenizer settings are not defined
        return truncateTiktoken("gpt-4o", context, maxTokens);
    }

    // Choose the truncation method based on tokenizer type
    if (tokenizerType === TokenizerType.Auto) {
        return truncateAuto(tokenizerModel, context, maxTokens);
    }

    if (tokenizerType === TokenizerType.TikToken) {
        return truncateTiktoken(
            tokenizerModel as TiktokenModel,
            context,
            maxTokens
        );
    }

    elizaLogger.warn(`Unsupported tokenizer type: ${tokenizerType}`);
    return truncateTiktoken("gpt-4o", context, maxTokens);
}

async function truncateAuto(
    modelPath: string,
    context: string,
    maxTokens: number
) {
    try {
        const tokenizer = await AutoTokenizer.from_pretrained(modelPath);
        const tokens = tokenizer.encode(context);

        // If already within limits, return unchanged
        if (tokens.length <= maxTokens) {
            return context;
        }

        // Keep the most recent tokens by slicing from the end
        const truncatedTokens = tokens.slice(-maxTokens);

        // Decode back to text - js-tiktoken decode() returns a string directly
        return tokenizer.decode(truncatedTokens);
    } catch (error) {
        elizaLogger.error("Error in trimTokens:", error);
        // Return truncated string if tokenization fails
        return context.slice(-maxTokens * 4); // Rough estimate of 4 chars per token
    }
}

async function truncateTiktoken(
    model: TiktokenModel,
    context: string,
    maxTokens: number
) {
    try {
        const encoding = encodingForModel(model);

        // Encode the text into tokens
        const tokens = encoding.encode(context);

        // If already within limits, return unchanged
        if (tokens.length <= maxTokens) {
            return context;
        }

        // Keep the most recent tokens by slicing from the end
        const truncatedTokens = tokens.slice(-maxTokens);

        // Decode back to text - js-tiktoken decode() returns a string directly
        return encoding.decode(truncatedTokens);
    } catch (error) {
        elizaLogger.error("Error in trimTokens:", error);
        // Return truncated string if tokenization fails
        return context.slice(-maxTokens * 4); // Rough estimate of 4 chars per token
    }
}

<<<<<<< HEAD
=======
import { promises as fs } from "fs";
import {
    accessSync,
    mkdirSync,
    appendFileSync,
    writeFileSync,
    readdirSync,
    unlinkSync,
} from "fs";
import { resolve, dirname } from "path";

>>>>>>> 2d3a7463
// Synchronous version
function mkdirpSync(targetPath) {
    // Convert to absolute path and normalize
    targetPath = resolve(targetPath);
<<<<<<< HEAD

    try {
        accessSync(targetPath, fs.constants.F_OK);
        return targetPath; // Directory already exists
    } catch {
        // Directory doesn't exist, proceed with creation
    }

    const parentDir = dirname(targetPath);

    // If we're at root directory and it doesn't exist, error out
    if (parentDir === targetPath) {
        throw new Error("Root directory does not exist");
    }

    // Recursively create parent directory
    mkdirpSync(parentDir);

    try {
        mkdirSync(targetPath);
    } catch (err) {
        // Handle race condition
        if (err.code !== "EEXIST") {
            throw err;
        }
    }

    return targetPath;
}

function logGenerate(
    type: "text" | "image",
    runtime: IAgentRuntime,
    provider: string,
    model: string,
    modelClass: string,
    context: string,
    response: string,
    error: string
) {
    if (runtime?.agentId) {
        console.log("generate " + type + " - agent", runtime.agentId);
        const dir = `logs/generate`;
        const dirJson = `${dir}/${runtime.agentId}`;
        mkdirpSync(dirJson);

        const logData = {
            agentId: runtime.agentId,
            type,
            provider,
            model,
            modelClass,
            context,
            response,
            error,
        };

        const ts = Date.now();
        const jsonLogFilePath = `${dirJson}/${ts}.json`;

        // Append to the running log file
        try {
            appendFileSync(
                `${dir}/${runtime.agentId}.log`,
                JSON.stringify(logData) + "\n"
            );
            writeFileSync(jsonLogFilePath, JSON.stringify(logData));
        } catch (err) {
            console.error("Error writing log file:", err);
        }

        // Remove old log files if there are more than 10
        const files = readdirSync(dirJson).filter((file) =>
            file.endsWith(".json")
        );
        if (files.length > 10) {
            const oldFiles = files
                .sort((a, b) => parseInt(a, 10) - parseInt(b, 10))
                .slice(0, files.length - 10);
            oldFiles.forEach((file) => {
                try {
                    unlinkSync(`${dirJson}/${file}`);
                } catch (err) {
                    console.error("Error deleting old log file:", err);
                }
            });
        }
    }
}

/**
 * Gets the Cloudflare Gateway base URL for a specific provider if enabled
 * @param runtime The runtime environment
 * @param provider The model provider name
 * @returns The Cloudflare Gateway base URL if enabled, undefined otherwise
 */
function getCloudflareGatewayBaseURL(runtime: IAgentRuntime, provider: string): string | undefined {
    const isCloudflareEnabled = runtime.getSetting("CLOUDFLARE_GW_ENABLED") === "true";
    const cloudflareAccountId = runtime.getSetting("CLOUDFLARE_AI_ACCOUNT_ID");
    const cloudflareGatewayId = runtime.getSetting("CLOUDFLARE_AI_GATEWAY_ID");

    elizaLogger.debug("Cloudflare Gateway Configuration:", {
        isEnabled: isCloudflareEnabled,
        hasAccountId: !!cloudflareAccountId,
        hasGatewayId: !!cloudflareGatewayId,
        provider: provider
    });

    if (!isCloudflareEnabled) {
        elizaLogger.debug("Cloudflare Gateway is not enabled");
        return undefined;
    }

    if (!cloudflareAccountId) {
        elizaLogger.warn("Cloudflare Gateway is enabled but CLOUDFLARE_AI_ACCOUNT_ID is not set");
        return undefined;
    }

    if (!cloudflareGatewayId) {
        elizaLogger.warn("Cloudflare Gateway is enabled but CLOUDFLARE_AI_GATEWAY_ID is not set");
        return undefined;
    }

    const baseURL = `https://gateway.ai.cloudflare.com/v1/${cloudflareAccountId}/${cloudflareGatewayId}/${provider.toLowerCase()}`;
    elizaLogger.info("Using Cloudflare Gateway:", {
        provider,
        baseURL,
        accountId: cloudflareAccountId,
        gatewayId: cloudflareGatewayId
    });

    return baseURL;
=======

    try {
        accessSync(targetPath, fs.constants.F_OK);
        return targetPath; // Directory already exists
    } catch {
        // Directory doesn't exist, proceed with creation
    }

    const parentDir = dirname(targetPath);

    // If we're at root directory and it doesn't exist, error out
    if (parentDir === targetPath) {
        throw new Error("Root directory does not exist");
    }

    // Recursively create parent directory
    mkdirpSync(parentDir);

    try {
        mkdirSync(targetPath);
    } catch (err) {
        // Handle race condition
        if (err.code !== "EEXIST") {
            throw err;
        }
    }

    return targetPath;
}

function logGenerate(
    type: "text" | "image",
    runtime: IAgentRuntime,
    provider: string,
    model: string,
    modelClass: string,
    context: string,
    response: string,
    error: string
) {
    if (runtime?.agentId) {
        console.log("generate " + type + " - agent", runtime.agentId);
        const dir = `logs/generate`;
        const dirJson = `${dir}/${runtime.agentId}`;
        mkdirpSync(dirJson);

        const logData = {
            agentId: runtime.agentId,
            type,
            provider,
            model,
            modelClass,
            context,
            response,
            error,
        };

        const ts = Date.now();
        const jsonLogFilePath = `${dirJson}/${ts}.json`;

        // Append to the running log file
        try {
            appendFileSync(
                `${dir}/${runtime.agentId}.log`,
                JSON.stringify(logData) + "\n"
            );
            writeFileSync(jsonLogFilePath, JSON.stringify(logData));
        } catch (err) {
            console.error("Error writing log file:", err);
        }

        // Remove old log files if there are more than 10
        const files = readdirSync(dirJson).filter((file) =>
            file.endsWith(".json")
        );
        if (files.length > 10) {
            const oldFiles = files
                .sort((a, b) => parseInt(a, 10) - parseInt(b, 10))
                .slice(0, files.length - 10);
            oldFiles.forEach((file) => {
                try {
                    unlinkSync(`${dirJson}/${file}`);
                } catch (err) {
                    console.error("Error deleting old log file:", err);
                }
            });
        }
    }
>>>>>>> 2d3a7463
}

export function getSizeModel(runtime, modelClass) {
    const provider = runtime.modelProvider;
    let model = models[provider].model[modelClass];

    // allow character.json settings => secrets to override models
    // FIXME: add MODEL_MEDIUM support
    switch (provider) {
        // if runtime.getSetting("LLAMACLOUD_MODEL_LARGE") is true and modelProvider is LLAMACLOUD, then use the large model
        case ModelProviderName.LLAMACLOUD:
            {
                switch (modelClass) {
                    case ModelClass.LARGE:
                        {
                            model =
                                runtime.getSetting("LLAMACLOUD_MODEL_LARGE") ||
                                model;
                        }
                        break;
                    case ModelClass.SMALL:
                        {
                            model =
                                runtime.getSetting("LLAMACLOUD_MODEL_SMALL") ||
                                model;
                        }
                        break;
                }
            }
            break;
        case ModelProviderName.TOGETHER:
            {
                switch (modelClass) {
                    case ModelClass.LARGE:
                        {
                            model =
                                runtime.getSetting("TOGETHER_MODEL_LARGE") ||
                                model;
                        }
                        break;
                    case ModelClass.SMALL:
                        {
                            model =
                                runtime.getSetting("TOGETHER_MODEL_SMALL") ||
                                model;
                        }
                        break;
                }
            }
            break;
        case ModelProviderName.OPENROUTER:
            {
                switch (modelClass) {
                    case ModelClass.LARGE:
                        {
                            model =
                                runtime.getSetting("LARGE_OPENROUTER_MODEL") ||
                                model;
                        }
                        break;
                    case ModelClass.SMALL:
                        {
                            model =
                                runtime.getSetting("SMALL_OPENROUTER_MODEL") ||
                                model;
                        }
                        break;
                }
            }
            break;
    }
    return model;
}

/**
 * Send a message to the model for a text generateText - receive a string back and parse how you'd like
 * @param opts - The options for the generateText request.
 * @param opts.context The context of the message to be completed.
 * @param opts.stop A list of strings to stop the generateText at.
 * @param opts.model The model to use for generateText.
 * @param opts.frequency_penalty The frequency penalty to apply to the generateText.
 * @param opts.presence_penalty The presence penalty to apply to the generateText.
 * @param opts.temperature The temperature to apply to the generateText.
 * @param opts.max_context_length The maximum length of the context to apply to the generateText.
 * @returns The completed message.
 */

export async function generateText({
    runtime,
    context,
    modelClass,
    tools = {},
    onStepFinish,
    maxSteps = 1,
    stop,
    customSystemPrompt,
<<<<<<< HEAD
    verifiableInference = process.env.VERIFIABLE_INFERENCE_ENABLED === "true",
    verifiableInferenceOptions,
}: {
    runtime: IAgentRuntime;
    context: string;
    modelClass: ModelClass;
=======
}: {
    runtime: IAgentRuntime;
    context: string;
    modelClass: string;
>>>>>>> 2d3a7463
    tools?: Record<string, Tool>;
    onStepFinish?: (event: StepResult) => Promise<void> | void;
    maxSteps?: number;
    stop?: string[];
    customSystemPrompt?: string;
<<<<<<< HEAD
    verifiableInference?: boolean;
    verifiableInferenceAdapter?: IVerifiableInferenceAdapter;
    verifiableInferenceOptions?: VerifiableInferenceOptions;
=======
>>>>>>> 2d3a7463
}): Promise<string> {
    if (!context) {
        console.error("generateText context is empty");
        return "";
    }

    elizaLogger.log("Generating text...");

    elizaLogger.info("Generating text with options:", {
        modelProvider: runtime.modelProvider,
        model: modelClass,
<<<<<<< HEAD
        verifiableInference,
    });
    elizaLogger.log("Using provider:", runtime.modelProvider);
    // If verifiable inference is requested and adapter is provided, use it
    if (verifiableInference && runtime.verifiableInferenceAdapter) {
        elizaLogger.log(
            "Using verifiable inference adapter:",
            runtime.verifiableInferenceAdapter
        );
        try {
            const result: VerifiableInferenceResult =
                await runtime.verifiableInferenceAdapter.generateText(
                    context,
                    modelClass,
                    verifiableInferenceOptions
                );
            elizaLogger.log("Verifiable inference result:", result);
            // Verify the proof
            const isValid =
                await runtime.verifiableInferenceAdapter.verifyProof(result);
            if (!isValid) {
                throw new Error("Failed to verify inference proof");
            }

            return result.text;
        } catch (error) {
            elizaLogger.error("Error in verifiable inference:", error);
            throw error;
        }
    }

    const provider = runtime.modelProvider;
    elizaLogger.debug("Provider settings:", {
        provider,
        hasRuntime: !!runtime,
        runtimeSettings: {
            CLOUDFLARE_GW_ENABLED: runtime.getSetting("CLOUDFLARE_GW_ENABLED"),
            CLOUDFLARE_AI_ACCOUNT_ID: runtime.getSetting("CLOUDFLARE_AI_ACCOUNT_ID"),
            CLOUDFLARE_AI_GATEWAY_ID: runtime.getSetting("CLOUDFLARE_AI_GATEWAY_ID")
        }
    });

    const endpoint =
        runtime.character.modelEndpointOverride || getEndpoint(provider);
    const modelSettings = getModelSettings(runtime.modelProvider, modelClass);
=======
    });
    const provider = runtime.modelProvider;
    const endpoint =
        runtime.character.modelEndpointOverride || models[provider].endpoint;
>>>>>>> 2d3a7463
    const model = getSizeModel(runtime, modelClass);

    elizaLogger.info("Selected model:", model);

    const modelConfiguration = runtime.character?.settings?.modelConfig;
    const temperature =
        modelConfiguration?.temperature || modelSettings.temperature;
    const frequency_penalty =
        modelConfiguration?.frequency_penalty ||
        modelSettings.frequency_penalty;
    const presence_penalty =
        modelConfiguration?.presence_penalty || modelSettings.presence_penalty;
    const max_context_length =
        modelConfiguration?.maxInputTokens || modelSettings.maxInputTokens;
    const max_response_length =
        modelConfiguration?.max_response_length ||
        modelSettings.maxOutputTokens;
    const experimental_telemetry =
        modelConfiguration?.experimental_telemetry ||
        modelSettings.experimental_telemetry;

    const apiKey = runtime.token;

    try {
        elizaLogger.debug(
            `Trimming context to max length of ${max_context_length} tokens.`
        );

        context = await trimTokens(context, max_context_length, runtime);

        let response: string;

        const _stop = stop || modelSettings.stop;
        elizaLogger.debug(
            `Using provider: ${provider}, model: ${model}, temperature: ${temperature}, max response length: ${max_response_length}`
        );

        switch (provider) {
            // OPENAI & LLAMACLOUD shared same structure.
            case ModelProviderName.OPENAI:
            case ModelProviderName.ETERNALAI:
            case ModelProviderName.ALI_BAILIAN:
            case ModelProviderName.VOLENGINE:
            case ModelProviderName.LLAMACLOUD:
            case ModelProviderName.NANOGPT:
            case ModelProviderName.HYPERBOLIC:
            case ModelProviderName.TOGETHER:
            case ModelProviderName.NINETEEN_AI:
            case ModelProviderName.AKASH_CHAT_API: {
                elizaLogger.debug("Initializing OpenAI model with Cloudflare check");
                const baseURL = getCloudflareGatewayBaseURL(runtime, 'openai') || endpoint;

                //elizaLogger.debug("OpenAI baseURL result:", { baseURL });
                const openai = createOpenAI({
                    apiKey,
                    baseURL,
                    fetch: runtime.fetch,
                });

                const { text: openaiResponse } = await aiGenerateText({
                    model: openai.languageModel(model),
                    prompt: context,
                    system:
                        runtime.character.system ??
                        settings.SYSTEM_PROMPT ??
                        undefined,
                    tools: tools,
                    onStepFinish: onStepFinish,
                    maxSteps: maxSteps,
                    temperature: temperature,
                    maxTokens: max_response_length,
                    frequencyPenalty: frequency_penalty,
                    presencePenalty: presence_penalty,
                    experimental_telemetry: experimental_telemetry,
                });

                response = openaiResponse;
                elizaLogger.debug("Received response from OpenAI model.");
                break;
            }

            case ModelProviderName.ETERNALAI: {
                elizaLogger.debug("Initializing EternalAI model.");
                const openai = createOpenAI({
                    apiKey,
                    baseURL: endpoint,
                    fetch: async (url: string, options: any) => {
                        const chain_id =
                            runtime.getSetting("ETERNALAI_CHAIN_ID") || "45762";
                        if (options?.body) {
                            const body = JSON.parse(options.body);
                            body.chain_id = chain_id;
                            options.body = JSON.stringify(body);
                        }
                        const fetching = await runtime.fetch(url, options);
                        if (
                            parseBooleanFromText(
                                runtime.getSetting("ETERNALAI_LOG")
                            )
                        ) {
                            elizaLogger.info(
                                "Request data: ",
                                JSON.stringify(options, null, 2)
                            );
                            const clonedResponse = fetching.clone();
                            try {
                                clonedResponse.json().then((data) => {
                                    elizaLogger.info(
                                        "Response data: ",
                                        JSON.stringify(data, null, 2)
                                    );
                                });
                            } catch (e) {
                                elizaLogger.debug(e);
                            }
                        }
                        return fetching;
                    },
                });

                const { text: openaiResponse } = await aiGenerateText({
                    model: openai.languageModel(model),
                    prompt: context,
                    system: runtime.character.system ?? settings.SYSTEM_PROMPT ?? undefined,
                    temperature: temperature,
                    maxTokens: max_response_length,
                    frequencyPenalty: frequency_penalty,
                    presencePenalty: presence_penalty,
                });

                response = openaiResponse;
                elizaLogger.debug("Received response from EternalAI model.");
                break;
            }

            case ModelProviderName.GOOGLE: {
                const google = createGoogleGenerativeAI({
                    apiKey,
                    fetch: runtime.fetch,
                });

                const { text: googleResponse } = await aiGenerateText({
                    model: google(model),
                    prompt: context,
                    system:
                        runtime.character.system ??
                        settings.SYSTEM_PROMPT ??
                        undefined,
                    tools: tools,
                    onStepFinish: onStepFinish,
                    maxSteps: maxSteps,
                    temperature: temperature,
                    maxTokens: max_response_length,
                    frequencyPenalty: frequency_penalty,
                    presencePenalty: presence_penalty,
                    experimental_telemetry: experimental_telemetry,
                });

                response = googleResponse;
                elizaLogger.debug("Received response from Google model.");
                break;
            }

            case ModelProviderName.MISTRAL: {
                const mistral = createMistral();

                const { text: mistralResponse } = await aiGenerateText({
                    model: mistral(model),
                    prompt: context,
                    system:
                        runtime.character.system ??
                        settings.SYSTEM_PROMPT ??
                        undefined,
                    temperature: temperature,
                    maxTokens: max_response_length,
                    frequencyPenalty: frequency_penalty,
                    presencePenalty: presence_penalty,
                });

                response = mistralResponse;
                elizaLogger.debug("Received response from Mistral model.");
                break;
            }

            case ModelProviderName.ANTHROPIC: {
                elizaLogger.debug("Initializing Anthropic model with Cloudflare check");
                const baseURL = getCloudflareGatewayBaseURL(runtime, 'anthropic') || "https://api.anthropic.com/v1";
                elizaLogger.debug("Anthropic baseURL result:", { baseURL });

                const anthropic = createAnthropic({ apiKey, baseURL, fetch: runtime.fetch });
                const { text: anthropicResponse } = await aiGenerateText({
                    model: anthropic.languageModel(model),
                    prompt: context,
                    system:
                        runtime.character.system ??
                        settings.SYSTEM_PROMPT ??
                        undefined,
                    tools: tools,
                    onStepFinish: onStepFinish,
                    maxSteps: maxSteps,
                    temperature: temperature,
                    maxTokens: max_response_length,
                    frequencyPenalty: frequency_penalty,
                    presencePenalty: presence_penalty,
                    experimental_telemetry: experimental_telemetry,
                });

                response = anthropicResponse;
                elizaLogger.debug("Received response from Anthropic model.");
                break;
            }

            case ModelProviderName.CLAUDE_VERTEX: {
                elizaLogger.debug("Initializing Claude Vertex model.");

                const anthropic = createAnthropic({
                    apiKey,
                    fetch: runtime.fetch,
                });

                const { text: anthropicResponse } = await aiGenerateText({
                    model: anthropic.languageModel(model),
                    prompt: context,
                    system:
                        runtime.character.system ??
                        settings.SYSTEM_PROMPT ??
                        undefined,
                    tools: tools,
                    onStepFinish: onStepFinish,
                    maxSteps: maxSteps,
                    temperature: temperature,
                    maxTokens: max_response_length,
                    frequencyPenalty: frequency_penalty,
                    presencePenalty: presence_penalty,
                    experimental_telemetry: experimental_telemetry,
                });

                response = anthropicResponse;
                elizaLogger.debug(
                    "Received response from Claude Vertex model."
                );
                break;
            }

            case ModelProviderName.GROK: {
                elizaLogger.debug("Initializing Grok model.");
                const grok = createOpenAI({
                    apiKey,
                    baseURL: endpoint,
                    fetch: runtime.fetch,
                });

                const { text: grokResponse } = await aiGenerateText({
                    model: grok.languageModel(model, {
                        parallelToolCalls: false,
                    }),
                    prompt: context,
                    system:
                        runtime.character.system ??
                        settings.SYSTEM_PROMPT ??
                        undefined,
                    tools: tools,
                    onStepFinish: onStepFinish,
                    maxSteps: maxSteps,
                    temperature: temperature,
                    maxTokens: max_response_length,
                    frequencyPenalty: frequency_penalty,
                    presencePenalty: presence_penalty,
                    experimental_telemetry: experimental_telemetry,
                });

                response = grokResponse;
                elizaLogger.debug("Received response from Grok model.");
                break;
            }

            case ModelProviderName.GROQ: {
                elizaLogger.debug("Initializing Groq model with Cloudflare check");
                const baseURL = getCloudflareGatewayBaseURL(runtime, 'groq');
                elizaLogger.debug("Groq baseURL result:", { baseURL });
                const groq = createGroq({ apiKey, fetch: runtime.fetch, baseURL });

                const { text: groqResponse } = await aiGenerateText({
                    model: groq.languageModel(model),
                    prompt: context,
                    temperature,
                    system:
                        runtime.character.system ??
                        settings.SYSTEM_PROMPT ??
                        undefined,
                    tools,
                    onStepFinish: onStepFinish,
                    maxSteps,
                    maxTokens: max_response_length,
                    frequencyPenalty: frequency_penalty,
                    presencePenalty: presence_penalty,
                    experimental_telemetry,
                });

                response = groqResponse;
                elizaLogger.debug("Received response from Groq model.");
                break;
            }

            case ModelProviderName.LLAMALOCAL: {
                elizaLogger.debug(
                    "Using local Llama model for text completion."
                );
                const textGenerationService =
                    runtime.getService<ITextGenerationService>(
                        ServiceType.TEXT_GENERATION
                    );

                if (!textGenerationService) {
                    throw new Error("Text generation service not found");
                }

                response = await textGenerationService.queueTextCompletion(
                    context,
                    temperature,
                    _stop,
                    frequency_penalty,
                    presence_penalty,
                    max_response_length
                );
                elizaLogger.debug("Received response from local Llama model.");
                break;
            }

            case ModelProviderName.REDPILL: {
                elizaLogger.debug("Initializing RedPill model.");
                const serverUrl = getEndpoint(provider);
                const openai = createOpenAI({
                    apiKey,
                    baseURL: serverUrl,
                    fetch: runtime.fetch,
                });

                const { text: redpillResponse } = await aiGenerateText({
                    model: openai.languageModel(model),
                    prompt: context,
                    temperature: temperature,
                    system:
                        runtime.character.system ??
                        settings.SYSTEM_PROMPT ??
                        undefined,
                    tools: tools,
                    onStepFinish: onStepFinish,
                    maxSteps: maxSteps,
                    maxTokens: max_response_length,
                    frequencyPenalty: frequency_penalty,
                    presencePenalty: presence_penalty,
                    experimental_telemetry: experimental_telemetry,
                });

                response = redpillResponse;
                elizaLogger.debug("Received response from redpill model.");
                break;
            }

            case ModelProviderName.OPENROUTER: {
                elizaLogger.debug("Initializing OpenRouter model.");
                const serverUrl = getEndpoint(provider);
                const openrouter = createOpenAI({
                    apiKey,
                    baseURL: serverUrl,
                    fetch: runtime.fetch,
                });

                const { text: openrouterResponse } = await aiGenerateText({
                    model: openrouter.languageModel(model),
                    prompt: context,
                    temperature: temperature,
                    system:
                        runtime.character.system ??
                        settings.SYSTEM_PROMPT ??
                        undefined,
                    tools: tools,
                    onStepFinish: onStepFinish,
                    maxSteps: maxSteps,
                    maxTokens: max_response_length,
                    frequencyPenalty: frequency_penalty,
                    presencePenalty: presence_penalty,
                    experimental_telemetry: experimental_telemetry,
                });

                response = openrouterResponse;
                elizaLogger.debug("Received response from OpenRouter model.");
                break;
            }

            case ModelProviderName.OLLAMA:
                {
                    elizaLogger.debug("Initializing Ollama model.");

                    const ollamaProvider = createOllama({
                        baseURL: getEndpoint(provider) + "/api",
                        fetch: runtime.fetch,
                    });
                    const ollama = ollamaProvider(model);

                    elizaLogger.debug("****** MODEL\n", model);

                    const { text: ollamaResponse } = await aiGenerateText({
                        model: ollama,
                        prompt: context,
                        tools: tools,
                        onStepFinish: onStepFinish,
                        temperature: temperature,
                        maxSteps: maxSteps,
                        maxTokens: max_response_length,
                        frequencyPenalty: frequency_penalty,
                        presencePenalty: presence_penalty,
                        experimental_telemetry: experimental_telemetry,
                    });

                    response = ollamaResponse;
                }
                elizaLogger.debug("Received response from Ollama model.");
                break;

            case ModelProviderName.HEURIST: {
                elizaLogger.debug("Initializing Heurist model.");
                const heurist = createOpenAI({
                    apiKey: apiKey,
                    baseURL: endpoint,
                    fetch: runtime.fetch,
                });

                const { text: heuristResponse } = await aiGenerateText({
                    model: heurist.languageModel(model),
                    prompt: context,
                    system:
                        customSystemPrompt ??
                        runtime.character.system ??
                        settings.SYSTEM_PROMPT ??
                        undefined,
                    tools: tools,
                    onStepFinish: onStepFinish,
                    temperature: temperature,
                    maxTokens: max_response_length,
                    maxSteps: maxSteps,
                    frequencyPenalty: frequency_penalty,
                    presencePenalty: presence_penalty,
                    experimental_telemetry: experimental_telemetry,
                });

                response = heuristResponse;
                elizaLogger.debug("Received response from Heurist model.");
                break;
            }
            case ModelProviderName.GAIANET: {
                elizaLogger.debug("Initializing GAIANET model.");

                var baseURL = getEndpoint(provider);
                if (!baseURL) {
                    switch (modelClass) {
                        case ModelClass.SMALL:
                            baseURL =
                                settings.SMALL_GAIANET_SERVER_URL ||
                                "https://llama3b.gaia.domains/v1";
                            break;
                        case ModelClass.MEDIUM:
                            baseURL =
                                settings.MEDIUM_GAIANET_SERVER_URL ||
                                "https://llama8b.gaia.domains/v1";
                            break;
                        case ModelClass.LARGE:
                            baseURL =
                                settings.LARGE_GAIANET_SERVER_URL ||
                                "https://qwen72b.gaia.domains/v1";
                            break;
                    }
                }

                elizaLogger.debug("Using GAIANET model with baseURL:", baseURL);

                const openai = createOpenAI({
                    apiKey,
                    baseURL: endpoint,
                    fetch: runtime.fetch,
                });

                const { text: openaiResponse } = await aiGenerateText({
                    model: openai.languageModel(model),
                    prompt: context,
                    system:
                        runtime.character.system ??
                        settings.SYSTEM_PROMPT ??
                        undefined,
                    tools: tools,
                    onStepFinish: onStepFinish,
                    maxSteps: maxSteps,
                    temperature: temperature,
                    maxTokens: max_response_length,
                    frequencyPenalty: frequency_penalty,
                    presencePenalty: presence_penalty,
                    experimental_telemetry: experimental_telemetry,
                });

                response = openaiResponse;
                elizaLogger.debug("Received response from GAIANET model.");
                break;
            }

            case ModelProviderName.GALADRIEL: {
                elizaLogger.debug("Initializing Galadriel model.");
                const headers = {};
                const fineTuneApiKey = runtime.getSetting(
                    "GALADRIEL_FINE_TUNE_API_KEY"
                );
                if (fineTuneApiKey) {
                    headers["Fine-Tune-Authentication"] = fineTuneApiKey;
                }
                const galadriel = createOpenAI({
                    headers,
                    apiKey: apiKey,
                    baseURL: endpoint,
                    fetch: runtime.fetch,
                });

                const { text: galadrielResponse } = await aiGenerateText({
                    model: galadriel.languageModel(model),
                    prompt: context,
                    system:
                        runtime.character.system ??
                        settings.SYSTEM_PROMPT ??
                        undefined,
                    tools: tools,
                    onStepFinish: onStepFinish,
                    maxSteps: maxSteps,
                    temperature: temperature,
                    maxTokens: max_response_length,
                    frequencyPenalty: frequency_penalty,
                    presencePenalty: presence_penalty,
                    experimental_telemetry: experimental_telemetry,
                });

                response = galadrielResponse;
                elizaLogger.debug("Received response from Galadriel model.");
                break;
            }

            case ModelProviderName.INFERA: {
                elizaLogger.debug("Initializing Infera model.");

                const apiKey = settings.INFERA_API_KEY || runtime.token;

                const infera = createOpenAI({
                    apiKey,
                    baseURL: endpoint,
                    headers: {
                        api_key: apiKey,
                        "Content-Type": "application/json",
                    },
                });

                const { text: inferaResponse } = await aiGenerateText({
                    model: infera.languageModel(model),
                    prompt: context,
                    system:
                        runtime.character.system ??
                        settings.SYSTEM_PROMPT ??
                        undefined,
                    temperature: temperature,
                    maxTokens: max_response_length,
                    frequencyPenalty: frequency_penalty,
                    presencePenalty: presence_penalty,
                });
                response = inferaResponse;
                elizaLogger.debug("Received response from Infera model.");
                break;
            }

            case ModelProviderName.VENICE: {
                elizaLogger.debug("Initializing Venice model.");
                const venice = createOpenAI({
                    apiKey: apiKey,
                    baseURL: endpoint,
                });

                const { text: veniceResponse } = await aiGenerateText({
                    model: venice.languageModel(model),
                    prompt: context,
                    system:
                        runtime.character.system ??
                        settings.SYSTEM_PROMPT ??
                        undefined,
                    tools: tools,
                    onStepFinish: onStepFinish,
                    temperature: temperature,
                    maxSteps: maxSteps,
                    maxTokens: max_response_length,
                });

                response = veniceResponse;
                elizaLogger.debug("Received response from Venice model.");
                break;
            }

            case ModelProviderName.DEEPSEEK: {
                elizaLogger.debug("Initializing Deepseek model.");
                const serverUrl = models[provider].endpoint;
                const deepseek = createOpenAI({
                    apiKey,
                    baseURL: serverUrl,
                    fetch: runtime.fetch,
                });

                const { text: deepseekResponse } = await aiGenerateText({
                    model: deepseek.languageModel(model),
                    prompt: context,
                    temperature: temperature,
                    system:
                        runtime.character.system ??
                        settings.SYSTEM_PROMPT ??
                        undefined,
                    tools: tools,
                    onStepFinish: onStepFinish,
                    maxSteps: maxSteps,
                    maxTokens: max_response_length,
                    frequencyPenalty: frequency_penalty,
                    presencePenalty: presence_penalty,
                    experimental_telemetry: experimental_telemetry,
                });

                response = deepseekResponse;
                elizaLogger.debug("Received response from Deepseek model.");
                break;
            }

            default: {
                const errorMessage = `Unsupported provider: ${provider}`;
                elizaLogger.error(errorMessage);
                throw new Error(errorMessage);
            }
        }
        logGenerate(
            "text",
            runtime,
            provider,
            model,
            modelClass,
            context,
            response,
            ""
        );
        return response;
    } catch (error) {
        logGenerate(
            "text",
            runtime,
            provider,
            model,
            modelClass,
            context,
            "",
            error
        );
        elizaLogger.error("Error in generateText:", error);
        throw error;
    }
}

/**
 * Sends a message to the model to determine if it should respond to the given context.
 * @param opts - The options for the generateText request
 * @param opts.context The context to evaluate for response
 * @param opts.stop A list of strings to stop the generateText at
 * @param opts.model The model to use for generateText
 * @param opts.frequency_penalty The frequency penalty to apply (0.0 to 2.0)
 * @param opts.presence_penalty The presence penalty to apply (0.0 to 2.0)
 * @param opts.temperature The temperature to control randomness (0.0 to 2.0)
 * @param opts.serverUrl The URL of the API server
 * @param opts.max_context_length Maximum allowed context length in tokens
 * @param opts.max_response_length Maximum allowed response length in tokens
 * @returns Promise resolving to "RESPOND", "IGNORE", "STOP" or null
 */
export async function generateShouldRespond({
    runtime,
    context,
    modelClass,
}: {
    runtime: IAgentRuntime;
    context: string;
    modelClass: ModelClass;
}): Promise<"RESPOND" | "IGNORE" | "STOP" | null> {
    let retryDelay = 1000;
    while (true) {
        try {
            elizaLogger.debug(
                "Attempting to generate text with context:",
                context
            );
            const response = await generateText({
                runtime,
                context,
                modelClass,
            });

            elizaLogger.debug("Received response from generateText:", response);
            const parsedResponse = parseShouldRespondFromText(response.trim());
            if (parsedResponse) {
                elizaLogger.debug("Parsed response:", parsedResponse);
                return parsedResponse;
            } else {
                elizaLogger.debug("generateShouldRespond no response");
            }
        } catch (error) {
            elizaLogger.error("Error in generateShouldRespond:", error);
            if (
                error instanceof TypeError &&
                error.message.includes("queueTextCompletion")
            ) {
                elizaLogger.error(
                    "TypeError: Cannot read properties of null (reading 'queueTextCompletion')"
                );
            }
        }

        elizaLogger.log(`Retrying in ${retryDelay}ms...`);
        await new Promise((resolve) => setTimeout(resolve, retryDelay));
        retryDelay *= 2;
    }
}

/**
 * Splits content into chunks of specified size with optional overlapping bleed sections
 * @param content - The text content to split into chunks
 * @param chunkSize - The maximum size of each chunk in tokens
 * @param bleed - Number of characters to overlap between chunks (default: 100)
 * @returns Promise resolving to array of text chunks with bleed sections
 */
export async function splitChunks(
    content: string,
    chunkSize: number = 512,
    bleed: number = 20
): Promise<string[]> {
    const textSplitter = new RecursiveCharacterTextSplitter({
        chunkSize: Number(chunkSize),
        chunkOverlap: Number(bleed),
    });

    return textSplitter.splitText(content);
}

/**
 * Sends a message to the model and parses the response as a boolean value
 * @param opts - The options for the generateText request
 * @param opts.context The context to evaluate for the boolean response
 * @param opts.stop A list of strings to stop the generateText at
 * @param opts.model The model to use for generateText
 * @param opts.frequency_penalty The frequency penalty to apply (0.0 to 2.0)
 * @param opts.presence_penalty The presence penalty to apply (0.0 to 2.0)
 * @param opts.temperature The temperature to control randomness (0.0 to 2.0)
 * @param opts.serverUrl The URL of the API server
 * @param opts.token The API token for authentication
 * @param opts.max_context_length Maximum allowed context length in tokens
 * @param opts.max_response_length Maximum allowed response length in tokens
 * @returns Promise resolving to a boolean value parsed from the model's response
 */
export async function generateTrueOrFalse({
    runtime,
    context = "",
    modelClass,
}: {
    runtime: IAgentRuntime;
    context: string;
    modelClass: ModelClass;
}): Promise<boolean> {
    let retryDelay = 1000;
    const modelSettings = getModelSettings(runtime.modelProvider, modelClass);
    const stop = Array.from(
        new Set([...(modelSettings.stop || []), ["\n"]])
    ) as string[];

    while (true) {
        try {
            const response = await generateText({
                stop,
                runtime,
                context,
                modelClass,
            });

            const parsedResponse = parseBooleanFromText(response.trim());
            if (parsedResponse !== null) {
                return parsedResponse;
            }
        } catch (error) {
            elizaLogger.error("Error in generateTrueOrFalse:", error);
        }

        await new Promise((resolve) => setTimeout(resolve, retryDelay));
        retryDelay *= 2;
    }
}

/**
 * Send a message to the model and parse the response as a string array
 * @param opts - The options for the generateText request
 * @param opts.context The context/prompt to send to the model
 * @param opts.stop Array of strings that will stop the model's generation if encountered
 * @param opts.model The language model to use
 * @param opts.frequency_penalty The frequency penalty to apply (0.0 to 2.0)
 * @param opts.presence_penalty The presence penalty to apply (0.0 to 2.0)
 * @param opts.temperature The temperature to control randomness (0.0 to 2.0)
 * @param opts.serverUrl The URL of the API server
 * @param opts.token The API token for authentication
 * @param opts.max_context_length Maximum allowed context length in tokens
 * @param opts.max_response_length Maximum allowed response length in tokens
 * @returns Promise resolving to an array of strings parsed from the model's response
 */
export async function generateTextArray({
    runtime,
    context,
    modelClass,
}: {
    runtime: IAgentRuntime;
    context: string;
    modelClass: ModelClass;
}): Promise<string[]> {
    if (!context) {
        elizaLogger.error("generateTextArray context is empty");
        return [];
    }
    let retryDelay = 1000;

    while (true) {
        try {
            const response = await generateText({
                runtime,
                context,
                modelClass,
            });

            const parsedResponse = parseJsonArrayFromText(response);
            if (parsedResponse) {
                return parsedResponse;
            }
        } catch (error) {
            elizaLogger.error("Error in generateTextArray:", error);
        }

        await new Promise((resolve) => setTimeout(resolve, retryDelay));
        retryDelay *= 2;
    }
}

export async function generateObjectDeprecated({
    runtime,
    context,
    modelClass,
}: {
    runtime: IAgentRuntime;
    context: string;
    modelClass: ModelClass;
}): Promise<any> {
    if (!context) {
        elizaLogger.error("generateObjectDeprecated context is empty");
        return null;
    }
    let retryDelay = 1000;

    while (true) {
        try {
            // this is slightly different than generateObjectArray, in that we parse object, not object array
            const response = await generateText({
                runtime,
                context,
                modelClass,
            });
            const parsedResponse = parseJSONObjectFromText(response);
            if (parsedResponse) {
                return parsedResponse;
            }
        } catch (error) {
            elizaLogger.error("Error in generateObject:", error);
        }

        await new Promise((resolve) => setTimeout(resolve, retryDelay));
        retryDelay *= 2;
    }
}

export async function generateObjectArray({
    runtime,
    context,
    modelClass,
}: {
    runtime: IAgentRuntime;
    context: string;
    modelClass: ModelClass;
}): Promise<any[]> {
    if (!context) {
        elizaLogger.error("generateObjectArray context is empty");
        return [];
    }
    let retryDelay = 1000;

    while (true) {
        try {
            const response = await generateText({
                runtime,
                context,
                modelClass,
            });

            const parsedResponse = parseJsonArrayFromText(response);
            if (parsedResponse) {
                return parsedResponse;
            }
        } catch (error) {
            elizaLogger.error("Error in generateTextArray:", error);
        }

        await new Promise((resolve) => setTimeout(resolve, retryDelay));
        retryDelay *= 2;
    }
}

/**
 * Send a message to the model for generateText.
 * @param opts - The options for the generateText request.
 * @param opts.context The context of the message to be completed.
 * @param opts.stop A list of strings to stop the generateText at.
 * @param opts.model The model to use for generateText.
 * @param opts.frequency_penalty The frequency penalty to apply to the generateText.
 * @param opts.presence_penalty The presence penalty to apply to the generateText.
 * @param opts.temperature The temperature to apply to the generateText.
 * @param opts.max_context_length The maximum length of the context to apply to the generateText.
 * @returns The completed message.
 */
export async function generateMessageResponse({
    runtime,
    context,
    modelClass,
}: {
    runtime: IAgentRuntime;
    context: string;
    modelClass: ModelClass;
}): Promise<Content> {
    const modelSettings = getModelSettings(runtime.modelProvider, modelClass);
    const max_context_length = modelSettings.maxInputTokens;

    context = await trimTokens(context, max_context_length, runtime);
    elizaLogger.debug("Context:", context);
    let retryLength = 1000; // exponential backoff
    while (true) {
        try {
            elizaLogger.log("Generating message response..");

            const response = await generateText({
                runtime,
                context,
                modelClass,
            });

            // try parsing the response as JSON, if null then try again
            const parsedContent = parseJSONObjectFromText(response) as Content;
            if (!parsedContent) {
                elizaLogger.debug("parsedContent is null, retrying");
                continue;
            }

            return parsedContent;
        } catch (error) {
            elizaLogger.error("ERROR:", error);
            // wait for 2 seconds
            retryLength *= 2;
            await new Promise((resolve) => setTimeout(resolve, retryLength));
            elizaLogger.debug("Retrying...");
        }
    }
}

export const generateImage = async (
    data: {
        prompt: string;
        width: number;
        height: number;
        count?: number;
        negativePrompt?: string;
        numIterations?: number;
        guidanceScale?: number;
        seed?: number;
        modelId?: string;
        jobId?: string;
        stylePreset?: string;
        hideWatermark?: boolean;
    },
    runtime: IAgentRuntime
): Promise<{
    success: boolean;
    data?: string[];
    error?: any;
}> => {
    const modelSettings = getImageModelSettings(runtime.imageModelProvider);
    const model = modelSettings.name;
    elizaLogger.info("Generating image with options:", {
        imageModelProvider: model,
    });

    const apiKey =
        runtime.imageModelProvider === runtime.modelProvider
            ? runtime.token
            : (() => {
                  // First try to match the specific provider
                  switch (runtime.imageModelProvider) {
                      case ModelProviderName.HEURIST:
                          return runtime.getSetting("HEURIST_API_KEY");
                      case ModelProviderName.TOGETHER:
                          return runtime.getSetting("TOGETHER_API_KEY");
                      case ModelProviderName.FAL:
                          return runtime.getSetting("FAL_API_KEY");
                      case ModelProviderName.OPENAI:
                          return runtime.getSetting("OPENAI_API_KEY");
                      case ModelProviderName.VENICE:
                          return runtime.getSetting("VENICE_API_KEY");
                      case ModelProviderName.LIVEPEER:
                          return runtime.getSetting("LIVEPEER_GATEWAY_URL");
                      default:
                          // If no specific match, try the fallback chain
                          return (
                              runtime.getSetting("HEURIST_API_KEY") ??
                              runtime.getSetting("NINETEEN_AI_API_KEY") ??
                              runtime.getSetting("TOGETHER_API_KEY") ??
                              runtime.getSetting("FAL_API_KEY") ??
                              runtime.getSetting("OPENAI_API_KEY") ??
                              runtime.getSetting("VENICE_API_KEY") ??
                              runtime.getSetting("LIVEPEER_GATEWAY_URL")
                          );
                  }
              })();
    try {
        if (runtime.imageModelProvider === ModelProviderName.HEURIST) {
            const response = await fetch(
                "http://sequencer.heurist.xyz/submit_job",
                {
                    method: "POST",
                    headers: {
                        Authorization: `Bearer ${apiKey}`,
                        "Content-Type": "application/json",
                    },
                    body: JSON.stringify({
                        job_id: data.jobId || crypto.randomUUID(),
                        model_input: {
                            SD: {
                                prompt: data.prompt,
                                neg_prompt: data.negativePrompt,
                                num_iterations: data.numIterations || 20,
                                width: data.width || 512,
                                height: data.height || 512,
                                guidance_scale: data.guidanceScale || 3,
                                seed: data.seed || -1,
                            },
                        },
                        model_id: model,
                        deadline: 60,
                        priority: 1,
                    }),
                }
            );

            if (!response.ok) {
                throw new Error(
                    `Heurist image generation failed: ${response.statusText}`
                );
            }

            const imageURL = await response.json();
            logGenerate(
                "image",
                runtime,
                runtime.imageModelProvider,
                model,
                data.modelId,
                data.prompt,
                imageURL,
                ""
            );
            return { success: true, data: [imageURL] };
        } else if (
            runtime.imageModelProvider === ModelProviderName.TOGETHER ||
            // for backwards compat
            runtime.imageModelProvider === ModelProviderName.LLAMACLOUD
        ) {
            const together = new Together({ apiKey: apiKey as string });
            const response = await together.images.create({
                model: model,
                prompt: data.prompt,
                width: data.width,
                height: data.height,
                steps: modelSettings?.steps ?? 4,
                n: data.count,
            });

            // Add type assertion to handle the response properly
            const togetherResponse =
                response as unknown as TogetherAIImageResponse;

            if (
                !togetherResponse.data ||
                !Array.isArray(togetherResponse.data)
            ) {
                throw new Error("Invalid response format from Together AI");
            }

            // Rest of the code remains the same...
            const base64s = await Promise.all(
                togetherResponse.data.map(async (image) => {
                    if (!image.url) {
                        elizaLogger.error("Missing URL in image data:", image);
                        throw new Error("Missing URL in Together AI response");
                    }

                    // Fetch the image from the URL
                    const imageResponse = await fetch(image.url);
                    if (!imageResponse.ok) {
                        throw new Error(
                            `Failed to fetch image: ${imageResponse.statusText}`
                        );
                    }

                    // Convert to blob and then to base64
                    const blob = await imageResponse.blob();
                    const arrayBuffer = await blob.arrayBuffer();
                    const base64 = Buffer.from(arrayBuffer).toString("base64");

                    // Return with proper MIME type
                    return `data:image/jpeg;base64,${base64}`;
                })
            );

            if (base64s.length === 0) {
                throw new Error("No images generated by Together AI");
            }

            elizaLogger.debug(`Generated ${base64s.length} images`);
            logGenerate(
                "image",
                runtime,
                runtime.imageModelProvider,
                model,
                data.modelId,
                data.prompt,
                "Sample: " + base64s[0].slice(0, 100) + " .... ",
                ""
            );
            return { success: true, data: base64s };
        } else if (runtime.imageModelProvider === ModelProviderName.FAL) {
            fal.config({
                credentials: apiKey as string,
            });

            // Prepare the input parameters according to their schema
            const input = {
                prompt: data.prompt,
                image_size: "square" as const,
                num_inference_steps: modelSettings?.steps ?? 50,
                guidance_scale: data.guidanceScale || 3.5,
                num_images: data.count,
                enable_safety_checker:
                    runtime.getSetting("FAL_AI_ENABLE_SAFETY_CHECKER") ===
                    "true",
                safety_tolerance: Number(
                    runtime.getSetting("FAL_AI_SAFETY_TOLERANCE") || "2"
                ),
                output_format: "png" as const,
                seed: data.seed ?? 6252023,
                ...(runtime.getSetting("FAL_AI_LORA_PATH")
                    ? {
                          loras: [
                              {
                                  path: runtime.getSetting("FAL_AI_LORA_PATH"),
                                  scale: 1,
                              },
                          ],
                      }
                    : {}),
            };

            // Subscribe to the model
            const result = await fal.subscribe(model, {
                input,
                logs: true,
                onQueueUpdate: (update) => {
                    if (update.status === "IN_PROGRESS") {
                        elizaLogger.info(update.logs.map((log) => log.message));
                    }
                },
            });

            // Convert the returned image URLs to base64 to match existing functionality
            const base64Promises = result.data.images.map(async (image) => {
                const response = await fetch(image.url);
                const blob = await response.blob();
                const buffer = await blob.arrayBuffer();
                const base64 = Buffer.from(buffer).toString("base64");
                return `data:${image.content_type};base64,${base64}`;
            });

            const base64s = await Promise.all(base64Promises);
            logGenerate(
                "image",
                runtime,
                runtime.imageModelProvider,
                model,
                data.modelId,
                data.prompt,
                "Sample: " + base64s[0].slice(0, 100) + " .... ",
                ""
            );
            return { success: true, data: base64s };
        } else if (runtime.imageModelProvider === ModelProviderName.VENICE) {
            const response = await fetch(
                "https://api.venice.ai/api/v1/image/generate",
                {
                    method: "POST",
                    headers: {
                        Authorization: `Bearer ${apiKey}`,
                        "Content-Type": "application/json",
                    },
                    body: JSON.stringify({
                        model: model,
                        prompt: data.prompt,
                        negative_prompt: data.negativePrompt,
                        width: data.width,
                        height: data.height,
                        steps: data.numIterations,
                        seed: data.seed,
                        style_preset: data.stylePreset,
                        hide_watermark: data.hideWatermark,
                    }),
                }
            );

            const result = await response.json();

            if (!result.images || !Array.isArray(result.images)) {
                throw new Error("Invalid response format from Venice AI");
            }

            const base64s = result.images.map((base64String) => {
                if (!base64String) {
                    throw new Error(
                        "Empty base64 string in Venice AI response"
                    );
                }
                return `data:image/png;base64,${base64String}`;
            });
            logGenerate(
                "image",
                runtime,
                runtime.imageModelProvider,
                model,
                data.modelId,
                data.prompt,
                "Sample: " + base64s[0].slice(0, 100) + " .... ",
                ""
            );
<<<<<<< HEAD
            return { success: true, data: base64s };
        } else if (
            runtime.imageModelProvider === ModelProviderName.NINETEEN_AI
        ) {
            const response = await fetch(
                "https://api.nineteen.ai/v1/text-to-image",
                {
                    method: "POST",
                    headers: {
                        Authorization: `Bearer ${apiKey}`,
                        "Content-Type": "application/json",
                    },
                    body: JSON.stringify({
                        model: model,
                        prompt: data.prompt,
                        negative_prompt: data.negativePrompt,
                        width: data.width,
                        height: data.height,
                        steps: data.numIterations,
                        cfg_scale: data.guidanceScale || 3,
                    }),
                }
            );

            const result = await response.json();

            if (!result.images || !Array.isArray(result.images)) {
                throw new Error("Invalid response format from Nineteen AI");
            }

            const base64s = result.images.map((base64String) => {
                if (!base64String) {
                    throw new Error(
                        "Empty base64 string in Nineteen AI response"
                    );
                }
                return `data:image/png;base64,${base64String}`;
            });
            logGenerate(
                "image",
                runtime,
                runtime.imageModelProvider,
                model,
                data.modelId,
                data.prompt,
                "Sample: " + base64s[0].slice(0, 100) + " .... ",
                ""
            );

=======
>>>>>>> 2d3a7463
            return { success: true, data: base64s };
        } else if (runtime.imageModelProvider === ModelProviderName.LIVEPEER) {
            if (!apiKey) {
                throw new Error("Livepeer Gateway is not defined");
            }
            try {
                const baseUrl = new URL(apiKey);
                if (!baseUrl.protocol.startsWith("http")) {
                    throw new Error("Invalid Livepeer Gateway URL protocol");
                }
                const response = await fetch(
                    `${baseUrl.toString()}text-to-image`,
                    {
                        method: "POST",
                        headers: {
                            "Content-Type": "application/json",
                        },
                        body: JSON.stringify({
                            model_id: model,
                            prompt: data.prompt,
                            width: data.width || 1024,
                            height: data.height || 1024,
                        }),
                    }
                );
                const result = await response.json();
                if (!result.images?.length) {
                    throw new Error("No images generated");
                }
                const base64Images = await Promise.all(
                    result.images.map(async (image) => {
                        console.log("imageUrl console log", image.url);
                        let imageUrl;
                        if (image.url.includes("http")) {
                            imageUrl = image.url;
                        } else {
                            imageUrl = `${apiKey}${image.url}`;
                        }
                        const imageResponse = await fetch(imageUrl);
                        if (!imageResponse.ok) {
                            throw new Error(
                                `Failed to fetch image: ${imageResponse.statusText}`
                            );
                        }
                        const blob = await imageResponse.blob();
                        const arrayBuffer = await blob.arrayBuffer();
                        const base64 =
                            Buffer.from(arrayBuffer).toString("base64");
                        return `data:image/jpeg;base64,${base64}`;
                    })
                );
                logGenerate(
                    "image",
                    runtime,
                    runtime.imageModelProvider,
                    model,
                    data.modelId,
                    data.prompt,
<<<<<<< HEAD
                    "Sample: " + base64s[0].slice(0, 100) + " .... ",
=======
                    "Sample: " + base64Images[0].slice(0, 100) + " .... ",
>>>>>>> 2d3a7463
                    ""
                );
                return {
                    success: true,
                    data: base64Images,
                };
            } catch (error) {
                console.error(error);
                return { success: false, error: error };
            }
        } else {
            let targetSize = `${data.width}x${data.height}`;
            if (
                targetSize !== "1024x1024" &&
                targetSize !== "1792x1024" &&
                targetSize !== "1024x1792"
            ) {
                targetSize = "1024x1024";
            }
            const openaiApiKey = runtime.getSetting("OPENAI_API_KEY") as string;
            if (!openaiApiKey) {
                throw new Error("OPENAI_API_KEY is not set");
            }
            const openai = new OpenAI({
                apiKey: openaiApiKey as string,
            });
            const response = await openai.images.generate({
                model,
                prompt: data.prompt,
                size: targetSize as "1024x1024" | "1792x1024" | "1024x1792",
                n: data.count,
                response_format: "b64_json",
            });
            const base64s = response.data.map(
                (image) => `data:image/png;base64,${image.b64_json}`
            );
            logGenerate(
                "image",
                runtime,
                runtime.imageModelProvider,
                model,
                data.modelId,
                data.prompt,
                "Sample: " + base64s[0].slice(0, 100) + " .... ",
                ""
            );
            return { success: true, data: base64s };
        }
    } catch (error) {
        logGenerate(
            "image",
            runtime,
            runtime.imageModelProvider,
            model,
            data.modelId,
            data.prompt,
            "",
            error
        );
        console.error(error);
        return { success: false, error: error };
    }
};

export const generateCaption = async (
    data: { imageUrl: string },
    runtime: IAgentRuntime
): Promise<{
    title: string;
    description: string;
}> => {
    const { imageUrl } = data;
    const imageDescriptionService =
        runtime.getService<IImageDescriptionService>(
            ServiceType.IMAGE_DESCRIPTION
        );

    if (!imageDescriptionService) {
        throw new Error("Image description service not found");
    }

    const resp = await imageDescriptionService.describeImage(imageUrl);
    return {
        title: resp.title.trim(),
        description: resp.description.trim(),
    };
};

export const generateWebSearch = async (
    query: string,
    runtime: IAgentRuntime
): Promise<SearchResponse> => {
    try {
        const apiKey = runtime.getSetting("TAVILY_API_KEY") as string;
        if (!apiKey) {
            throw new Error("TAVILY_API_KEY is not set");
        }
        const tvly = tavily({ apiKey });
        const response = await tvly.search(query, {
            includeAnswer: true,
            maxResults: 3, // 5 (default)
            topic: "general", // "general"(default) "news"
            searchDepth: "basic", // "basic"(default) "advanced"
            includeImages: false, // false (default) true
        });
        return response;
    } catch (error) {
        elizaLogger.error("Error:", error);
    }
};
/**
 * Configuration options for generating objects with a model.
 */
export interface GenerationOptions {
    runtime: IAgentRuntime;
    context: string;
    modelClass: ModelClass;
    schema?: ZodSchema;
    schemaName?: string;
    schemaDescription?: string;
    stop?: string[];
    mode?: "auto" | "json" | "tool";
    experimental_providerMetadata?: Record<string, unknown>;
    verifiableInference?: boolean;
    verifiableInferenceAdapter?: IVerifiableInferenceAdapter;
    verifiableInferenceOptions?: VerifiableInferenceOptions;
}

/**
 * Base settings for model generation.
 */
interface ModelSettings {
    prompt: string;
    temperature: number;
    maxTokens: number;
    frequencyPenalty: number;
    presencePenalty: number;
    stop?: string[];
    experimental_telemetry?: TelemetrySettings;
}

/**
 * Generates structured objects from a prompt using specified AI models and configuration options.
 *
 * @param {GenerationOptions} options - Configuration options for generating objects.
 * @returns {Promise<any[]>} - A promise that resolves to an array of generated objects.
 * @throws {Error} - Throws an error if the provider is unsupported or if generation fails.
 */
export const generateObject = async ({
    runtime,
    context,
    modelClass,
    schema,
    schemaName,
    schemaDescription,
    stop,
    mode = "json",
    verifiableInference = false,
    verifiableInferenceAdapter,
    verifiableInferenceOptions,
}: GenerationOptions): Promise<GenerateObjectResult<unknown>> => {
    if (!context) {
        const errorMessage = "generateObject context is empty";
        console.error(errorMessage);
        throw new Error(errorMessage);
    }

    const provider = runtime.modelProvider;
    const modelSettings = getModelSettings(runtime.modelProvider, modelClass);
    const model = modelSettings.name;
    const temperature = modelSettings.temperature;
    const frequency_penalty = modelSettings.frequency_penalty;
    const presence_penalty = modelSettings.presence_penalty;
    const max_context_length = modelSettings.maxInputTokens;
    const max_response_length = modelSettings.maxOutputTokens;
    const experimental_telemetry = modelSettings.experimental_telemetry;
    const apiKey = runtime.token;

    try {
        context = await trimTokens(context, max_context_length, runtime);

        const modelOptions: ModelSettings = {
            prompt: context,
            temperature,
            maxTokens: max_response_length,
            frequencyPenalty: frequency_penalty,
            presencePenalty: presence_penalty,
            stop: stop || modelSettings.stop,
            experimental_telemetry: experimental_telemetry,
        };

        const response = await handleProvider({
            provider,
            model,
            apiKey,
            schema,
            schemaName,
            schemaDescription,
            mode,
            modelOptions,
            runtime,
            context,
            modelClass,
            verifiableInference,
            verifiableInferenceAdapter,
            verifiableInferenceOptions,
        });

        return response;
    } catch (error) {
        console.error("Error in generateObject:", error);
        throw error;
    }
};

/**
 * Interface for provider-specific generation options.
 */
interface ProviderOptions {
    runtime: IAgentRuntime;
    provider: ModelProviderName;
    model: any;
    apiKey: string;
    schema?: ZodSchema;
    schemaName?: string;
    schemaDescription?: string;
    mode?: "auto" | "json" | "tool";
    experimental_providerMetadata?: Record<string, unknown>;
    modelOptions: ModelSettings;
    modelClass: ModelClass;
    context: string;
    verifiableInference?: boolean;
    verifiableInferenceAdapter?: IVerifiableInferenceAdapter;
    verifiableInferenceOptions?: VerifiableInferenceOptions;
}

/**
 * Handles AI generation based on the specified provider.
 *
 * @param {ProviderOptions} options - Configuration options specific to the provider.
 * @returns {Promise<any[]>} - A promise that resolves to an array of generated objects.
 */
export async function handleProvider(
    options: ProviderOptions
): Promise<GenerateObjectResult<unknown>> {
    const {
        provider,
        runtime,
        context,
        modelClass,
        //verifiableInference,
        //verifiableInferenceAdapter,
        //verifiableInferenceOptions,
    } = options;
    switch (provider) {
        case ModelProviderName.OPENAI:
        case ModelProviderName.ETERNALAI:
        case ModelProviderName.ALI_BAILIAN:
        case ModelProviderName.VOLENGINE:
        case ModelProviderName.LLAMACLOUD:
        case ModelProviderName.TOGETHER:
        case ModelProviderName.NANOGPT:
        case ModelProviderName.AKASH_CHAT_API:
            return await handleOpenAI(options);
        case ModelProviderName.ANTHROPIC:
        case ModelProviderName.CLAUDE_VERTEX:
            return await handleAnthropic(options);
        case ModelProviderName.GROK:
            return await handleGrok(options);
        case ModelProviderName.GROQ:
            return await handleGroq(options);
        case ModelProviderName.LLAMALOCAL:
            return await generateObjectDeprecated({
                runtime,
                context,
                modelClass,
            });
        case ModelProviderName.GOOGLE:
            return await handleGoogle(options);
        case ModelProviderName.MISTRAL:
            return await handleMistral(options);
        case ModelProviderName.REDPILL:
            return await handleRedPill(options);
        case ModelProviderName.OPENROUTER:
            return await handleOpenRouter(options);
        case ModelProviderName.OLLAMA:
            return await handleOllama(options);
        case ModelProviderName.DEEPSEEK:
            return await handleDeepSeek(options);
        default: {
            const errorMessage = `Unsupported provider: ${provider}`;
            elizaLogger.error(errorMessage);
            throw new Error(errorMessage);
        }
    }
}
/**
 * Handles object generation for OpenAI.
 *
 * @param {ProviderOptions} options - Options specific to OpenAI.
 * @returns {Promise<GenerateObjectResult<unknown>>} - A promise that resolves to generated objects.
 */
async function handleOpenAI({
    model,
    apiKey,
    schema,
    schemaName,
    schemaDescription,
    mode = "json",
    modelOptions,
    provider: _provider,
    runtime,
}: ProviderOptions): Promise<GenerateObjectResult<unknown>> {
    const baseURL = getCloudflareGatewayBaseURL(runtime, 'openai') || models.openai.endpoint;
    const openai = createOpenAI({ apiKey, baseURL });
    return await aiGenerateObject({
        model: openai.languageModel(model),
        schema,
        schemaName,
        schemaDescription,
        mode,
        ...modelOptions,
    });
}

/**
 * Handles object generation for Anthropic models.
 *
 * @param {ProviderOptions} options - Options specific to Anthropic.
 * @returns {Promise<GenerateObjectResult<unknown>>} - A promise that resolves to generated objects.
 */
async function handleAnthropic({
    model,
    apiKey,
    schema,
    schemaName,
    schemaDescription,
    mode = "json",
    modelOptions,
    runtime,
}: ProviderOptions): Promise<GenerateObjectResult<unknown>> {
    elizaLogger.debug("Handling Anthropic request with Cloudflare check");
    const baseURL = getCloudflareGatewayBaseURL(runtime, 'anthropic');
    elizaLogger.debug("Anthropic handleAnthropic baseURL:", { baseURL });

    const anthropic = createAnthropic({ apiKey, baseURL });
    return await aiGenerateObject({
        model: anthropic.languageModel(model),
        schema,
        schemaName,
        schemaDescription,
        mode,
        ...modelOptions,
    });
}

/**
 * Handles object generation for Grok models.
 *
 * @param {ProviderOptions} options - Options specific to Grok.
 * @returns {Promise<GenerateObjectResult<unknown>>} - A promise that resolves to generated objects.
 */
async function handleGrok({
    model,
    apiKey,
    schema,
    schemaName,
    schemaDescription,
    mode = "json",
    modelOptions,
}: ProviderOptions): Promise<GenerateObjectResult<unknown>> {
    const grok = createOpenAI({ apiKey, baseURL: models.grok.endpoint });
    return await aiGenerateObject({
        model: grok.languageModel(model, { parallelToolCalls: false }),
        schema,
        schemaName,
        schemaDescription,
        mode,
        ...modelOptions,
    });
}

/**
 * Handles object generation for Groq models.
 *
 * @param {ProviderOptions} options - Options specific to Groq.
 * @returns {Promise<GenerateObjectResult<unknown>>} - A promise that resolves to generated objects.
 */
async function handleGroq({
    model,
    apiKey,
    schema,
    schemaName,
    schemaDescription,
    mode = "json",
    modelOptions,
    runtime,
}: ProviderOptions): Promise<GenerateObjectResult<unknown>> {
    elizaLogger.debug("Handling Groq request with Cloudflare check");
    const baseURL = getCloudflareGatewayBaseURL(runtime, 'groq');
    elizaLogger.debug("Groq handleGroq baseURL:", { baseURL });

    const groq = createGroq({ apiKey, baseURL });
    return await aiGenerateObject({
        model: groq.languageModel(model),
        schema,
        schemaName,
        schemaDescription,
        mode,
        ...modelOptions,
    });
}

/**
 * Handles object generation for Google models.
 *
 * @param {ProviderOptions} options - Options specific to Google.
 * @returns {Promise<GenerateObjectResult<unknown>>} - A promise that resolves to generated objects.
 */
async function handleGoogle({
    model,
    apiKey: _apiKey,
    schema,
    schemaName,
    schemaDescription,
    mode = "json",
    modelOptions,
}: ProviderOptions): Promise<GenerateObjectResult<unknown>> {
    const google = createGoogleGenerativeAI();
    return await aiGenerateObject({
        model: google(model),
        schema,
        schemaName,
        schemaDescription,
        mode,
        ...modelOptions,
    });
}

/**
 * Handles object generation for Mistral models.
 *
 * @param {ProviderOptions} options - Options specific to Mistral.
 * @returns {Promise<GenerateObjectResult<unknown>>} - A promise that resolves to generated objects.
 */
async function handleMistral({
    model,
    schema,
    schemaName,
    schemaDescription,
    mode,
    modelOptions,
}: ProviderOptions): Promise<GenerateObjectResult<unknown>> {
    const mistral = createMistral();
    return await aiGenerateObject({
        model: mistral(model),
        schema,
        schemaName,
        schemaDescription,
        mode,
        ...modelOptions,
    });
}

/**
 * Handles object generation for Redpill models.
 *
 * @param {ProviderOptions} options - Options specific to Redpill.
 * @returns {Promise<GenerateObjectResult<unknown>>} - A promise that resolves to generated objects.
 */
async function handleRedPill({
    model,
    apiKey,
    schema,
    schemaName,
    schemaDescription,
    mode = "json",
    modelOptions,
}: ProviderOptions): Promise<GenerateObjectResult<unknown>> {
    const redPill = createOpenAI({ apiKey, baseURL: models.redpill.endpoint });
    return await aiGenerateObject({
        model: redPill.languageModel(model),
        schema,
        schemaName,
        schemaDescription,
        mode,
        ...modelOptions,
    });
}

/**
 * Handles object generation for OpenRouter models.
 *
 * @param {ProviderOptions} options - Options specific to OpenRouter.
 * @returns {Promise<GenerateObjectResult<unknown>>} - A promise that resolves to generated objects.
 */
async function handleOpenRouter({
    model,
    apiKey,
    schema,
    schemaName,
    schemaDescription,
    mode = "json",
    modelOptions,
}: ProviderOptions): Promise<GenerateObjectResult<unknown>> {
    const openRouter = createOpenAI({
        apiKey,
        baseURL: models.openrouter.endpoint,
    });
    return await aiGenerateObject({
        model: openRouter.languageModel(model),
        schema,
        schemaName,
        schemaDescription,
        mode,
        ...modelOptions,
    });
}

/**
 * Handles object generation for Ollama models.
 *
 * @param {ProviderOptions} options - Options specific to Ollama.
 * @returns {Promise<GenerateObjectResult<unknown>>} - A promise that resolves to generated objects.
 */
async function handleOllama({
    model,
    schema,
    schemaName,
    schemaDescription,
    mode = "json",
    modelOptions,
    provider,
}: ProviderOptions): Promise<GenerateObjectResult<unknown>> {
    const ollamaProvider = createOllama({
        baseURL: getEndpoint(provider) + "/api",
    });
    const ollama = ollamaProvider(model);
    return await aiGenerateObject({
        model: ollama,
        schema,
        schemaName,
        schemaDescription,
        mode,
        ...modelOptions,
    });
}

/**
 * Handles object generation for DeepSeek models.
 *
 * @param {ProviderOptions} options - Options specific to DeepSeek.
 * @returns {Promise<GenerateObjectResult<unknown>>} - A promise that resolves to generated objects.
 */
async function handleDeepSeek({
    model,
    apiKey,
    schema,
    schemaName,
    schemaDescription,
    mode,
    modelOptions,
}: ProviderOptions): Promise<GenerateObjectResult<unknown>> {
    const openai = createOpenAI({ apiKey, baseURL: models.deepseek.endpoint });
    return await aiGenerateObject({
        model: openai.languageModel(model),
        schema,
        schemaName,
        schemaDescription,
        mode,
        ...modelOptions,
    });
}

// Add type definition for Together AI response
interface TogetherAIImageResponse {
    data: Array<{
        url: string;
        content_type?: string;
        image_type?: string;
    }>;
}

export async function generateTweetActions({
    runtime,
    context,
    modelClass,
}: {
    runtime: IAgentRuntime;
    context: string;
    modelClass: ModelClass;
}): Promise<ActionResponse | null> {
    let retryDelay = 1000;
    while (true) {
        try {
            const response = await generateText({
                runtime,
                context,
                modelClass,
            });
            console.debug(
                "Received response from generateText for tweet actions:",
                response
            );
            const { actions } = parseActionResponseFromText(response.trim());
            if (actions) {
                console.debug("Parsed tweet actions:", actions);
                return actions;
            } else {
                elizaLogger.debug("generateTweetActions no valid response");
            }
        } catch (error) {
            elizaLogger.error("Error in generateTweetActions:", error);
            if (
                error instanceof TypeError &&
                error.message.includes("queueTextCompletion")
            ) {
                elizaLogger.error(
                    "TypeError: Cannot read properties of null (reading 'queueTextCompletion')"
                );
            }
        }
        elizaLogger.log(`Retrying in ${retryDelay}ms...`);
        await new Promise((resolve) => setTimeout(resolve, retryDelay));
        retryDelay *= 2;
    }
}
<|MERGE_RESOLUTION|>--- conflicted
+++ resolved
@@ -164,8 +164,6 @@
     }
 }
 
-<<<<<<< HEAD
-=======
 import { promises as fs } from "fs";
 import {
     accessSync,
@@ -177,12 +175,11 @@
 } from "fs";
 import { resolve, dirname } from "path";
 
->>>>>>> 2d3a7463
+
 // Synchronous version
 function mkdirpSync(targetPath) {
     // Convert to absolute path and normalize
     targetPath = resolve(targetPath);
-<<<<<<< HEAD
 
     try {
         accessSync(targetPath, fs.constants.F_OK);
@@ -315,96 +312,6 @@
     });
 
     return baseURL;
-=======
-
-    try {
-        accessSync(targetPath, fs.constants.F_OK);
-        return targetPath; // Directory already exists
-    } catch {
-        // Directory doesn't exist, proceed with creation
-    }
-
-    const parentDir = dirname(targetPath);
-
-    // If we're at root directory and it doesn't exist, error out
-    if (parentDir === targetPath) {
-        throw new Error("Root directory does not exist");
-    }
-
-    // Recursively create parent directory
-    mkdirpSync(parentDir);
-
-    try {
-        mkdirSync(targetPath);
-    } catch (err) {
-        // Handle race condition
-        if (err.code !== "EEXIST") {
-            throw err;
-        }
-    }
-
-    return targetPath;
-}
-
-function logGenerate(
-    type: "text" | "image",
-    runtime: IAgentRuntime,
-    provider: string,
-    model: string,
-    modelClass: string,
-    context: string,
-    response: string,
-    error: string
-) {
-    if (runtime?.agentId) {
-        console.log("generate " + type + " - agent", runtime.agentId);
-        const dir = `logs/generate`;
-        const dirJson = `${dir}/${runtime.agentId}`;
-        mkdirpSync(dirJson);
-
-        const logData = {
-            agentId: runtime.agentId,
-            type,
-            provider,
-            model,
-            modelClass,
-            context,
-            response,
-            error,
-        };
-
-        const ts = Date.now();
-        const jsonLogFilePath = `${dirJson}/${ts}.json`;
-
-        // Append to the running log file
-        try {
-            appendFileSync(
-                `${dir}/${runtime.agentId}.log`,
-                JSON.stringify(logData) + "\n"
-            );
-            writeFileSync(jsonLogFilePath, JSON.stringify(logData));
-        } catch (err) {
-            console.error("Error writing log file:", err);
-        }
-
-        // Remove old log files if there are more than 10
-        const files = readdirSync(dirJson).filter((file) =>
-            file.endsWith(".json")
-        );
-        if (files.length > 10) {
-            const oldFiles = files
-                .sort((a, b) => parseInt(a, 10) - parseInt(b, 10))
-                .slice(0, files.length - 10);
-            oldFiles.forEach((file) => {
-                try {
-                    unlinkSync(`${dirJson}/${file}`);
-                } catch (err) {
-                    console.error("Error deleting old log file:", err);
-                }
-            });
-        }
-    }
->>>>>>> 2d3a7463
 }
 
 export function getSizeModel(runtime, modelClass) {
@@ -501,30 +408,20 @@
     maxSteps = 1,
     stop,
     customSystemPrompt,
-<<<<<<< HEAD
     verifiableInference = process.env.VERIFIABLE_INFERENCE_ENABLED === "true",
     verifiableInferenceOptions,
 }: {
     runtime: IAgentRuntime;
     context: string;
     modelClass: ModelClass;
-=======
-}: {
-    runtime: IAgentRuntime;
-    context: string;
-    modelClass: string;
->>>>>>> 2d3a7463
     tools?: Record<string, Tool>;
     onStepFinish?: (event: StepResult) => Promise<void> | void;
     maxSteps?: number;
     stop?: string[];
     customSystemPrompt?: string;
-<<<<<<< HEAD
     verifiableInference?: boolean;
     verifiableInferenceAdapter?: IVerifiableInferenceAdapter;
     verifiableInferenceOptions?: VerifiableInferenceOptions;
-=======
->>>>>>> 2d3a7463
 }): Promise<string> {
     if (!context) {
         console.error("generateText context is empty");
@@ -536,10 +433,10 @@
     elizaLogger.info("Generating text with options:", {
         modelProvider: runtime.modelProvider,
         model: modelClass,
-<<<<<<< HEAD
         verifiableInference,
     });
     elizaLogger.log("Using provider:", runtime.modelProvider);
+
     // If verifiable inference is requested and adapter is provided, use it
     if (verifiableInference && runtime.verifiableInferenceAdapter) {
         elizaLogger.log(
@@ -582,12 +479,6 @@
     const endpoint =
         runtime.character.modelEndpointOverride || getEndpoint(provider);
     const modelSettings = getModelSettings(runtime.modelProvider, modelClass);
-=======
-    });
-    const provider = runtime.modelProvider;
-    const endpoint =
-        runtime.character.modelEndpointOverride || models[provider].endpoint;
->>>>>>> 2d3a7463
     const model = getSizeModel(runtime, modelClass);
 
     elizaLogger.info("Selected model:", model);
@@ -1849,7 +1740,6 @@
                 "Sample: " + base64s[0].slice(0, 100) + " .... ",
                 ""
             );
-<<<<<<< HEAD
             return { success: true, data: base64s };
         } else if (
             runtime.imageModelProvider === ModelProviderName.NINETEEN_AI
@@ -1898,9 +1788,6 @@
                 "Sample: " + base64s[0].slice(0, 100) + " .... ",
                 ""
             );
-
-=======
->>>>>>> 2d3a7463
             return { success: true, data: base64s };
         } else if (runtime.imageModelProvider === ModelProviderName.LIVEPEER) {
             if (!apiKey) {
@@ -1959,11 +1846,8 @@
                     model,
                     data.modelId,
                     data.prompt,
-<<<<<<< HEAD
-                    "Sample: " + base64s[0].slice(0, 100) + " .... ",
-=======
+                    //"Sample: " + base64s[0].slice(0, 100) + " .... ",
                     "Sample: " + base64Images[0].slice(0, 100) + " .... ",
->>>>>>> 2d3a7463
                     ""
                 );
                 return {
