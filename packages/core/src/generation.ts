import { createAnthropic } from "@ai-sdk/anthropic";
import { createGoogleGenerativeAI } from "@ai-sdk/google";
import { createGroq } from "@ai-sdk/groq";
import { createOpenAI } from "@ai-sdk/openai";
import { RecursiveCharacterTextSplitter } from "langchain/text_splitter";
import {
    generateObject as aiGenerateObject,
    generateText as aiGenerateText,
    GenerateObjectResult,
} from "ai";
import { Buffer } from "buffer";
import { createOllama } from "ollama-ai-provider";
import OpenAI from "openai";
import { encodingForModel, TiktokenModel } from "js-tiktoken";
import Together from "together-ai";
import { ZodSchema } from "zod";
import { elizaLogger } from "./index.ts";
import { getModel, models } from "./models.ts";
import {
    parseBooleanFromText,
    parseJsonArrayFromText,
    parseJSONObjectFromText,
    parseShouldRespondFromText,
    parseActionResponseFromText,
} from "./parsing.ts";
import settings from "./settings.ts";
import {
    Content,
    IAgentRuntime,
    IImageDescriptionService,
    ITextGenerationService,
    ModelClass,
    ModelProviderName,
    ServiceType,
    SearchResponse,
    ActionResponse,
<<<<<<< HEAD
    IVerifiableInferenceAdapter,
    VerifiableInferenceOptions,
    VerifiableInferenceResult,
    VerifiableInferenceProvider,
=======
    TelemetrySettings,
>>>>>>> 961e3424
} from "./types.ts";
import { fal } from "@fal-ai/client";
import { tavily } from "@tavily/core";

/**
 * Send a message to the model for a text generateText - receive a string back and parse how you'd like
 * @param opts - The options for the generateText request.
 * @param opts.context The context of the message to be completed.
 * @param opts.stop A list of strings to stop the generateText at.
 * @param opts.model The model to use for generateText.
 * @param opts.frequency_penalty The frequency penalty to apply to the generateText.
 * @param opts.presence_penalty The presence penalty to apply to the generateText.
 * @param opts.temperature The temperature to apply to the generateText.
 * @param opts.max_context_length The maximum length of the context to apply to the generateText.
 * @returns The completed message.
 */

export async function generateText({
    runtime,
    context,
    modelClass,
    stop,
    customSystemPrompt,
    verifiableInference = process.env.VERIFIABLE_INFERENCE_ENABLED === "true",
    verifiableInferenceOptions,
}: {
    runtime: IAgentRuntime;
    context: string;
    modelClass: string;
    stop?: string[];
    customSystemPrompt?: string;
    verifiableInference?: boolean;
    verifiableInferenceAdapter?: IVerifiableInferenceAdapter;
    verifiableInferenceOptions?: VerifiableInferenceOptions;
}): Promise<string> {
    if (!context) {
        console.error("generateText context is empty");
        return "";
    }

    elizaLogger.log("Generating text...");

    elizaLogger.info("Generating text with options:", {
        modelProvider: runtime.modelProvider,
        model: modelClass,
        verifiableInference,
    });

    // If verifiable inference is requested and adapter is provided, use it
    if (verifiableInference && runtime.verifiableInferenceAdapter) {
        try {
            const result =
                await runtime.verifiableInferenceAdapter.generateText(
                    context,
                    modelClass,
                    verifiableInferenceOptions
                );

            // Verify the proof
            const isValid =
                await runtime.verifiableInferenceAdapter.verifyProof(result);
            if (!isValid) {
                throw new Error("Failed to verify inference proof");
            }

            return result.text;
        } catch (error) {
            elizaLogger.error("Error in verifiable inference:", error);
            throw error;
        }
    }

    const provider = runtime.modelProvider;
    const endpoint =
        runtime.character.modelEndpointOverride || models[provider].endpoint;
    let model = models[provider].model[modelClass];

    // allow character.json settings => secrets to override models
    // FIXME: add MODEL_MEDIUM support
    switch (provider) {
        // if runtime.getSetting("LLAMACLOUD_MODEL_LARGE") is true and modelProvider is LLAMACLOUD, then use the large model
        case ModelProviderName.LLAMACLOUD:
            {
                switch (modelClass) {
                    case ModelClass.LARGE:
                        {
                            model =
                                runtime.getSetting("LLAMACLOUD_MODEL_LARGE") ||
                                model;
                        }
                        break;
                    case ModelClass.SMALL:
                        {
                            model =
                                runtime.getSetting("LLAMACLOUD_MODEL_SMALL") ||
                                model;
                        }
                        break;
                }
            }
            break;
        case ModelProviderName.TOGETHER:
            {
                switch (modelClass) {
                    case ModelClass.LARGE:
                        {
                            model =
                                runtime.getSetting("TOGETHER_MODEL_LARGE") ||
                                model;
                        }
                        break;
                    case ModelClass.SMALL:
                        {
                            model =
                                runtime.getSetting("TOGETHER_MODEL_SMALL") ||
                                model;
                        }
                        break;
                }
            }
            break;
        case ModelProviderName.OPENROUTER:
            {
                switch (modelClass) {
                    case ModelClass.LARGE:
                        {
                            model =
                                runtime.getSetting("LARGE_OPENROUTER_MODEL") ||
                                model;
                        }
                        break;
                    case ModelClass.SMALL:
                        {
                            model =
                                runtime.getSetting("SMALL_OPENROUTER_MODEL") ||
                                model;
                        }
                        break;
                }
            }
            break;
    }

    elizaLogger.info("Selected model:", model);

    const modelConfiguration = runtime.character?.settings?.modelConfig;
    const temperature =
        modelConfiguration?.temperature ||
        models[provider].settings.temperature;
    const frequency_penalty =
        modelConfiguration?.frequency_penalty ||
        models[provider].settings.frequency_penalty;
    const presence_penalty =
        modelConfiguration?.presence_penalty ||
        models[provider].settings.presence_penalty;
    const max_context_length =
        modelConfiguration?.maxInputTokens ||
        models[provider].settings.maxInputTokens;
    const max_response_length =
        modelConfiguration?.max_response_length ||
        models[provider].settings.maxOutputTokens;
    const experimental_telemetry =
        modelConfiguration?.experimental_telemetry ||
        models[provider].settings.experimental_telemetry;

    const apiKey = runtime.token;

    try {
        elizaLogger.debug(
            `Trimming context to max length of ${max_context_length} tokens.`
        );
        context = await trimTokens(context, max_context_length, "gpt-4o");

        let response: string;

        const _stop = stop || models[provider].settings.stop;
        elizaLogger.debug(
            `Using provider: ${provider}, model: ${model}, temperature: ${temperature}, max response length: ${max_response_length}`
        );

        switch (provider) {
            // OPENAI & LLAMACLOUD shared same structure.
            case ModelProviderName.OPENAI:
            case ModelProviderName.ETERNALAI:
            case ModelProviderName.ALI_BAILIAN:
            case ModelProviderName.VOLENGINE:
            case ModelProviderName.LLAMACLOUD:
            case ModelProviderName.NANOGPT:
            case ModelProviderName.HYPERBOLIC:
            case ModelProviderName.TOGETHER:
            case ModelProviderName.AKASH_CHAT_API: {
                elizaLogger.debug("Initializing OpenAI model.");
                const openai = createOpenAI({
                    apiKey,
                    baseURL: endpoint,
                    fetch: runtime.fetch,
                });

                const { text: openaiResponse } = await aiGenerateText({
                    model: openai.languageModel(model),
                    prompt: context,
                    system:
                        runtime.character.system ??
                        settings.SYSTEM_PROMPT ??
                        undefined,
                    temperature: temperature,
                    maxTokens: max_response_length,
                    frequencyPenalty: frequency_penalty,
                    presencePenalty: presence_penalty,
                    experimental_telemetry: experimental_telemetry,
                });

                response = openaiResponse;
                console.log("Received response from OpenAI model.");
                break;
            }

            case ModelProviderName.GOOGLE: {
                const google = createGoogleGenerativeAI({
                    apiKey,
                    fetch: runtime.fetch,
                });

                const { text: googleResponse } = await aiGenerateText({
                    model: google(model),
                    prompt: context,
                    system:
                        runtime.character.system ??
                        settings.SYSTEM_PROMPT ??
                        undefined,
                    temperature: temperature,
                    maxTokens: max_response_length,
                    frequencyPenalty: frequency_penalty,
                    presencePenalty: presence_penalty,
                    experimental_telemetry: experimental_telemetry,
                });

                response = googleResponse;
                elizaLogger.debug("Received response from Google model.");
                break;
            }

            case ModelProviderName.ANTHROPIC: {
                elizaLogger.debug("Initializing Anthropic model.");

                const anthropic = createAnthropic({
                    apiKey,
                    fetch: runtime.fetch,
                });

                const { text: anthropicResponse } = await aiGenerateText({
                    model: anthropic.languageModel(model),
                    prompt: context,
                    system:
                        runtime.character.system ??
                        settings.SYSTEM_PROMPT ??
                        undefined,
                    temperature: temperature,
                    maxTokens: max_response_length,
                    frequencyPenalty: frequency_penalty,
                    presencePenalty: presence_penalty,
                    experimental_telemetry: experimental_telemetry,
                });

                response = anthropicResponse;
                elizaLogger.debug("Received response from Anthropic model.");
                break;
            }

            case ModelProviderName.CLAUDE_VERTEX: {
                elizaLogger.debug("Initializing Claude Vertex model.");

                const anthropic = createAnthropic({
                    apiKey,
                    fetch: runtime.fetch,
                });

                const { text: anthropicResponse } = await aiGenerateText({
                    model: anthropic.languageModel(model),
                    prompt: context,
                    system:
                        runtime.character.system ??
                        settings.SYSTEM_PROMPT ??
                        undefined,
                    temperature: temperature,
                    maxTokens: max_response_length,
                    frequencyPenalty: frequency_penalty,
                    presencePenalty: presence_penalty,
                    experimental_telemetry: experimental_telemetry,
                });

                response = anthropicResponse;
                elizaLogger.debug(
                    "Received response from Claude Vertex model."
                );
                break;
            }

            case ModelProviderName.GROK: {
                elizaLogger.debug("Initializing Grok model.");
                const grok = createOpenAI({
                    apiKey,
                    baseURL: endpoint,
                    fetch: runtime.fetch,
                });

                const { text: grokResponse } = await aiGenerateText({
                    model: grok.languageModel(model, {
                        parallelToolCalls: false,
                    }),
                    prompt: context,
                    system:
                        runtime.character.system ??
                        settings.SYSTEM_PROMPT ??
                        undefined,
                    temperature: temperature,
                    maxTokens: max_response_length,
                    frequencyPenalty: frequency_penalty,
                    presencePenalty: presence_penalty,
                    experimental_telemetry: experimental_telemetry,
                });

                response = grokResponse;
                elizaLogger.debug("Received response from Grok model.");
                break;
            }

            case ModelProviderName.GROQ: {
                const groq = createGroq({ apiKey, fetch: runtime.fetch });

                const { text: groqResponse } = await aiGenerateText({
                    model: groq.languageModel(model),
                    prompt: context,
                    temperature: temperature,
                    system:
                        runtime.character.system ??
                        settings.SYSTEM_PROMPT ??
                        undefined,
                    maxTokens: max_response_length,
                    frequencyPenalty: frequency_penalty,
                    presencePenalty: presence_penalty,
                    experimental_telemetry: experimental_telemetry,
                });

                response = groqResponse;
                break;
            }

            case ModelProviderName.LLAMALOCAL: {
                elizaLogger.debug(
                    "Using local Llama model for text completion."
                );
                const textGenerationService =
                    runtime.getService<ITextGenerationService>(
                        ServiceType.TEXT_GENERATION
                    );

                if (!textGenerationService) {
                    throw new Error("Text generation service not found");
                }

                response = await textGenerationService.queueTextCompletion(
                    context,
                    temperature,
                    _stop,
                    frequency_penalty,
                    presence_penalty,
                    max_response_length
                );
                elizaLogger.debug("Received response from local Llama model.");
                break;
            }

            case ModelProviderName.REDPILL: {
                elizaLogger.debug("Initializing RedPill model.");
                const serverUrl = models[provider].endpoint;
                const openai = createOpenAI({
                    apiKey,
                    baseURL: serverUrl,
                    fetch: runtime.fetch,
                });

                const { text: redpillResponse } = await aiGenerateText({
                    model: openai.languageModel(model),
                    prompt: context,
                    temperature: temperature,
                    system:
                        runtime.character.system ??
                        settings.SYSTEM_PROMPT ??
                        undefined,
                    maxTokens: max_response_length,
                    frequencyPenalty: frequency_penalty,
                    presencePenalty: presence_penalty,
                    experimental_telemetry: experimental_telemetry,
                });

                response = redpillResponse;
                elizaLogger.debug("Received response from redpill model.");
                break;
            }

            case ModelProviderName.OPENROUTER: {
                elizaLogger.debug("Initializing OpenRouter model.");
                const serverUrl = models[provider].endpoint;
                const openrouter = createOpenAI({
                    apiKey,
                    baseURL: serverUrl,
                    fetch: runtime.fetch,
                });

                const { text: openrouterResponse } = await aiGenerateText({
                    model: openrouter.languageModel(model),
                    prompt: context,
                    temperature: temperature,
                    system:
                        runtime.character.system ??
                        settings.SYSTEM_PROMPT ??
                        undefined,
                    maxTokens: max_response_length,
                    frequencyPenalty: frequency_penalty,
                    presencePenalty: presence_penalty,
                    experimental_telemetry: experimental_telemetry,
                });

                response = openrouterResponse;
                elizaLogger.debug("Received response from OpenRouter model.");
                break;
            }

            case ModelProviderName.OLLAMA:
                {
                    elizaLogger.debug("Initializing Ollama model.");

                    const ollamaProvider = createOllama({
                        baseURL: models[provider].endpoint + "/api",
                        fetch: runtime.fetch,
                    });
                    const ollama = ollamaProvider(model);

                    elizaLogger.debug("****** MODEL\n", model);

                    const { text: ollamaResponse } = await aiGenerateText({
                        model: ollama,
                        prompt: context,
                        temperature: temperature,
                        maxTokens: max_response_length,
                        frequencyPenalty: frequency_penalty,
                        presencePenalty: presence_penalty,
                        experimental_telemetry: experimental_telemetry,
                    });

                    response = ollamaResponse;
                }
                elizaLogger.debug("Received response from Ollama model.");
                break;

            case ModelProviderName.HEURIST: {
                elizaLogger.debug("Initializing Heurist model.");
                const heurist = createOpenAI({
                    apiKey: apiKey,
                    baseURL: endpoint,
                    fetch: runtime.fetch,
                });

                const { text: heuristResponse } = await aiGenerateText({
                    model: heurist.languageModel(model),
                    prompt: context,
                    system:
                        customSystemPrompt ??
                        runtime.character.system ??
                        settings.SYSTEM_PROMPT ??
                        undefined,
                    temperature: temperature,
                    maxTokens: max_response_length,
                    frequencyPenalty: frequency_penalty,
                    presencePenalty: presence_penalty,
                    experimental_telemetry: experimental_telemetry,
                });

                response = heuristResponse;
                elizaLogger.debug("Received response from Heurist model.");
                break;
            }
            case ModelProviderName.GAIANET: {
                elizaLogger.debug("Initializing GAIANET model.");

                var baseURL = models[provider].endpoint;
                if (!baseURL) {
                    switch (modelClass) {
                        case ModelClass.SMALL:
                            baseURL =
                                settings.SMALL_GAIANET_SERVER_URL ||
                                "https://llama3b.gaia.domains/v1";
                            break;
                        case ModelClass.MEDIUM:
                            baseURL =
                                settings.MEDIUM_GAIANET_SERVER_URL ||
                                "https://llama8b.gaia.domains/v1";
                            break;
                        case ModelClass.LARGE:
                            baseURL =
                                settings.LARGE_GAIANET_SERVER_URL ||
                                "https://qwen72b.gaia.domains/v1";
                            break;
                    }
                }

                elizaLogger.debug("Using GAIANET model with baseURL:", baseURL);

                const openai = createOpenAI({
                    apiKey,
                    baseURL: endpoint,
                    fetch: runtime.fetch,
                });

                const { text: openaiResponse } = await aiGenerateText({
                    model: openai.languageModel(model),
                    prompt: context,
                    system:
                        runtime.character.system ??
                        settings.SYSTEM_PROMPT ??
                        undefined,
                    temperature: temperature,
                    maxTokens: max_response_length,
                    frequencyPenalty: frequency_penalty,
                    presencePenalty: presence_penalty,
                    experimental_telemetry: experimental_telemetry,
                });

                response = openaiResponse;
                elizaLogger.debug("Received response from GAIANET model.");
                break;
            }

            case ModelProviderName.GALADRIEL: {
                elizaLogger.debug("Initializing Galadriel model.");
                const galadriel = createOpenAI({
                    apiKey: apiKey,
                    baseURL: endpoint,
                    fetch: runtime.fetch,
                });

                const { text: galadrielResponse } = await aiGenerateText({
                    model: galadriel.languageModel(model),
                    prompt: context,
                    system:
                        runtime.character.system ??
                        settings.SYSTEM_PROMPT ??
                        undefined,
                    temperature: temperature,
                    maxTokens: max_response_length,
                    frequencyPenalty: frequency_penalty,
                    presencePenalty: presence_penalty,
                    experimental_telemetry: experimental_telemetry,
                });

                response = galadrielResponse;
                elizaLogger.debug("Received response from Galadriel model.");
                break;
            }

            case ModelProviderName.VENICE: {
                elizaLogger.debug("Initializing Venice model.");
                const venice = createOpenAI({
                    apiKey: apiKey,
                    baseURL: endpoint,
                });

                const { text: veniceResponse } = await aiGenerateText({
                    model: venice.languageModel(model),
                    prompt: context,
                    system:
                        runtime.character.system ??
                        settings.SYSTEM_PROMPT ??
                        undefined,
                    temperature: temperature,
                    maxTokens: max_response_length,
                });

                response = veniceResponse;
                elizaLogger.debug("Received response from Venice model.");
                break;
            }

            default: {
                const errorMessage = `Unsupported provider: ${provider}`;
                elizaLogger.error(errorMessage);
                throw new Error(errorMessage);
            }
        }

        return response;
    } catch (error) {
        elizaLogger.error("Error in generateText:", error);
        throw error;
    }
}

/**
 * Truncate the context to the maximum length allowed by the model.
 * @param context The text to truncate
 * @param maxTokens Maximum number of tokens to keep
 * @param model The tokenizer model to use
 * @returns The truncated text
 */
export function trimTokens(
    context: string,
    maxTokens: number,
    model: TiktokenModel
): string {
    if (!context) return "";
    if (maxTokens <= 0) throw new Error("maxTokens must be positive");

    // Get the tokenizer for the model
    const encoding = encodingForModel(model);

    try {
        // Encode the text into tokens
        const tokens = encoding.encode(context);

        // If already within limits, return unchanged
        if (tokens.length <= maxTokens) {
            return context;
        }

        // Keep the most recent tokens by slicing from the end
        const truncatedTokens = tokens.slice(-maxTokens);

        // Decode back to text - js-tiktoken decode() returns a string directly
        return encoding.decode(truncatedTokens);
    } catch (error) {
        console.error("Error in trimTokens:", error);
        // Return truncated string if tokenization fails
        return context.slice(-maxTokens * 4); // Rough estimate of 4 chars per token
    }
}

/**
 * Sends a message to the model to determine if it should respond to the given context.
 * @param opts - The options for the generateText request
 * @param opts.context The context to evaluate for response
 * @param opts.stop A list of strings to stop the generateText at
 * @param opts.model The model to use for generateText
 * @param opts.frequency_penalty The frequency penalty to apply (0.0 to 2.0)
 * @param opts.presence_penalty The presence penalty to apply (0.0 to 2.0)
 * @param opts.temperature The temperature to control randomness (0.0 to 2.0)
 * @param opts.serverUrl The URL of the API server
 * @param opts.max_context_length Maximum allowed context length in tokens
 * @param opts.max_response_length Maximum allowed response length in tokens
 * @returns Promise resolving to "RESPOND", "IGNORE", "STOP" or null
 */
export async function generateShouldRespond({
    runtime,
    context,
    modelClass,
}: {
    runtime: IAgentRuntime;
    context: string;
    modelClass: string;
}): Promise<"RESPOND" | "IGNORE" | "STOP" | null> {
    let retryDelay = 1000;
    while (true) {
        try {
            elizaLogger.debug(
                "Attempting to generate text with context:",
                context
            );
            const response = await generateText({
                runtime,
                context,
                modelClass,
            });

            elizaLogger.debug("Received response from generateText:", response);
            const parsedResponse = parseShouldRespondFromText(response.trim());
            if (parsedResponse) {
                elizaLogger.debug("Parsed response:", parsedResponse);
                return parsedResponse;
            } else {
                elizaLogger.debug("generateShouldRespond no response");
            }
        } catch (error) {
            elizaLogger.error("Error in generateShouldRespond:", error);
            if (
                error instanceof TypeError &&
                error.message.includes("queueTextCompletion")
            ) {
                elizaLogger.error(
                    "TypeError: Cannot read properties of null (reading 'queueTextCompletion')"
                );
            }
        }

        elizaLogger.log(`Retrying in ${retryDelay}ms...`);
        await new Promise((resolve) => setTimeout(resolve, retryDelay));
        retryDelay *= 2;
    }
}

/**
 * Splits content into chunks of specified size with optional overlapping bleed sections
 * @param content - The text content to split into chunks
 * @param chunkSize - The maximum size of each chunk in tokens
 * @param bleed - Number of characters to overlap between chunks (default: 100)
 * @returns Promise resolving to array of text chunks with bleed sections
 */
export async function splitChunks(
    content: string,
    chunkSize: number = 512,
    bleed: number = 20
): Promise<string[]> {
    const textSplitter = new RecursiveCharacterTextSplitter({
        chunkSize: Number(chunkSize),
        chunkOverlap: Number(bleed),
    });

    return textSplitter.splitText(content);
}

/**
 * Sends a message to the model and parses the response as a boolean value
 * @param opts - The options for the generateText request
 * @param opts.context The context to evaluate for the boolean response
 * @param opts.stop A list of strings to stop the generateText at
 * @param opts.model The model to use for generateText
 * @param opts.frequency_penalty The frequency penalty to apply (0.0 to 2.0)
 * @param opts.presence_penalty The presence penalty to apply (0.0 to 2.0)
 * @param opts.temperature The temperature to control randomness (0.0 to 2.0)
 * @param opts.serverUrl The URL of the API server
 * @param opts.token The API token for authentication
 * @param opts.max_context_length Maximum allowed context length in tokens
 * @param opts.max_response_length Maximum allowed response length in tokens
 * @returns Promise resolving to a boolean value parsed from the model's response
 */
export async function generateTrueOrFalse({
    runtime,
    context = "",
    modelClass,
}: {
    runtime: IAgentRuntime;
    context: string;
    modelClass: string;
}): Promise<boolean> {
    let retryDelay = 1000;

    const stop = Array.from(
        new Set([
            ...(models[runtime.modelProvider].settings.stop || []),
            ["\n"],
        ])
    ) as string[];

    while (true) {
        try {
            const response = await generateText({
                stop,
                runtime,
                context,
                modelClass,
            });

            const parsedResponse = parseBooleanFromText(response.trim());
            if (parsedResponse !== null) {
                return parsedResponse;
            }
        } catch (error) {
            elizaLogger.error("Error in generateTrueOrFalse:", error);
        }

        await new Promise((resolve) => setTimeout(resolve, retryDelay));
        retryDelay *= 2;
    }
}

/**
 * Send a message to the model and parse the response as a string array
 * @param opts - The options for the generateText request
 * @param opts.context The context/prompt to send to the model
 * @param opts.stop Array of strings that will stop the model's generation if encountered
 * @param opts.model The language model to use
 * @param opts.frequency_penalty The frequency penalty to apply (0.0 to 2.0)
 * @param opts.presence_penalty The presence penalty to apply (0.0 to 2.0)
 * @param opts.temperature The temperature to control randomness (0.0 to 2.0)
 * @param opts.serverUrl The URL of the API server
 * @param opts.token The API token for authentication
 * @param opts.max_context_length Maximum allowed context length in tokens
 * @param opts.max_response_length Maximum allowed response length in tokens
 * @returns Promise resolving to an array of strings parsed from the model's response
 */
export async function generateTextArray({
    runtime,
    context,
    modelClass,
}: {
    runtime: IAgentRuntime;
    context: string;
    modelClass: string;
}): Promise<string[]> {
    if (!context) {
        elizaLogger.error("generateTextArray context is empty");
        return [];
    }
    let retryDelay = 1000;

    while (true) {
        try {
            const response = await generateText({
                runtime,
                context,
                modelClass,
            });

            const parsedResponse = parseJsonArrayFromText(response);
            if (parsedResponse) {
                return parsedResponse;
            }
        } catch (error) {
            elizaLogger.error("Error in generateTextArray:", error);
        }

        await new Promise((resolve) => setTimeout(resolve, retryDelay));
        retryDelay *= 2;
    }
}

export async function generateObjectDeprecated({
    runtime,
    context,
    modelClass,
}: {
    runtime: IAgentRuntime;
    context: string;
    modelClass: string;
}): Promise<any> {
    if (!context) {
        elizaLogger.error("generateObjectDeprecated context is empty");
        return null;
    }
    let retryDelay = 1000;

    while (true) {
        try {
            // this is slightly different than generateObjectArray, in that we parse object, not object array
            const response = await generateText({
                runtime,
                context,
                modelClass,
            });
            const parsedResponse = parseJSONObjectFromText(response);
            if (parsedResponse) {
                return parsedResponse;
            }
        } catch (error) {
            elizaLogger.error("Error in generateObject:", error);
        }

        await new Promise((resolve) => setTimeout(resolve, retryDelay));
        retryDelay *= 2;
    }
}

export async function generateObjectArray({
    runtime,
    context,
    modelClass,
}: {
    runtime: IAgentRuntime;
    context: string;
    modelClass: string;
}): Promise<any[]> {
    if (!context) {
        elizaLogger.error("generateObjectArray context is empty");
        return [];
    }
    let retryDelay = 1000;

    while (true) {
        try {
            const response = await generateText({
                runtime,
                context,
                modelClass,
            });

            const parsedResponse = parseJsonArrayFromText(response);
            if (parsedResponse) {
                return parsedResponse;
            }
        } catch (error) {
            elizaLogger.error("Error in generateTextArray:", error);
        }

        await new Promise((resolve) => setTimeout(resolve, retryDelay));
        retryDelay *= 2;
    }
}

/**
 * Send a message to the model for generateText.
 * @param opts - The options for the generateText request.
 * @param opts.context The context of the message to be completed.
 * @param opts.stop A list of strings to stop the generateText at.
 * @param opts.model The model to use for generateText.
 * @param opts.frequency_penalty The frequency penalty to apply to the generateText.
 * @param opts.presence_penalty The presence penalty to apply to the generateText.
 * @param opts.temperature The temperature to apply to the generateText.
 * @param opts.max_context_length The maximum length of the context to apply to the generateText.
 * @returns The completed message.
 */
export async function generateMessageResponse({
    runtime,
    context,
    modelClass,
}: {
    runtime: IAgentRuntime;
    context: string;
    modelClass: string;
}): Promise<Content> {
    const max_context_length =
        models[runtime.modelProvider].settings.maxInputTokens;
    context = trimTokens(context, max_context_length, "gpt-4o");
    let retryLength = 1000; // exponential backoff
    while (true) {
        try {
            elizaLogger.log("Generating message response..");

            const response = await generateText({
                runtime,
                context,
                modelClass,
            });

            // try parsing the response as JSON, if null then try again
            const parsedContent = parseJSONObjectFromText(response) as Content;
            if (!parsedContent) {
                elizaLogger.debug("parsedContent is null, retrying");
                continue;
            }

            return parsedContent;
        } catch (error) {
            elizaLogger.error("ERROR:", error);
            // wait for 2 seconds
            retryLength *= 2;
            await new Promise((resolve) => setTimeout(resolve, retryLength));
            elizaLogger.debug("Retrying...");
        }
    }
}

export const generateImage = async (
    data: {
        prompt: string;
        width: number;
        height: number;
        count?: number;
        negativePrompt?: string;
        numIterations?: number;
        guidanceScale?: number;
        seed?: number;
        modelId?: string;
        jobId?: string;
        stylePreset?: string;
        hideWatermark?: boolean;
    },
    runtime: IAgentRuntime
): Promise<{
    success: boolean;
    data?: string[];
    error?: any;
}> => {
    const model = getModel(runtime.imageModelProvider, ModelClass.IMAGE);
    const modelSettings = models[runtime.imageModelProvider].imageSettings;

    elizaLogger.info("Generating image with options:", {
        imageModelProvider: model,
    });

    const apiKey =
        runtime.imageModelProvider === runtime.modelProvider
            ? runtime.token
            : (() => {
                  // First try to match the specific provider
                  switch (runtime.imageModelProvider) {
                      case ModelProviderName.HEURIST:
                          return runtime.getSetting("HEURIST_API_KEY");
                      case ModelProviderName.TOGETHER:
                          return runtime.getSetting("TOGETHER_API_KEY");
                      case ModelProviderName.FAL:
                          return runtime.getSetting("FAL_API_KEY");
                      case ModelProviderName.OPENAI:
                          return runtime.getSetting("OPENAI_API_KEY");
                      case ModelProviderName.VENICE:
                          return runtime.getSetting("VENICE_API_KEY");
                      case ModelProviderName.LIVEPEER:
                          return runtime.getSetting("LIVEPEER_GATEWAY_URL");
                      default:
                          // If no specific match, try the fallback chain
                          return (
                              runtime.getSetting("HEURIST_API_KEY") ??
                              runtime.getSetting("TOGETHER_API_KEY") ??
                              runtime.getSetting("FAL_API_KEY") ??
                              runtime.getSetting("OPENAI_API_KEY") ??
                              runtime.getSetting("VENICE_API_KEY") ??
                              runtime.getSetting("LIVEPEER_GATEWAY_URL")
                          );
                  }
              })();
    try {
        if (runtime.imageModelProvider === ModelProviderName.HEURIST) {
            const response = await fetch(
                "http://sequencer.heurist.xyz/submit_job",
                {
                    method: "POST",
                    headers: {
                        Authorization: `Bearer ${apiKey}`,
                        "Content-Type": "application/json",
                    },
                    body: JSON.stringify({
                        job_id: data.jobId || crypto.randomUUID(),
                        model_input: {
                            SD: {
                                prompt: data.prompt,
                                neg_prompt: data.negativePrompt,
                                num_iterations: data.numIterations || 20,
                                width: data.width || 512,
                                height: data.height || 512,
                                guidance_scale: data.guidanceScale || 3,
                                seed: data.seed || -1,
                            },
                        },
                        model_id: data.modelId || "FLUX.1-dev",
                        deadline: 60,
                        priority: 1,
                    }),
                }
            );

            if (!response.ok) {
                throw new Error(
                    `Heurist image generation failed: ${response.statusText}`
                );
            }

            const imageURL = await response.json();
            return { success: true, data: [imageURL] };
        } else if (
            runtime.imageModelProvider === ModelProviderName.TOGETHER ||
            // for backwards compat
            runtime.imageModelProvider === ModelProviderName.LLAMACLOUD
        ) {
            const together = new Together({ apiKey: apiKey as string });
            const response = await together.images.create({
                model: "black-forest-labs/FLUX.1-schnell",
                prompt: data.prompt,
                width: data.width,
                height: data.height,
                steps: modelSettings?.steps ?? 4,
                n: data.count,
            });

            // Add type assertion to handle the response properly
            const togetherResponse =
                response as unknown as TogetherAIImageResponse;

            if (
                !togetherResponse.data ||
                !Array.isArray(togetherResponse.data)
            ) {
                throw new Error("Invalid response format from Together AI");
            }

            // Rest of the code remains the same...
            const base64s = await Promise.all(
                togetherResponse.data.map(async (image) => {
                    if (!image.url) {
                        elizaLogger.error("Missing URL in image data:", image);
                        throw new Error("Missing URL in Together AI response");
                    }

                    // Fetch the image from the URL
                    const imageResponse = await fetch(image.url);
                    if (!imageResponse.ok) {
                        throw new Error(
                            `Failed to fetch image: ${imageResponse.statusText}`
                        );
                    }

                    // Convert to blob and then to base64
                    const blob = await imageResponse.blob();
                    const arrayBuffer = await blob.arrayBuffer();
                    const base64 = Buffer.from(arrayBuffer).toString("base64");

                    // Return with proper MIME type
                    return `data:image/jpeg;base64,${base64}`;
                })
            );

            if (base64s.length === 0) {
                throw new Error("No images generated by Together AI");
            }

            elizaLogger.debug(`Generated ${base64s.length} images`);
            return { success: true, data: base64s };
        } else if (runtime.imageModelProvider === ModelProviderName.FAL) {
            fal.config({
                credentials: apiKey as string,
            });

            // Prepare the input parameters according to their schema
            const input = {
                prompt: data.prompt,
                image_size: "square" as const,
                num_inference_steps: modelSettings?.steps ?? 50,
                guidance_scale: data.guidanceScale || 3.5,
                num_images: data.count,
                enable_safety_checker:
                    runtime.getSetting("FAL_AI_ENABLE_SAFETY_CHECKER") ===
                    "true",
                safety_tolerance: Number(
                    runtime.getSetting("FAL_AI_SAFETY_TOLERANCE") || "2"
                ),
                output_format: "png" as const,
                seed: data.seed ?? 6252023,
                ...(runtime.getSetting("FAL_AI_LORA_PATH")
                    ? {
                          loras: [
                              {
                                  path: runtime.getSetting("FAL_AI_LORA_PATH"),
                                  scale: 1,
                              },
                          ],
                      }
                    : {}),
            };

            // Subscribe to the model
            const result = await fal.subscribe(model, {
                input,
                logs: true,
                onQueueUpdate: (update) => {
                    if (update.status === "IN_PROGRESS") {
                        elizaLogger.info(update.logs.map((log) => log.message));
                    }
                },
            });

            // Convert the returned image URLs to base64 to match existing functionality
            const base64Promises = result.data.images.map(async (image) => {
                const response = await fetch(image.url);
                const blob = await response.blob();
                const buffer = await blob.arrayBuffer();
                const base64 = Buffer.from(buffer).toString("base64");
                return `data:${image.content_type};base64,${base64}`;
            });

            const base64s = await Promise.all(base64Promises);
            return { success: true, data: base64s };
        } else if (runtime.imageModelProvider === ModelProviderName.VENICE) {
            const response = await fetch(
                "https://api.venice.ai/api/v1/image/generate",
                {
                    method: "POST",
                    headers: {
                        Authorization: `Bearer ${apiKey}`,
                        "Content-Type": "application/json",
                    },
                    body: JSON.stringify({
                        model: data.modelId || "fluently-xl",
                        prompt: data.prompt,
                        negative_prompt: data.negativePrompt,
                        width: data.width,
                        height: data.height,
                        steps: data.numIterations,
                        seed: data.seed,
                        style_preset: data.stylePreset,
                        hide_watermark: data.hideWatermark,
                    }),
                }
            );

            const result = await response.json();

            if (!result.images || !Array.isArray(result.images)) {
                throw new Error("Invalid response format from Venice AI");
            }

            const base64s = result.images.map((base64String) => {
                if (!base64String) {
                    throw new Error(
                        "Empty base64 string in Venice AI response"
                    );
                }
                return `data:image/png;base64,${base64String}`;
            });

            return { success: true, data: base64s };
        } else if (runtime.imageModelProvider === ModelProviderName.LIVEPEER) {
            if (!apiKey) {
                throw new Error("Livepeer Gateway is not defined");
            }
            try {
                const baseUrl = new URL(apiKey);
                if (!baseUrl.protocol.startsWith("http")) {
                    throw new Error("Invalid Livepeer Gateway URL protocol");
                }
                const response = await fetch(
                    `${baseUrl.toString()}text-to-image`,
                    {
                        method: "POST",
                        headers: {
                            "Content-Type": "application/json",
                        },
                        body: JSON.stringify({
                            model_id:
                                data.modelId || "ByteDance/SDXL-Lightning",
                            prompt: data.prompt,
                            width: data.width || 1024,
                            height: data.height || 1024,
                        }),
                    }
                );
                const result = await response.json();
                if (!result.images?.length) {
                    throw new Error("No images generated");
                }
                const base64Images = await Promise.all(
                    result.images.map(async (image) => {
                        console.log("imageUrl console log", image.url);
                        let imageUrl;
                        if (image.url.includes("http")) {
                            imageUrl = image.url;
                        } else {
                            imageUrl = `${apiKey}${image.url}`;
                        }
                        const imageResponse = await fetch(imageUrl);
                        if (!imageResponse.ok) {
                            throw new Error(
                                `Failed to fetch image: ${imageResponse.statusText}`
                            );
                        }
                        const blob = await imageResponse.blob();
                        const arrayBuffer = await blob.arrayBuffer();
                        const base64 =
                            Buffer.from(arrayBuffer).toString("base64");
                        return `data:image/jpeg;base64,${base64}`;
                    })
                );
                return {
                    success: true,
                    data: base64Images,
                };
            } catch (error) {
                console.error(error);
                return { success: false, error: error };
            }
        } else {
            let targetSize = `${data.width}x${data.height}`;
            if (
                targetSize !== "1024x1024" &&
                targetSize !== "1792x1024" &&
                targetSize !== "1024x1792"
            ) {
                targetSize = "1024x1024";
            }
            const openaiApiKey = runtime.getSetting("OPENAI_API_KEY") as string;
            if (!openaiApiKey) {
                throw new Error("OPENAI_API_KEY is not set");
            }
            const openai = new OpenAI({
                apiKey: openaiApiKey as string,
            });
            const response = await openai.images.generate({
                model,
                prompt: data.prompt,
                size: targetSize as "1024x1024" | "1792x1024" | "1024x1792",
                n: data.count,
                response_format: "b64_json",
            });
            const base64s = response.data.map(
                (image) => `data:image/png;base64,${image.b64_json}`
            );
            return { success: true, data: base64s };
        }
    } catch (error) {
        console.error(error);
        return { success: false, error: error };
    }
};

export const generateCaption = async (
    data: { imageUrl: string },
    runtime: IAgentRuntime
): Promise<{
    title: string;
    description: string;
}> => {
    const { imageUrl } = data;
    const imageDescriptionService =
        runtime.getService<IImageDescriptionService>(
            ServiceType.IMAGE_DESCRIPTION
        );

    if (!imageDescriptionService) {
        throw new Error("Image description service not found");
    }

    const resp = await imageDescriptionService.describeImage(imageUrl);
    return {
        title: resp.title.trim(),
        description: resp.description.trim(),
    };
};

export const generateWebSearch = async (
    query: string,
    runtime: IAgentRuntime
): Promise<SearchResponse> => {
    try {
        const apiKey = runtime.getSetting("TAVILY_API_KEY") as string;
        if (!apiKey) {
            throw new Error("TAVILY_API_KEY is not set");
        }
        const tvly = tavily({ apiKey });
        const response = await tvly.search(query, {
            includeAnswer: true,
            maxResults: 3, // 5 (default)
            topic: "general", // "general"(default) "news"
            searchDepth: "basic", // "basic"(default) "advanced"
            includeImages: false, // false (default) true
        });
        return response;
    } catch (error) {
        elizaLogger.error("Error:", error);
    }
};
/**
 * Configuration options for generating objects with a model.
 */
export interface GenerationOptions {
    runtime: IAgentRuntime;
    context: string;
    modelClass: ModelClass;
    schema?: ZodSchema;
    schemaName?: string;
    schemaDescription?: string;
    stop?: string[];
    mode?: "auto" | "json" | "tool";
    experimental_providerMetadata?: Record<string, unknown>;
    verifiableInference?: boolean;
    verifiableInferenceAdapter?: IVerifiableInferenceAdapter;
    verifiableInferenceOptions?: VerifiableInferenceOptions;
}

/**
 * Base settings for model generation.
 */
interface ModelSettings {
    prompt: string;
    temperature: number;
    maxTokens: number;
    frequencyPenalty: number;
    presencePenalty: number;
    stop?: string[];
    experimental_telemetry?: TelemetrySettings;
}

/**
 * Generates structured objects from a prompt using specified AI models and configuration options.
 *
 * @param {GenerationOptions} options - Configuration options for generating objects.
 * @returns {Promise<any[]>} - A promise that resolves to an array of generated objects.
 * @throws {Error} - Throws an error if the provider is unsupported or if generation fails.
 */
export const generateObject = async ({
    runtime,
    context,
    modelClass,
    schema,
    schemaName,
    schemaDescription,
    stop,
    mode = "json",
    verifiableInference = false,
    verifiableInferenceAdapter,
    verifiableInferenceOptions,
}: GenerationOptions): Promise<GenerateObjectResult<unknown>> => {
    if (!context) {
        const errorMessage = "generateObject context is empty";
        console.error(errorMessage);
        throw new Error(errorMessage);
    }

    const provider = runtime.modelProvider;
    const model = models[provider].model[modelClass] as TiktokenModel;
    if (!model) {
        throw new Error(`Unsupported model class: ${modelClass}`);
    }
    const temperature = models[provider].settings.temperature;
    const frequency_penalty = models[provider].settings.frequency_penalty;
    const presence_penalty = models[provider].settings.presence_penalty;
    const max_context_length = models[provider].settings.maxInputTokens;
    const max_response_length = models[provider].settings.maxOutputTokens;
    const experimental_telemetry = models[provider].settings.experimental_telemetry;
    const apiKey = runtime.token;

    try {
        context = trimTokens(context, max_context_length, model);

        const modelOptions: ModelSettings = {
            prompt: context,
            temperature,
            maxTokens: max_response_length,
            frequencyPenalty: frequency_penalty,
            presencePenalty: presence_penalty,
            stop: stop || models[provider].settings.stop,
            experimental_telemetry: experimental_telemetry,
        };

        const response = await handleProvider({
            provider,
            model,
            apiKey,
            schema,
            schemaName,
            schemaDescription,
            mode,
            modelOptions,
            runtime,
            context,
            modelClass,
            verifiableInference,
            verifiableInferenceAdapter,
            verifiableInferenceOptions,
        });

        return response;
    } catch (error) {
        console.error("Error in generateObject:", error);
        throw error;
    }
};

/**
 * Interface for provider-specific generation options.
 */
interface ProviderOptions {
    runtime: IAgentRuntime;
    provider: ModelProviderName;
    model: any;
    apiKey: string;
    schema?: ZodSchema;
    schemaName?: string;
    schemaDescription?: string;
    mode?: "auto" | "json" | "tool";
    experimental_providerMetadata?: Record<string, unknown>;
    modelOptions: ModelSettings;
    modelClass: string;
    context: string;
    verifiableInference?: boolean;
    verifiableInferenceAdapter?: IVerifiableInferenceAdapter;
    verifiableInferenceOptions?: VerifiableInferenceOptions;
}

/**
 * Handles AI generation based on the specified provider.
 *
 * @param {ProviderOptions} options - Configuration options specific to the provider.
 * @returns {Promise<any[]>} - A promise that resolves to an array of generated objects.
 */
export async function handleProvider(
    options: ProviderOptions
): Promise<GenerateObjectResult<unknown>> {
    const {
        provider,
        runtime,
        context,
        modelClass,
        verifiableInference,
        verifiableInferenceAdapter,
        verifiableInferenceOptions,
    } = options;
    switch (provider) {
        case ModelProviderName.OPENAI:
        case ModelProviderName.ETERNALAI:
        case ModelProviderName.ALI_BAILIAN:
        case ModelProviderName.VOLENGINE:
        case ModelProviderName.LLAMACLOUD:
        case ModelProviderName.TOGETHER:
        case ModelProviderName.NANOGPT:
        case ModelProviderName.AKASH_CHAT_API:
            return await handleOpenAI(options);
        case ModelProviderName.ANTHROPIC:
        case ModelProviderName.CLAUDE_VERTEX:
            return await handleAnthropic(options);
        case ModelProviderName.GROK:
            return await handleGrok(options);
        case ModelProviderName.GROQ:
            return await handleGroq(options);
        case ModelProviderName.LLAMALOCAL:
            return await generateObjectDeprecated({
                runtime,
                context,
                modelClass,
            });
        case ModelProviderName.GOOGLE:
            return await handleGoogle(options);
        case ModelProviderName.REDPILL:
            return await handleRedPill(options);
        case ModelProviderName.OPENROUTER:
            return await handleOpenRouter(options);
        case ModelProviderName.OLLAMA:
            return await handleOllama(options);
        default: {
            const errorMessage = `Unsupported provider: ${provider}`;
            elizaLogger.error(errorMessage);
            throw new Error(errorMessage);
        }
    }
}
/**
 * Handles object generation for OpenAI.
 *
 * @param {ProviderOptions} options - Options specific to OpenAI.
 * @returns {Promise<GenerateObjectResult<unknown>>} - A promise that resolves to generated objects.
 */
async function handleOpenAI({
    model,
    apiKey,
    schema,
    schemaName,
    schemaDescription,
    mode = "json",
    modelOptions,
}: ProviderOptions): Promise<GenerateObjectResult<unknown>> {
    const baseURL = models.openai.endpoint || undefined;
    const openai = createOpenAI({ apiKey, baseURL });
    return await aiGenerateObject({
        model: openai.languageModel(model),
        schema,
        schemaName,
        schemaDescription,
        mode: "json",
        ...modelOptions,
    });
}

/**
 * Handles object generation for Anthropic models.
 *
 * @param {ProviderOptions} options - Options specific to Anthropic.
 * @returns {Promise<GenerateObjectResult<unknown>>} - A promise that resolves to generated objects.
 */
async function handleAnthropic({
    model,
    apiKey,
    schema,
    schemaName,
    schemaDescription,
    mode = "json",
    modelOptions,
}: ProviderOptions): Promise<GenerateObjectResult<unknown>> {
    const anthropic = createAnthropic({ apiKey });
    return await aiGenerateObject({
        model: anthropic.languageModel(model),
        schema,
        schemaName,
        schemaDescription,
        mode: "json",
        ...modelOptions,
    });
}

/**
 * Handles object generation for Grok models.
 *
 * @param {ProviderOptions} options - Options specific to Grok.
 * @returns {Promise<GenerateObjectResult<unknown>>} - A promise that resolves to generated objects.
 */
async function handleGrok({
    model,
    apiKey,
    schema,
    schemaName,
    schemaDescription,
    mode = "json",
    modelOptions,
}: ProviderOptions): Promise<GenerateObjectResult<unknown>> {
    const grok = createOpenAI({ apiKey, baseURL: models.grok.endpoint });
    return await aiGenerateObject({
        model: grok.languageModel(model, { parallelToolCalls: false }),
        schema,
        schemaName,
        schemaDescription,
        mode: "json",
        ...modelOptions,
    });
}

/**
 * Handles object generation for Groq models.
 *
 * @param {ProviderOptions} options - Options specific to Groq.
 * @returns {Promise<GenerateObjectResult<unknown>>} - A promise that resolves to generated objects.
 */
async function handleGroq({
    model,
    apiKey,
    schema,
    schemaName,
    schemaDescription,
    mode = "json",
    modelOptions,
}: ProviderOptions): Promise<GenerateObjectResult<unknown>> {
    const groq = createGroq({ apiKey });
    return await aiGenerateObject({
        model: groq.languageModel(model),
        schema,
        schemaName,
        schemaDescription,
        mode: "json",
        ...modelOptions,
    });
}

/**
 * Handles object generation for Google models.
 *
 * @param {ProviderOptions} options - Options specific to Google.
 * @returns {Promise<GenerateObjectResult<unknown>>} - A promise that resolves to generated objects.
 */
async function handleGoogle({
    model,
    apiKey: _apiKey,
    schema,
    schemaName,
    schemaDescription,
    mode = "json",
    modelOptions,
}: ProviderOptions): Promise<GenerateObjectResult<unknown>> {
    const google = createGoogleGenerativeAI();
    return await aiGenerateObject({
        model: google(model),
        schema,
        schemaName,
        schemaDescription,
        mode: "json",
        ...modelOptions,
    });
}

/**
 * Handles object generation for Redpill models.
 *
 * @param {ProviderOptions} options - Options specific to Redpill.
 * @returns {Promise<GenerateObjectResult<unknown>>} - A promise that resolves to generated objects.
 */
async function handleRedPill({
    model,
    apiKey,
    schema,
    schemaName,
    schemaDescription,
    mode = "json",
    modelOptions,
}: ProviderOptions): Promise<GenerateObjectResult<unknown>> {
    const redPill = createOpenAI({ apiKey, baseURL: models.redpill.endpoint });
    return await aiGenerateObject({
        model: redPill.languageModel(model),
        schema,
        schemaName,
        schemaDescription,
        mode: "json",
        ...modelOptions,
    });
}

/**
 * Handles object generation for OpenRouter models.
 *
 * @param {ProviderOptions} options - Options specific to OpenRouter.
 * @returns {Promise<GenerateObjectResult<unknown>>} - A promise that resolves to generated objects.
 */
async function handleOpenRouter({
    model,
    apiKey,
    schema,
    schemaName,
    schemaDescription,
    mode = "json",
    modelOptions,
}: ProviderOptions): Promise<GenerateObjectResult<unknown>> {
    const openRouter = createOpenAI({
        apiKey,
        baseURL: models.openrouter.endpoint,
    });
    return await aiGenerateObject({
        model: openRouter.languageModel(model),
        schema,
        schemaName,
        schemaDescription,
        mode: "json",
        ...modelOptions,
    });
}

/**
 * Handles object generation for Ollama models.
 *
 * @param {ProviderOptions} options - Options specific to Ollama.
 * @returns {Promise<GenerateObjectResult<unknown>>} - A promise that resolves to generated objects.
 */
async function handleOllama({
    model,
    schema,
    schemaName,
    schemaDescription,
    mode = "json",
    modelOptions,
    provider,
}: ProviderOptions): Promise<GenerateObjectResult<unknown>> {
    const ollamaProvider = createOllama({
        baseURL: models[provider].endpoint + "/api",
    });
    const ollama = ollamaProvider(model);
    return await aiGenerateObject({
        model: ollama,
        schema,
        schemaName,
        schemaDescription,
        mode: "json",
        ...modelOptions,
    });
}

// Add type definition for Together AI response
interface TogetherAIImageResponse {
    data: Array<{
        url: string;
        content_type?: string;
        image_type?: string;
    }>;
}

export async function generateTweetActions({
    runtime,
    context,
    modelClass,
}: {
    runtime: IAgentRuntime;
    context: string;
    modelClass: string;
}): Promise<ActionResponse | null> {
    let retryDelay = 1000;
    while (true) {
        try {
            const response = await generateText({
                runtime,
                context,
                modelClass,
            });
            console.debug(
                "Received response from generateText for tweet actions:",
                response
            );
            const { actions } = parseActionResponseFromText(response.trim());
            if (actions) {
                console.debug("Parsed tweet actions:", actions);
                return actions;
            } else {
                elizaLogger.debug("generateTweetActions no valid response");
            }
        } catch (error) {
            elizaLogger.error("Error in generateTweetActions:", error);
            if (
                error instanceof TypeError &&
                error.message.includes("queueTextCompletion")
            ) {
                elizaLogger.error(
                    "TypeError: Cannot read properties of null (reading 'queueTextCompletion')"
                );
            }
        }
        elizaLogger.log(`Retrying in ${retryDelay}ms...`);
        await new Promise((resolve) => setTimeout(resolve, retryDelay));
        retryDelay *= 2;
    }
}<|MERGE_RESOLUTION|>--- conflicted
+++ resolved
@@ -34,14 +34,11 @@
     ServiceType,
     SearchResponse,
     ActionResponse,
-<<<<<<< HEAD
     IVerifiableInferenceAdapter,
     VerifiableInferenceOptions,
     VerifiableInferenceResult,
     VerifiableInferenceProvider,
-=======
     TelemetrySettings,
->>>>>>> 961e3424
 } from "./types.ts";
 import { fal } from "@fal-ai/client";
 import { tavily } from "@tavily/core";
