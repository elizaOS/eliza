--- conflicted
+++ resolved
@@ -400,16 +400,13 @@
                     apiKey,
                     baseURL: endpoint,
                     fetch: async (url: string, options: any) => {
-<<<<<<< HEAD
+                        // @ts-expect-error todo
                         const chain_id = runtime.getSetting("ETERNALAI_CHAIN_ID") || "45762"
                         if (options?.body) {
                             const body = JSON.parse(options.body);
                             body.chain_id = chain_id;
                             options.body = JSON.stringify(body);
                         }
-=======
-                        // @ts-expect-error todo
->>>>>>> dc114611
                         const fetching = await runtime.fetch(url, options);
                         if (
                             parseBooleanFromText(
