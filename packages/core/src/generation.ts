import { createAnthropic } from "@ai-sdk/anthropic";
import { createGoogleGenerativeAI } from "@ai-sdk/google";
import { createMistral } from "@ai-sdk/mistral";
import { createGroq } from "@ai-sdk/groq";
import { createOpenAI } from "@ai-sdk/openai";
import { bedrock } from "@ai-sdk/amazon-bedrock";
import { RecursiveCharacterTextSplitter } from "langchain/text_splitter";
import {
    generateObject as aiGenerateObject,
    generateText as aiGenerateText,
    type CoreTool,
    type GenerateObjectResult,
    type StepResult as AIStepResult,
} from "ai";
import { Buffer } from "buffer";
import { createOllama } from "ollama-ai-provider";
import OpenAI from "openai";
import { encodingForModel, type TiktokenModel } from "js-tiktoken";
import { AutoTokenizer } from "@huggingface/transformers";
import Together from "together-ai";
import type { ZodSchema } from "zod";
import { elizaLogger } from "./index.ts";
import {
    models,
    getModelSettings,
    getImageModelSettings,
    getEndpoint,
} from "./models.ts";
import {
    parseBooleanFromText,
    parseJsonArrayFromText,
    parseJSONObjectFromText,
    parseShouldRespondFromText,
    parseActionResponseFromText,
} from "./parsing.ts";
import settings from "./settings.ts";
import {
    type Content,
    type IAgentRuntime,
    type IImageDescriptionService,
    type ITextGenerationService,
    ModelClass,
    ModelProviderName,
    ServiceType,
    type ActionResponse,
    type IVerifiableInferenceAdapter,
    type VerifiableInferenceOptions,
    type VerifiableInferenceResult,
    //VerifiableInferenceProvider,
    type TelemetrySettings,
    TokenizerType,
} from "./types.ts";
import { fal } from "@fal-ai/client";

import BigNumber from "bignumber.js";
import { createPublicClient, http } from "viem";

type Tool = CoreTool<any, any>;
type StepResult = AIStepResult<any>;

/**
 * Trims the provided text context to a specified token limit using a tokenizer model and type.
 *
 * The function dynamically determines the truncation method based on the tokenizer settings
 * provided by the runtime. If no tokenizer settings are defined, it defaults to using the
 * TikToken truncation method with the "gpt-4o" model.
 *
 * @async
 * @function trimTokens
 * @param {string} context - The text to be tokenized and trimmed.
 * @param {number} maxTokens - The maximum number of tokens allowed after truncation.
 * @param {IAgentRuntime} runtime - The runtime interface providing tokenizer settings.
 *
 * @returns {Promise<string>} A promise that resolves to the trimmed text.
 *
 * @throws {Error} Throws an error if the runtime settings are invalid or missing required fields.
 *
 * @example
 * const trimmedText = await trimTokens("This is an example text", 50, runtime);
 * console.log(trimmedText); // Output will be a truncated version of the input text.
 */
export async function trimTokens(
    context: string,
    maxTokens: number,
    runtime: IAgentRuntime
) {
    if (!context) return "";
    if (maxTokens <= 0) throw new Error("maxTokens must be positive");

    const tokenizerModel = runtime.getSetting("TOKENIZER_MODEL");
    const tokenizerType = runtime.getSetting("TOKENIZER_TYPE");

    if (!tokenizerModel || !tokenizerType) {
        // Default to TikToken truncation using the "gpt-4o" model if tokenizer settings are not defined
        return truncateTiktoken("gpt-4o", context, maxTokens);
    }

    // Choose the truncation method based on tokenizer type
    if (tokenizerType === TokenizerType.Auto) {
        return truncateAuto(tokenizerModel, context, maxTokens);
    }

    if (tokenizerType === TokenizerType.TikToken) {
        return truncateTiktoken(
            tokenizerModel as TiktokenModel,
            context,
            maxTokens
        );
    }

    elizaLogger.warn(`Unsupported tokenizer type: ${tokenizerType}`);
    return truncateTiktoken("gpt-4o", context, maxTokens);
}

async function truncateAuto(
    modelPath: string,
    context: string,
    maxTokens: number
) {
    try {
        const tokenizer = await AutoTokenizer.from_pretrained(modelPath);
        const tokens = tokenizer.encode(context);

        // If already within limits, return unchanged
        if (tokens.length <= maxTokens) {
            return context;
        }

        // Keep the most recent tokens by slicing from the end
        const truncatedTokens = tokens.slice(-maxTokens);

        // Decode back to text - js-tiktoken decode() returns a string directly
        return tokenizer.decode(truncatedTokens);
    } catch (error) {
        elizaLogger.error("Error in trimTokens:", error);
        // Return truncated string if tokenization fails
        return context.slice(-maxTokens * 4); // Rough estimate of 4 chars per token
    }
}

async function truncateTiktoken(
    model: TiktokenModel,
    context: string,
    maxTokens: number
) {
    try {
        const encoding = encodingForModel(model);

        // Encode the text into tokens
        const tokens = encoding.encode(context);

        // If already within limits, return unchanged
        if (tokens.length <= maxTokens) {
            return context;
        }

        // Keep the most recent tokens by slicing from the end
        const truncatedTokens = tokens.slice(-maxTokens);

        // Decode back to text - js-tiktoken decode() returns a string directly
        return encoding.decode(truncatedTokens);
    } catch (error) {
        elizaLogger.error("Error in trimTokens:", error);
        // Return truncated string if tokenization fails
        return context.slice(-maxTokens * 4); // Rough estimate of 4 chars per token
    }
}

import { promises as fs } from "fs";
import {
    accessSync,
    mkdirSync,
    appendFileSync,
    writeFileSync,
    readdirSync,
    unlinkSync,
    renameSync,
} from "fs";
import { resolve, dirname } from "path";

// Synchronous version
function mkdirpSync(targetPath) {
    // Convert to absolute path and normalize
    targetPath = resolve(targetPath);

    try {
        accessSync(targetPath, fs.constants.F_OK);
        return targetPath; // Directory already exists
    } catch {
        // Directory doesn't exist, proceed with creation
    }

    const parentDir = dirname(targetPath);

    // If we're at root directory and it doesn't exist, error out
    if (parentDir === targetPath) {
        throw new Error("Root directory does not exist");
    }

    // Recursively create parent directory
    mkdirpSync(parentDir);

    try {
        mkdirSync(targetPath);
    } catch (err) {
        // Handle race condition
        if (err.code !== "EEXIST") {
            throw err;
        }
    }

    return targetPath;
}

async function logGenerate(
    type: "text" | "image",
    agentId: string,
    provider: string,
    model: string,
    modelClass: string | ModelClass, // has to be a string for image gen
    context: string,
    response: string,
    error: string
) {
    elizaLogger.debug("logGenerate called with:", {
        type,
        agentId,
        provider,
        model,
        modelClass,
        contextLength: context?.length,
        responseLength: response?.length,
        error,
    });

    if (!agentId) {
        elizaLogger.warn("No agentId provided for logGenerate");
        return;
    }

    console.log("generate " + type + " - agent", agentId);
    const dir = `logs/generate`;
    const dirJson = `${dir}/${agentId}`;

    // Log directory creation attempt
    elizaLogger.debug(`Attempting to create directory: ${dirJson}`);
    try {
        mkdirpSync(dirJson);
        elizaLogger.debug(
            `Successfully created/verified directory: ${dirJson}`
        );
    } catch (e) {
        elizaLogger.error("Error creating directory:", {
            dir: dirJson,
            error: e,
        });
        return; // Exit if we can't create the directory
    }

    const logData = {
        agentId,
        type,
        provider,
        model,
        modelClass,
        context,
        response,
        error,
        timestamp: new Date().toISOString(),
    };

    const ts = Date.now();
    const jsonLogFilePath = `${dirJson}/${ts}.json`;

    // Log file writing attempt with retries
    elizaLogger.debug(`Attempting to write log file: ${jsonLogFilePath}`);
    let retryCount = 0;
    const maxRetries = 3;
    const retryDelay = 1000; // 1 second

    while (retryCount < maxRetries) {
        try {
            // Check if directory exists and is writable
            try {
                accessSync(dirJson, fs.constants.W_OK);
            } catch (err) {
                elizaLogger.error("Directory is not writable:", {
                    dir: dirJson,
                    error: err
                });
                throw err;
            }

            // Check available disk space (if on Unix-like system)
            try {
                const { execSync } = require('child_process');
                const df = execSync('df -k .').toString();
                const availableSpace = parseInt(df.split('\n')[1].split(/\s+/)[3]);
                if (availableSpace < 1000000) { // Less than 1GB available
                    elizaLogger.error("Low disk space:", {
                        availableSpace,
                        dir: dirJson
                    });
                    throw new Error("Insufficient disk space");
                }
            } catch (err) {
                // Ignore disk space check errors on Windows or if command fails
                elizaLogger.debug("Could not check disk space:", err);
            }

            // Write the file with a temporary name first
            const tempFilePath = `${jsonLogFilePath}.tmp`;
            writeFileSync(tempFilePath, JSON.stringify(logData));

            // Rename the temporary file to the actual file
            // This is atomic and prevents partial writes
            renameSync(tempFilePath, jsonLogFilePath);

            elizaLogger.debug(`Successfully wrote log file: ${jsonLogFilePath}`);
            break; // Success, exit retry loop
        } catch (err) {
            retryCount++;
            elizaLogger.error("Error writing log file:", {
                path: jsonLogFilePath,
                error: err,
                retryCount,
                maxRetries
            });

            if (retryCount === maxRetries) {
                elizaLogger.error("Max retries reached, giving up on writing log file");
                return; // Exit if we can't write the log file after all retries
            }

            // Wait before retrying, with exponential backoff
            await new Promise(resolve => setTimeout(resolve, retryDelay * Math.pow(2, retryCount - 1)));
        }
    }

    // Clean up old log files
    elizaLogger.debug("Checking for old log files to clean up");
    try {
        const files = readdirSync(dirJson).filter((file) =>
            file.endsWith(".json")
        );
        elizaLogger.debug(`Found ${files.length} log files`);

        if (files.length > 100) {
            const oldFiles = files
                .sort((a, b) => parseInt(a, 10) - parseInt(b, 10))
                .slice(0, files.length - 100);

            elizaLogger.debug(
                `Attempting to delete ${oldFiles.length} old files`
            );

            oldFiles.forEach((file) => {
                const filePath = `${dirJson}/${file}`;
                try {
                    unlinkSync(filePath);
                    elizaLogger.debug(
                        `Successfully deleted old log file: ${filePath}`
                    );
                } catch (err) {
                    elizaLogger.error("Error deleting old log file:", {
                        path: filePath,
                        error: err,
                    });
                }
            });
        }
    } catch (err) {
        elizaLogger.error("Error during log file cleanup:", err);
    }

    elizaLogger.debug("logGenerate completed successfully");
}

/**
 * Get OnChain EternalAI System Prompt
 * @returns System Prompt
 */
async function getOnChainEternalAISystemPrompt(
    runtime: IAgentRuntime
): Promise<string> | undefined {
    const agentId = runtime.getSetting("ETERNALAI_AGENT_ID");
    const providerUrl = runtime.getSetting("ETERNALAI_RPC_URL");
    const contractAddress = runtime.getSetting(
        "ETERNALAI_AGENT_CONTRACT_ADDRESS"
    );
    if (agentId && providerUrl && contractAddress) {
        // get on-chain system-prompt
        const contractABI = [
            {
                inputs: [
                    {
                        internalType: "uint256",
                        name: "_agentId",
                        type: "uint256",
                    },
                ],
                name: "getAgentSystemPrompt",
                outputs: [
                    { internalType: "bytes[]", name: "", type: "bytes[]" },
                ],
                stateMutability: "view",
                type: "function",
            },
        ];

        const publicClient = createPublicClient({
            transport: http(providerUrl),
        });

        try {
            const validAddress: `0x${string}` =
                contractAddress as `0x${string}`;
            const result = await publicClient.readContract({
                address: validAddress,
                abi: contractABI,
                functionName: "getAgentSystemPrompt",
                args: [new BigNumber(agentId)],
            });
            if (result) {
                elizaLogger.info("on-chain system-prompt response", result[0]);
                const value = result[0].toString().replace("0x", "");
                const content = Buffer.from(value, "hex").toString("utf-8");
                elizaLogger.info("on-chain system-prompt", content);
                return await fetchEternalAISystemPrompt(runtime, content);
            } else {
                return undefined;
            }
        } catch (error) {
            elizaLogger.error(error);
            elizaLogger.error("err", error);
        }
    }
    return undefined;
}

/**
 * Fetch EternalAI System Prompt
 * @returns System Prompt
 */
async function fetchEternalAISystemPrompt(
    runtime: IAgentRuntime,
    content: string
): Promise<string> | undefined {
    const IPFS = "ipfs://";
    const containsSubstring: boolean = content.includes(IPFS);
    if (containsSubstring) {
        const lightHouse = content.replace(
            IPFS,
            "https://gateway.lighthouse.storage/ipfs/"
        );
        elizaLogger.info("fetch lightHouse", lightHouse);
        const responseLH = await fetch(lightHouse, {
            method: "GET",
        });
        elizaLogger.info("fetch lightHouse resp", responseLH);
        if (responseLH.ok) {
            const data = await responseLH.text();
            return data;
        } else {
            const gcs = content.replace(
                IPFS,
                "https://cdn.eternalai.org/upload/"
            );
            elizaLogger.info("fetch gcs", gcs);
            const responseGCS = await fetch(gcs, {
                method: "GET",
            });
            elizaLogger.info("fetch lightHouse gcs", responseGCS);
            if (responseGCS.ok) {
                const data = await responseGCS.text();
                return data;
            } else {
                throw new Error("invalid on-chain system prompt");
            }
        }
    } else {
        return content;
    }
}

/**
 * Gets the Cloudflare Gateway base URL for a specific provider if enabled
 * @param runtime The runtime environment
 * @param provider The model provider name
 * @returns The Cloudflare Gateway base URL if enabled, undefined otherwise
 */
function getCloudflareGatewayBaseURL(
    runtime: IAgentRuntime,
    provider: string
): string | undefined {
    const isCloudflareEnabled =
        runtime.getSetting("CLOUDFLARE_GW_ENABLED") === "true";
    const cloudflareAccountId = runtime.getSetting("CLOUDFLARE_AI_ACCOUNT_ID");
    const cloudflareGatewayId = runtime.getSetting("CLOUDFLARE_AI_GATEWAY_ID");

    elizaLogger.debug("Cloudflare Gateway Configuration:", {
        isEnabled: isCloudflareEnabled,
        hasAccountId: !!cloudflareAccountId,
        hasGatewayId: !!cloudflareGatewayId,
        provider: provider,
    });

    if (!isCloudflareEnabled) {
        elizaLogger.debug("Cloudflare Gateway is not enabled");
        return undefined;
    }

    if (!cloudflareAccountId) {
        elizaLogger.warn(
            "Cloudflare Gateway is enabled but CLOUDFLARE_AI_ACCOUNT_ID is not set"
        );
        return undefined;
    }

    if (!cloudflareGatewayId) {
        elizaLogger.warn(
            "Cloudflare Gateway is enabled but CLOUDFLARE_AI_GATEWAY_ID is not set"
        );
        return undefined;
    }

    const baseURL = `https://gateway.ai.cloudflare.com/v1/${cloudflareAccountId}/${cloudflareGatewayId}/${provider.toLowerCase()}`;
    elizaLogger.info("Using Cloudflare Gateway:", {
        provider,
        baseURL,
        accountId: cloudflareAccountId,
        gatewayId: cloudflareGatewayId,
    });

    return baseURL;
}

export function getSizeModel(runtime, modelClass: ModelClass) {
    const provider = runtime.modelProvider;
    elizaLogger.debug("Provider settings:", {
        provider,
        hasRuntime: !!runtime,
        runtimeSettings: {
            CLOUDFLARE_GW_ENABLED: runtime.getSetting("CLOUDFLARE_GW_ENABLED"),
            CLOUDFLARE_AI_ACCOUNT_ID: runtime.getSetting(
                "CLOUDFLARE_AI_ACCOUNT_ID"
            ),
            CLOUDFLARE_AI_GATEWAY_ID: runtime.getSetting(
                "CLOUDFLARE_AI_GATEWAY_ID"
            ),
        },
    });

    const endpoint =
        runtime.character.modelEndpointOverride || getEndpoint(provider);
    const modelSettings = getModelSettings(runtime.modelProvider, modelClass);
    //let model = models[provider].model[modelClass];
    let model = modelSettings.name;

    // allow character.json settings => secrets to override models
    // FIXME: add MODEL_MEDIUM support
    switch (provider) {
        // if runtime.getSetting("LLAMACLOUD_MODEL_LARGE") is true and modelProvider is LLAMACLOUD, then use the large model
        case ModelProviderName.LLAMACLOUD:
            {
                switch (modelClass) {
                    case ModelClass.LARGE:
                        {
                            model =
                                runtime.getSetting("LLAMACLOUD_MODEL_LARGE") ||
                                model;
                        }
                        break;
                    case ModelClass.SMALL:
                        {
                            model =
                                runtime.getSetting("LLAMACLOUD_MODEL_SMALL") ||
                                model;
                        }
                        break;
                }
            }
            break;
        case ModelProviderName.TOGETHER:
            {
                switch (modelClass) {
                    case ModelClass.LARGE:
                        {
                            model =
                                runtime.getSetting("TOGETHER_MODEL_LARGE") ||
                                model;
                        }
                        break;
                    case ModelClass.SMALL:
                        {
                            model =
                                runtime.getSetting("TOGETHER_MODEL_SMALL") ||
                                model;
                        }
                        break;
                }
            }
            break;
        case ModelProviderName.OPENROUTER:
            {
                switch (modelClass) {
                    case ModelClass.LARGE:
                        {
                            model =
                                runtime.getSetting("LARGE_OPENROUTER_MODEL") ||
                                model;
                        }
                        break;
                    case ModelClass.SMALL:
                        {
                            model =
                                runtime.getSetting("SMALL_OPENROUTER_MODEL") ||
                                model;
                        }
                        break;
                }
            }
            break;
    }
    return model;
}

/**
 * Send a message to the model for a text generateText - receive a string back and parse how you'd like
 * @param opts - The options for the generateText request.
 * @param opts.context The context of the message to be completed.
 * @param opts.stop A list of strings to stop the generateText at.
 * @param opts.model The model to use for generateText.
 * @param opts.frequency_penalty The frequency penalty to apply to the generateText.
 * @param opts.presence_penalty The presence penalty to apply to the generateText.
 * @param opts.temperature The temperature to apply to the generateText.
 * @param opts.max_context_length The maximum length of the context to apply to the generateText.
 * @returns The completed message.
 */

export async function generateText({
    runtime,
    context,
    modelClass,
    tools = {},
    onStepFinish,
    maxSteps = 1,
    stop,
    customSystemPrompt,
    verifiableInference = process.env.VERIFIABLE_INFERENCE_ENABLED === "true",
    verifiableInferenceOptions,
}: {
    runtime: IAgentRuntime;
    context: string;
    modelClass: ModelClass;
    tools?: Record<string, Tool>;
    onStepFinish?: (event: StepResult) => Promise<void> | void;
    maxSteps?: number;
    stop?: string[];
    customSystemPrompt?: string;
    verifiableInference?: boolean;
    verifiableInferenceAdapter?: IVerifiableInferenceAdapter;
    verifiableInferenceOptions?: VerifiableInferenceOptions;
}): Promise<string> {
    if (!context) {
        elizaLogger.error("generateText context is empty");
        return "";
    }

    elizaLogger.log("Generating text...");

    elizaLogger.info("Generating text with options:", {
        modelProvider: runtime.modelProvider,
        model: modelClass,
        verifiableInference,
    });
    elizaLogger.log("Using provider:", runtime.modelProvider);

    // If verifiable inference is requested and adapter is provided, use it
    if (verifiableInference && runtime.verifiableInferenceAdapter) {
        elizaLogger.log(
            "Using verifiable inference adapter:",
            runtime.verifiableInferenceAdapter
        );
        try {
            const result: VerifiableInferenceResult =
                await runtime.verifiableInferenceAdapter.generateText(
                    context,
                    modelClass,
                    verifiableInferenceOptions
                );
            elizaLogger.log("Verifiable inference result:", result);
            // Verify the proof
            const isValid =
                await runtime.verifiableInferenceAdapter.verifyProof(result);
            if (!isValid) {
                throw new Error("Failed to verify inference proof");
            }

            return result.text;
        } catch (error) {
            elizaLogger.error("Error in verifiable inference:", error);
            throw error;
        }
    }

    const provider = runtime.modelProvider;
    elizaLogger.debug("Provider settings:", {
        provider,
        hasRuntime: !!runtime,
        runtimeSettings: {
            CLOUDFLARE_GW_ENABLED: runtime.getSetting("CLOUDFLARE_GW_ENABLED"),
            CLOUDFLARE_AI_ACCOUNT_ID: runtime.getSetting(
                "CLOUDFLARE_AI_ACCOUNT_ID"
            ),
            CLOUDFLARE_AI_GATEWAY_ID: runtime.getSetting(
                "CLOUDFLARE_AI_GATEWAY_ID"
            ),
        },
    });

    const endpoint =
        runtime.character.modelEndpointOverride || getEndpoint(provider);
    const modelSettings = getModelSettings(runtime.modelProvider, modelClass);
    // let model = models[provider].model[modelClass];
    const model = getSizeModel(runtime, modelClass); // returns modelName
    // does it return an obj or string
    // I think  it should be a string
    console.log("modelClass", modelClass, "getSizeModel gave", model);

    elizaLogger.info("Selected model:", model);

    const modelConfiguration = runtime.character?.settings?.modelConfig;
    const temperature =
        modelConfiguration?.temperature || modelSettings.temperature;
    const frequency_penalty =
        modelConfiguration?.frequency_penalty ||
        modelSettings.frequency_penalty;
    const presence_penalty =
        modelConfiguration?.presence_penalty || modelSettings.presence_penalty;
    const max_context_length =
        modelConfiguration?.maxInputTokens || modelSettings.maxInputTokens;
    const max_response_length =
        modelConfiguration?.maxOutputTokens ||
        modelSettings.maxOutputTokens;
    const experimental_telemetry =
        modelConfiguration?.experimental_telemetry ||
        modelSettings.experimental_telemetry;

    const apiKey = runtime.token;

    try {
        elizaLogger.debug(
            `Trimming context to max length of ${max_context_length} tokens.`
        );

        context = await trimTokens(context, max_context_length, runtime);

        let response: string;

        const _stop = stop || modelSettings.stop;
        elizaLogger.debug(
            `Using provider: ${provider}, model: ${model}, temperature: ${temperature}, max response length: ${max_response_length}`
        );

        switch (provider) {
            // OPENAI & LLAMACLOUD shared same structure.
            case ModelProviderName.OPENAI:
            case ModelProviderName.ALI_BAILIAN:
            case ModelProviderName.VOLENGINE:
            case ModelProviderName.LLAMACLOUD:
            case ModelProviderName.NANOGPT:
            case ModelProviderName.HYPERBOLIC:
            case ModelProviderName.TOGETHER:
            case ModelProviderName.NINETEEN_AI:
            case ModelProviderName.AKASH_CHAT_API:
            case ModelProviderName.LMSTUDIO: {
                elizaLogger.debug(
                    "Initializing OpenAI model with Cloudflare check"
                );
                const baseURL =
                    getCloudflareGatewayBaseURL(runtime, "openai") || endpoint;

                //elizaLogger.debug("OpenAI baseURL result:", { baseURL });
                const openai = createOpenAI({
                    apiKey,
                    baseURL,
                    fetch: runtime.fetch,
                });

                const { text: openaiResponse } = await aiGenerateText({
                    model: openai.languageModel(model),
                    prompt: context,
                    system:
                        runtime.character.system ??
                        settings.SYSTEM_PROMPT ??
                        undefined,
                    tools: tools,
                    onStepFinish: onStepFinish,
                    maxSteps: maxSteps,
                    temperature: temperature,
                    maxTokens: max_response_length,
                    frequencyPenalty: frequency_penalty,
                    presencePenalty: presence_penalty,
                    experimental_telemetry: experimental_telemetry,
                });

                response = openaiResponse;
                elizaLogger.debug("Received response from OpenAI model.");
                break;
            }

            case ModelProviderName.ETERNALAI: {
                elizaLogger.debug("Initializing EternalAI model.");
                const openai = createOpenAI({
                    apiKey,
                    baseURL: endpoint,
                    fetch: async (
                        input: RequestInfo | URL,
                        init?: RequestInit
                    ): Promise<Response> => {
                        const url =
                            typeof input === "string"
                                ? input
                                : input.toString();
                        const chain_id =
                            runtime.getSetting("ETERNALAI_CHAIN_ID") || "45762";

                        const options: RequestInit = { ...init };
                        if (options?.body) {
                            const body = JSON.parse(options.body as string);
                            body.chain_id = chain_id;
                            options.body = JSON.stringify(body);
                        }

                        const fetching = await runtime.fetch(url, options);

                        if (
                            parseBooleanFromText(
                                runtime.getSetting("ETERNALAI_LOG")
                            )
                        ) {
                            elizaLogger.info(
                                "Request data: ",
                                JSON.stringify(options, null, 2)
                            );
                            const clonedResponse = fetching.clone();
                            try {
                                clonedResponse.json().then((data) => {
                                    elizaLogger.info(
                                        "Response data: ",
                                        JSON.stringify(data, null, 2)
                                    );
                                });
                            } catch (e) {
                                elizaLogger.debug(e);
                            }
                        }
                        return fetching;
                    },
                });

                let system_prompt =
                    runtime.character.system ??
                    settings.SYSTEM_PROMPT ??
                    undefined;
                try {
                    const on_chain_system_prompt =
                        await getOnChainEternalAISystemPrompt(runtime);
                    if (!on_chain_system_prompt) {
                        elizaLogger.error(
                            new Error("invalid on_chain_system_prompt")
                        );
                    } else {
                        system_prompt = on_chain_system_prompt;
                        elizaLogger.info(
                            "new on-chain system prompt",
                            system_prompt
                        );
                    }
                } catch (e) {
                    elizaLogger.error(e);
                }

                const { text: openaiResponse } = await aiGenerateText({
                    model: openai.languageModel(model),
                    prompt: context,
                    system: system_prompt,
                    temperature: temperature,
                    maxTokens: max_response_length,
                    frequencyPenalty: frequency_penalty,
                    presencePenalty: presence_penalty,
                });

                response = openaiResponse;
                elizaLogger.debug("Received response from EternalAI model.");
                break;
            }

            case ModelProviderName.GOOGLE: {
                const google = createGoogleGenerativeAI({
                    apiKey,
                    fetch: runtime.fetch,
                });

                const { text: googleResponse } = await aiGenerateText({
                    model: google(model),
                    prompt: context,
                    system:
                        runtime.character.system ??
                        settings.SYSTEM_PROMPT ??
                        undefined,
                    tools: tools,
                    onStepFinish: onStepFinish,
                    maxSteps: maxSteps,
                    temperature: temperature,
                    maxTokens: max_response_length,
                    frequencyPenalty: frequency_penalty,
                    presencePenalty: presence_penalty,
                    experimental_telemetry: experimental_telemetry,
                });

                response = googleResponse;
                elizaLogger.debug("Received response from Google model.");
                break;
            }

            case ModelProviderName.MISTRAL: {
                const mistral = createMistral();

                const { text: mistralResponse } = await aiGenerateText({
                    model: mistral(model),
                    prompt: context,
                    system:
                        runtime.character.system ??
                        settings.SYSTEM_PROMPT ??
                        undefined,
                    temperature: temperature,
                    maxTokens: max_response_length,
                    frequencyPenalty: frequency_penalty,
                    presencePenalty: presence_penalty,
                });

                response = mistralResponse;
                elizaLogger.debug("Received response from Mistral model.");
                break;
            }

            case ModelProviderName.ANTHROPIC: {
                elizaLogger.debug(
                    "Initializing Anthropic model with Cloudflare check"
                );
                const baseURL =
                    getCloudflareGatewayBaseURL(runtime, "anthropic") ||
                    "https://api.anthropic.com/v1";

                elizaLogger.debug("Anthropic baseURL result:", { baseURL });

                const anthropic = createAnthropic({
                    apiKey,
                    baseURL,
                    fetch: runtime.fetch,
                });
                //console.log("model", model);

                const { text: anthropicResponse } = await aiGenerateText({
                    model: anthropic.languageModel(model),
                    prompt: context,
                    system:
                        runtime.character.system ??
                        settings.SYSTEM_PROMPT ??
                        undefined,
                    tools: tools,
                    onStepFinish: onStepFinish,
                    maxSteps: maxSteps,
                    temperature: temperature,
                    maxTokens: max_response_length,
                    frequencyPenalty: frequency_penalty,
                    presencePenalty: presence_penalty,
                    experimental_telemetry: experimental_telemetry,
                });

                response = anthropicResponse;
                elizaLogger.debug("Received response from Anthropic model.");
                break;
            }

            case ModelProviderName.CLAUDE_VERTEX: {
                elizaLogger.debug("Initializing Claude Vertex model.");

                const anthropic = createAnthropic({
                    apiKey,
                    fetch: runtime.fetch,
                });

                const { text: anthropicResponse } = await aiGenerateText({
                    model: anthropic.languageModel(model),
                    prompt: context,
                    system:
                        runtime.character.system ??
                        settings.SYSTEM_PROMPT ??
                        undefined,
                    tools: tools,
                    onStepFinish: onStepFinish,
                    maxSteps: maxSteps,
                    temperature: temperature,
                    maxTokens: max_response_length,
                    frequencyPenalty: frequency_penalty,
                    presencePenalty: presence_penalty,
                    experimental_telemetry: experimental_telemetry,
                });

                response = anthropicResponse;
                elizaLogger.debug(
                    "Received response from Claude Vertex model."
                );
                break;
            }

            case ModelProviderName.GROK: {
                elizaLogger.debug("Initializing Grok model.");
                const grok = createOpenAI({
                    apiKey,
                    baseURL: endpoint,
                    fetch: runtime.fetch,
                });

                const { text: grokResponse } = await aiGenerateText({
                    model: grok.languageModel(model, {
                        parallelToolCalls: false,
                    }),
                    prompt: context,
                    system:
                        runtime.character.system ??
                        settings.SYSTEM_PROMPT ??
                        undefined,
                    tools: tools,
                    onStepFinish: onStepFinish,
                    maxSteps: maxSteps,
                    temperature: temperature,
                    maxTokens: max_response_length,
                    frequencyPenalty: frequency_penalty,
                    presencePenalty: presence_penalty,
                    experimental_telemetry: experimental_telemetry,
                });

                response = grokResponse;
                elizaLogger.debug("Received response from Grok model.");
                break;
            }

            case ModelProviderName.GROQ: {
                elizaLogger.debug(
                    "Initializing Groq model with Cloudflare check"
                );
                const baseURL = getCloudflareGatewayBaseURL(runtime, "groq");
                elizaLogger.debug("Groq baseURL result:", { baseURL });
                const groq = createGroq({
                    apiKey,
                    fetch: runtime.fetch,
                    baseURL,
                });

                const { text: groqResponse } = await aiGenerateText({
                    model: groq.languageModel(model),
                    prompt: context,
                    temperature,
                    system:
                        runtime.character.system ??
                        settings.SYSTEM_PROMPT ??
                        undefined,
                    tools,
                    onStepFinish: onStepFinish,
                    maxSteps,
                    maxTokens: max_response_length,
                    frequencyPenalty: frequency_penalty,
                    presencePenalty: presence_penalty,
                    experimental_telemetry,
                });

                response = groqResponse;
                elizaLogger.debug("Received response from Groq model.");
                break;
            }

            case ModelProviderName.LLAMALOCAL: {
                elizaLogger.debug(
                    "Using local Llama model for text completion."
                );
                const textGenerationService =
                    runtime.getService<ITextGenerationService>(
                        ServiceType.TEXT_GENERATION
                    );

                if (!textGenerationService) {
                    throw new Error("Text generation service not found");
                }

                response = await textGenerationService.queueTextCompletion(
                    context,
                    temperature,
                    _stop,
                    frequency_penalty,
                    presence_penalty,
                    max_response_length
                );
                elizaLogger.debug("Received response from local Llama model.");
                break;
            }

            case ModelProviderName.REDPILL: {
                elizaLogger.debug("Initializing RedPill model.");
                const serverUrl = getEndpoint(provider);
                const openai = createOpenAI({
                    apiKey,
                    baseURL: serverUrl,
                    fetch: runtime.fetch,
                });

                const { text: redpillResponse } = await aiGenerateText({
                    model: openai.languageModel(model),
                    prompt: context,
                    temperature: temperature,
                    system:
                        runtime.character.system ??
                        settings.SYSTEM_PROMPT ??
                        undefined,
                    tools: tools,
                    onStepFinish: onStepFinish,
                    maxSteps: maxSteps,
                    maxTokens: max_response_length,
                    frequencyPenalty: frequency_penalty,
                    presencePenalty: presence_penalty,
                    experimental_telemetry: experimental_telemetry,
                });

                response = redpillResponse;
                elizaLogger.debug("Received response from redpill model.");
                break;
            }

            case ModelProviderName.OPENROUTER: {
                elizaLogger.debug("Initializing OpenRouter model.");
                const serverUrl = getEndpoint(provider);
                const openrouter = createOpenAI({
                    apiKey,
                    baseURL: serverUrl,
                    fetch: runtime.fetch,
                });

                const { text: openrouterResponse } = await aiGenerateText({
                    model: openrouter.languageModel(model),
                    prompt: context,
                    temperature: temperature,
                    system:
                        runtime.character.system ??
                        settings.SYSTEM_PROMPT ??
                        undefined,
                    tools: tools,
                    onStepFinish: onStepFinish,
                    maxSteps: maxSteps,
                    maxTokens: max_response_length,
                    frequencyPenalty: frequency_penalty,
                    presencePenalty: presence_penalty,
                    experimental_telemetry: experimental_telemetry,
                });

                response = openrouterResponse;
                elizaLogger.debug("Received response from OpenRouter model.");
                break;
            }

            case ModelProviderName.OLLAMA:
                {
                    elizaLogger.debug("Initializing Ollama model.");

                    const ollamaProvider = createOllama({
                        baseURL: getEndpoint(provider) + "/api",
                        fetch: runtime.fetch,
                    });
                    const ollama = ollamaProvider(model);

                    elizaLogger.debug("****** MODEL\n", model);

                    const { text: ollamaResponse } = await aiGenerateText({
                        model: ollama,
                        prompt: context,
                        tools: tools,
                        onStepFinish: onStepFinish,
                        temperature: temperature,
                        maxSteps: maxSteps,
                        maxTokens: max_response_length,
                        frequencyPenalty: frequency_penalty,
                        presencePenalty: presence_penalty,
                        experimental_telemetry: experimental_telemetry,
                    });

                    response = ollamaResponse;
                }
                elizaLogger.debug("Received response from Ollama model.");
                break;

            case ModelProviderName.HEURIST: {
                elizaLogger.debug("Initializing Heurist model.");
                const heurist = createOpenAI({
                    apiKey: apiKey,
                    baseURL: endpoint,
                    fetch: runtime.fetch,
                });

                const { text: heuristResponse } = await aiGenerateText({
                    model: heurist.languageModel(model),
                    prompt: context,
                    system:
                        customSystemPrompt ??
                        runtime.character.system ??
                        settings.SYSTEM_PROMPT ??
                        undefined,
                    tools: tools,
                    onStepFinish: onStepFinish,
                    temperature: temperature,
                    maxTokens: max_response_length,
                    maxSteps: maxSteps,
                    frequencyPenalty: frequency_penalty,
                    presencePenalty: presence_penalty,
                    experimental_telemetry: experimental_telemetry,
                });

                response = heuristResponse;
                elizaLogger.debug("Received response from Heurist model.");
                break;
            }
            case ModelProviderName.GAIANET: {
                elizaLogger.debug("Initializing GAIANET model.");

                var baseURL = getEndpoint(provider);
                if (!baseURL) {
                    switch (modelClass) {
                        case ModelClass.SMALL:
                            baseURL =
                                settings.SMALL_GAIANET_SERVER_URL ||
                                "https://llama3b.gaia.domains/v1";
                            break;
                        case ModelClass.MEDIUM:
                            baseURL =
                                settings.MEDIUM_GAIANET_SERVER_URL ||
                                "https://llama8b.gaia.domains/v1";
                            break;
                        case ModelClass.LARGE:
                            baseURL =
                                settings.LARGE_GAIANET_SERVER_URL ||
                                "https://qwen72b.gaia.domains/v1";
                            break;
                    }
                }

                elizaLogger.debug("Using GAIANET model with baseURL:", baseURL);

                const openai = createOpenAI({
                    apiKey,
                    baseURL: endpoint,
                    fetch: runtime.fetch,
                });

                const { text: openaiResponse } = await aiGenerateText({
                    model: openai.languageModel(model),
                    prompt: context,
                    system:
                        runtime.character.system ??
                        settings.SYSTEM_PROMPT ??
                        undefined,
                    tools: tools,
                    onStepFinish: onStepFinish,
                    maxSteps: maxSteps,
                    temperature: temperature,
                    maxTokens: max_response_length,
                    frequencyPenalty: frequency_penalty,
                    presencePenalty: presence_penalty,
                    experimental_telemetry: experimental_telemetry,
                });

                response = openaiResponse;
                elizaLogger.debug("Received response from GAIANET model.");
                break;
            }

            case ModelProviderName.ATOMA: {
                elizaLogger.debug("Initializing Atoma model.");
                const atoma = createOpenAI({
                    apiKey,
                    baseURL: endpoint,
                    fetch: runtime.fetch,
                });

                const { text: atomaResponse } = await aiGenerateText({
                    model: atoma.languageModel(model),
                    prompt: context,
                    system:
                        runtime.character.system ??
                        settings.SYSTEM_PROMPT ??
                        undefined,
                    tools: tools,
                    onStepFinish: onStepFinish,
                    maxSteps: maxSteps,
                    temperature: temperature,
                    maxTokens: max_response_length,
                    frequencyPenalty: frequency_penalty,
                    presencePenalty: presence_penalty,
                    experimental_telemetry: experimental_telemetry,
                });

                response = atomaResponse;
                elizaLogger.debug("Received response from Atoma model.");
                break;
            }

            case ModelProviderName.GALADRIEL: {
                elizaLogger.debug("Initializing Galadriel model.");
                const headers = {};
                const fineTuneApiKey = runtime.getSetting(
                    "GALADRIEL_FINE_TUNE_API_KEY"
                );
                if (fineTuneApiKey) {
                    headers["Fine-Tune-Authentication"] = fineTuneApiKey;
                }
                const galadriel = createOpenAI({
                    headers,
                    apiKey: apiKey,
                    baseURL: endpoint,
                    fetch: runtime.fetch,
                });

                const { text: galadrielResponse } = await aiGenerateText({
                    model: galadriel.languageModel(model),
                    prompt: context,
                    system:
                        runtime.character.system ??
                        settings.SYSTEM_PROMPT ??
                        undefined,
                    tools: tools,
                    onStepFinish: onStepFinish,
                    maxSteps: maxSteps,
                    temperature: temperature,
                    maxTokens: max_response_length,
                    frequencyPenalty: frequency_penalty,
                    presencePenalty: presence_penalty,
                    experimental_telemetry: experimental_telemetry,
                });

                response = galadrielResponse;
                elizaLogger.debug("Received response from Galadriel model.");
                break;
            }

            case ModelProviderName.INFERA: {
                elizaLogger.debug("Initializing Infera model.");

                const apiKey = settings.INFERA_API_KEY || runtime.token;

                const infera = createOpenAI({
                    apiKey,
                    baseURL: endpoint,
                    headers: {
                        api_key: apiKey,
                        "Content-Type": "application/json",
                    },
                });

                const { text: inferaResponse } = await aiGenerateText({
                    model: infera.languageModel(model),
                    prompt: context,
                    system:
                        runtime.character.system ??
                        settings.SYSTEM_PROMPT ??
                        undefined,
                    temperature: temperature,
                    maxTokens: max_response_length,
                    frequencyPenalty: frequency_penalty,
                    presencePenalty: presence_penalty,
                });
                response = inferaResponse;
                elizaLogger.debug("Received response from Infera model.");
                break;
            }

            case ModelProviderName.VENICE: {
                elizaLogger.debug("Initializing Venice model.");
                const venice = createOpenAI({
                    apiKey: apiKey,
                    baseURL: endpoint,
                });

                const { text: veniceResponse } = await aiGenerateText({
                    model: venice.languageModel(model),
                    prompt: context,
                    system:
                        runtime.character.system ??
                        settings.SYSTEM_PROMPT ??
                        undefined,
                    tools: tools,
                    onStepFinish: onStepFinish,
                    temperature: temperature,
                    maxSteps: maxSteps,
                    maxTokens: max_response_length,
                });

                // console.warn("veniceResponse:")
                // console.warn(veniceResponse)
                //rferrari: remove all text from <think> to </think>\n\n
                response = veniceResponse
                    .replace(/<think>[\s\S]*?<\/think>\s*\n*/g, '');
                // console.warn(response)

                // response = veniceResponse;
                elizaLogger.debug("Received response from Venice model.");
                break;
            }

            case ModelProviderName.NVIDIA: {
                elizaLogger.debug("Initializing NVIDIA model.");
                const nvidia = createOpenAI({
                    apiKey: apiKey,
                    baseURL: endpoint,
                });

                const { text: nvidiaResponse } = await aiGenerateText({
                    model: nvidia.languageModel(model),
                    prompt: context,
                    system:
                        runtime.character.system ??
                        settings.SYSTEM_PROMPT ??
                        undefined,
                    tools: tools,
                    onStepFinish: onStepFinish,
                    temperature: temperature,
                    maxSteps: maxSteps,
                    maxTokens: max_response_length,
                });

                response = nvidiaResponse;
                elizaLogger.debug("Received response from NVIDIA model.");
                break;
            }

            case ModelProviderName.DEEPSEEK: {
                elizaLogger.debug("Initializing Deepseek model.");
                const serverUrl = models[provider].endpoint;
                const deepseek = createOpenAI({
                    apiKey,
                    baseURL: serverUrl,
                    fetch: runtime.fetch,
                });

                const { text: deepseekResponse } = await aiGenerateText({
                    model: deepseek.languageModel(model),
                    prompt: context,
                    temperature: temperature,
                    system:
                        runtime.character.system ??
                        settings.SYSTEM_PROMPT ??
                        undefined,
                    tools: tools,
                    onStepFinish: onStepFinish,
                    maxSteps: maxSteps,
                    maxTokens: max_response_length,
                    frequencyPenalty: frequency_penalty,
                    presencePenalty: presence_penalty,
                    experimental_telemetry: experimental_telemetry,
                });

                response = deepseekResponse;
                elizaLogger.debug("Received response from Deepseek model.");
                break;
            }

            case ModelProviderName.LIVEPEER: {
                elizaLogger.debug("Initializing Livepeer model.");

                if (!endpoint) {
                    throw new Error("Livepeer Gateway URL is not defined");
                }

                const requestBody = {
                    model: model,
                    messages: [
                        {
                            role: "system",
                            content:
                                runtime.character.system ??
                                settings.SYSTEM_PROMPT ??
                                "You are a helpful assistant",
                        },
                        {
                            role: "user",
                            content: context,
                        },
                    ],
                    max_tokens: max_response_length,
                    stream: false,
                };

                const fetchResponse = await runtime.fetch(endpoint + "/llm", {
                    method: "POST",
                    headers: {
                        accept: "text/event-stream",
                        "Content-Type": "application/json",
                        Authorization: "Bearer eliza-app-llm",
                    },
                    body: JSON.stringify(requestBody),
                });

                if (!fetchResponse.ok) {
                    const errorText = await fetchResponse.text();
                    throw new Error(
                        `Livepeer request failed (${fetchResponse.status}): ${errorText}`
                    );
                }

                const json = await fetchResponse.json();

                if (!json?.choices?.[0]?.message?.content) {
                    throw new Error("Invalid response format from Livepeer");
                }

                response = json.choices[0].message.content.replace(
                    /<\|start_header_id\|>assistant<\|end_header_id\|>\n\n/,
                    ""
                );
                elizaLogger.debug(
                    "Successfully received response from Livepeer model"
                );
                break;
            }

            default: {
                const errorMessage = `Unsupported provider: ${provider}`;
                elizaLogger.error(errorMessage);
                throw new Error(errorMessage);
            }
        }
<<<<<<< HEAD

        // Forceful IGNORE checking
        if (response) {
            const trimmedResponse = response.trim();

            // Check for standalone IGNORE
            if (trimmedResponse === "IGNORE") {
                elizaLogger.debug("Response contains standalone IGNORE - filtering out");
                return "";
            }

            // Check for IGNORE in malformed or partial JSON
            if (trimmedResponse.includes('"action":"IGNORE"') ||
                trimmedResponse.includes("'action':'IGNORE'")) {
                elizaLogger.debug("Response contains IGNORE action - filtering out");
                return "";
            }

            // Check for JSON containing IGNORE
            try {
                // Only try to parse if it looks like JSON (starts with { or [)
                if (trimmedResponse.startsWith('{') || trimmedResponse.startsWith('[')) {
                    const jsonResponse = JSON.parse(trimmedResponse);
                    if (JSON.stringify(jsonResponse).includes("IGNORE")) {
                        elizaLogger.debug("Response contains JSON with IGNORE - filtering out");
                        return "";
                    }
                }
            } catch (e) {
                // Not valid JSON, continue with normal response
            }
        }

        logGenerate(
=======
        await logGenerate(
>>>>>>> a6ee44ec
            "text",
            runtime.agentId,
            provider,
            model,
            modelClass,
            context,
            response,
            ""
        );
        return response;
    } catch (error) {
        await logGenerate(
            "text",
            runtime.agentId,
            provider,
            model,
            modelClass,
            context,
            "",
            error
        );
        elizaLogger.error("Error in generateText:", error);
        throw error;
    }
}

/**
 * Sends a message to the model to determine if it should respond to the given context.
 * @param opts - The options for the generateText request
 * @param opts.context The context to evaluate for response
 * @param opts.stop A list of strings to stop the generateText at
 * @param opts.model The model to use for generateText
 * @param opts.frequency_penalty The frequency penalty to apply (0.0 to 2.0)
 * @param opts.presence_penalty The presence penalty to apply (0.0 to 2.0)
 * @param opts.temperature The temperature to control randomness (0.0 to 2.0)
 * @param opts.serverUrl The URL of the API server
 * @param opts.max_context_length Maximum allowed context length in tokens
 * @param opts.max_response_length Maximum allowed response length in tokens
 * @returns Promise resolving to "RESPOND", "IGNORE", "STOP" or null
 */
export async function generateShouldRespond({
    runtime,
    context,
    modelClass,
}: {
    runtime: IAgentRuntime;
    context: string;
    modelClass: ModelClass;
}): Promise<"RESPOND" | "IGNORE" | "STOP" | null> {
    let retryDelay = 1000;
    while (true) {
        try {
            elizaLogger.debug(
                "Attempting to generate text with context:",
                context
            );
            const response = await generateText({
                runtime,
                context,
                modelClass,
            });

            elizaLogger.debug("Received response from generateText:", response);
            const parsedResponse = parseShouldRespondFromText(response.trim());
            if (parsedResponse) {
                elizaLogger.debug("Parsed response:", parsedResponse);
                return parsedResponse;
            } else {
                elizaLogger.debug("generateShouldRespond no response");
            }
        } catch (error) {
            elizaLogger.error("Error in generateShouldRespond:", error);
            if (
                error instanceof TypeError &&
                error.message.includes("queueTextCompletion")
            ) {
                elizaLogger.error(
                    "TypeError: Cannot read properties of null (reading 'queueTextCompletion')"
                );
            }
        }

        elizaLogger.log(`Retrying in ${retryDelay}ms...`);
        await new Promise((resolve) => setTimeout(resolve, retryDelay));
        retryDelay *= 2;
    }
}

/**
 * Splits content into chunks of specified size with optional overlapping bleed sections
 * @param content - The text content to split into chunks
 * @param chunkSize - The maximum size of each chunk in tokens
 * @param bleed - Number of characters to overlap between chunks (default: 100)
 * @returns Promise resolving to array of text chunks with bleed sections
 */
export async function splitChunks(
    content: string,
    chunkSize = 512,
    bleed = 20
): Promise<string[]> {
    elizaLogger.debug(`[splitChunks] Starting text split`);

    const textSplitter = new RecursiveCharacterTextSplitter({
        chunkSize: Number(chunkSize),
        chunkOverlap: Number(bleed),
    });

    const chunks = await textSplitter.splitText(content);
    elizaLogger.debug(`[splitChunks] Split complete:`, {
        numberOfChunks: chunks.length,
        averageChunkSize:
            chunks.reduce((acc, chunk) => acc + chunk.length, 0) /
            chunks.length,
    });

    return chunks;
}

/**
 * Sends a message to the model and parses the response as a boolean value
 * @param opts - The options for the generateText request
 * @param opts.context The context to evaluate for the boolean response
 * @param opts.stop A list of strings to stop the generateText at
 * @param opts.model The model to use for generateText
 * @param opts.frequency_penalty The frequency penalty to apply (0.0 to 2.0)
 * @param opts.presence_penalty The presence penalty to apply (0.0 to 2.0)
 * @param opts.temperature The temperature to control randomness (0.0 to 2.0)
 * @param opts.serverUrl The URL of the API server
 * @param opts.max_context_length Maximum allowed context length in tokens
 * @param opts.max_response_length Maximum allowed response length in tokens
 * @returns Promise resolving to a boolean value parsed from the model's response
 */
export async function generateTrueOrFalse({
    runtime,
    context = "",
    modelClass,
}: {
    runtime: IAgentRuntime;
    context: string;
    modelClass: ModelClass;
}): Promise<boolean> {
    let retryDelay = 1000;
    const modelSettings = getModelSettings(runtime.modelProvider, modelClass);
    const stop = Array.from(
        new Set([...(modelSettings.stop || []), ["\n"]])
    ) as string[];

    while (true) {
        try {
            const response = await generateText({
                stop,
                runtime,
                context,
                modelClass,
            });

            const parsedResponse = parseBooleanFromText(response.trim());
            if (parsedResponse !== null) {
                return parsedResponse;
            }
        } catch (error) {
            elizaLogger.error("Error in generateTrueOrFalse:", error);
        }

        await new Promise((resolve) => setTimeout(resolve, retryDelay));
        retryDelay *= 2;
    }
}

/**
 * Send a message to the model and parse the response as a string array
 * @param opts - The options for the generateText request
 * @param opts.context The context/prompt to send to the model
 * @param opts.stop Array of strings that will stop the model's generation if encountered
 * @param opts.model The language model to use
 * @param opts.frequency_penalty The frequency penalty to apply (0.0 to 2.0)
 * @param opts.presence_penalty The presence penalty to apply (0.0 to 2.0)
 * @param opts.temperature The temperature to control randomness (0.0 to 2.0)
 * @param opts.serverUrl The URL of the API server
 * @param opts.token The API token for authentication
 * @param opts.max_context_length Maximum allowed context length in tokens
 * @param opts.max_response_length Maximum allowed response length in tokens
 * @returns Promise resolving to an array of strings parsed from the model's response
 */
export async function generateTextArray({
    runtime,
    context,
    modelClass,
}: {
    runtime: IAgentRuntime;
    context: string;
    modelClass: ModelClass;
}): Promise<string[]> {
    if (!context) {
        elizaLogger.error("generateTextArray context is empty");
        return [];
    }
    let retryDelay = 1000;

    while (true) {
        try {
            const response = await generateText({
                runtime,
                context,
                modelClass,
            });

            const parsedResponse = parseJsonArrayFromText(response);
            if (parsedResponse) {
                return parsedResponse;
            }
        } catch (error) {
            elizaLogger.error("Error in generateTextArray:", error);
        }

        await new Promise((resolve) => setTimeout(resolve, retryDelay));
        retryDelay *= 2;
    }
}

export async function generateObjectDeprecated({
    runtime,
    context,
    modelClass,
}: {
    runtime: IAgentRuntime;
    context: string;
    modelClass: ModelClass;
}): Promise<any> {
    if (!context) {
        elizaLogger.error("generateObjectDeprecated context is empty");
        return null;
    }
    let retryDelay = 1000;

    while (true) {
        try {
            // this is slightly different than generateObjectArray, in that we parse object, not object array
            const response = await generateText({
                runtime,
                context,
                modelClass,
            });
            const parsedResponse = parseJSONObjectFromText(response);
            if (parsedResponse) {
                return parsedResponse;
            }
        } catch (error) {
            elizaLogger.error("Error in generateObject:", error);
        }

        await new Promise((resolve) => setTimeout(resolve, retryDelay));
        retryDelay *= 2;
    }
}

export async function generateObjectArray({
    runtime,
    context,
    modelClass,
}: {
    runtime: IAgentRuntime;
    context: string;
    modelClass: ModelClass;
}): Promise<any[]> {
    if (!context) {
        elizaLogger.error("generateObjectArray context is empty");
        return [];
    }
    let retryDelay = 1000;

    while (true) {
        try {
            const response = await generateText({
                runtime,
                context,
                modelClass,
            });

            const parsedResponse = parseJsonArrayFromText(response);
            if (parsedResponse) {
                return parsedResponse;
            }
        } catch (error) {
            elizaLogger.error("Error in generateTextArray:", error);
        }

        await new Promise((resolve) => setTimeout(resolve, retryDelay));
        retryDelay *= 2;
    }
}

/**
 * Send a message to the model for generateText.
 * @param opts - The options for the generateText request.
 * @param opts.context The context of the message to be completed.
 * @param opts.stop A list of strings to stop the generateText at.
 * @param opts.model The model to use for generateText.
 * @param opts.frequency_penalty The frequency penalty to apply to the generateText.
 * @param opts.presence_penalty The presence penalty to apply to the generateText.
 * @param opts.temperature The temperature to apply to the generateText.
 * @param opts.max_context_length The maximum length of the context to apply to the generateText.
 * @returns The completed message.
 */
export async function generateMessageResponse({
    runtime,
    context,
    modelClass,
}: {
    runtime: IAgentRuntime;
    context: string;
    modelClass: ModelClass;
}): Promise<Content> {
    const modelSettings = getModelSettings(runtime.modelProvider, modelClass);
    const max_context_length = modelSettings.maxInputTokens;

    context = await trimTokens(context, max_context_length, runtime);
    elizaLogger.debug("Context:", context);
    let retryLength = 1000; // exponential backoff
    while (true) {
        try {
            elizaLogger.log("Generating message response..");

            const response = await generateText({
                runtime,
                context,
                modelClass,
            });

            // try parsing the response as JSON, if null then try again
            const parsedContent = parseJSONObjectFromText(response) as Content;
            if (!parsedContent) {
                elizaLogger.debug("parsedContent is null, retrying");
                continue;
            }

            return parsedContent;
        } catch (error) {
            elizaLogger.error("ERROR:", error);
            // wait for 2 seconds
            retryLength *= 2;
            await new Promise((resolve) => setTimeout(resolve, retryLength));
            elizaLogger.debug("Retrying...");
        }
    }
}

export const generateImage = async (
    data: {
        prompt: string;
        width: number;
        height: number;
        count?: number;
        negativePrompt?: string;
        numIterations?: number;
        guidanceScale?: number;
        seed?: number;
        modelId?: string;
        jobId?: string;
        stylePreset?: string;
        hideWatermark?: boolean;
        safeMode?: boolean;
        cfgScale?: number;
    },
    runtime: IAgentRuntime
): Promise<{
    success: boolean;
    data?: string[];
    error?: any;
}> => {
    const modelSettings = getImageModelSettings(runtime.imageModelProvider);
    if (!modelSettings) {
        elizaLogger.warn("No model settings found for the image model provider.");
        return { success: false, error: "No model settings available" };
    }
    const model = modelSettings.name;
    elizaLogger.info("Generating image with options:", {
        imageModelProvider: model,
    });

    const apiKey =
        runtime.imageModelProvider === runtime.modelProvider
            ? runtime.token
            : (() => {
                  // First try to match the specific provider
                  switch (runtime.imageModelProvider) {
                      case ModelProviderName.HEURIST:
                          return runtime.getSetting("HEURIST_API_KEY");
                      case ModelProviderName.TOGETHER:
                          return runtime.getSetting("TOGETHER_API_KEY");
                      case ModelProviderName.FAL:
                          return runtime.getSetting("FAL_API_KEY");
                      case ModelProviderName.OPENAI:
                          return runtime.getSetting("OPENAI_API_KEY");
                      case ModelProviderName.VENICE:
                          return runtime.getSetting("VENICE_API_KEY");
                      case ModelProviderName.LIVEPEER:
                          return runtime.getSetting("LIVEPEER_GATEWAY_URL");
                      default:
                          // If no specific match, try the fallback chain
                          return (
                              runtime.getSetting("HEURIST_API_KEY") ??
                              runtime.getSetting("NINETEEN_AI_API_KEY") ??
                              runtime.getSetting("TOGETHER_API_KEY") ??
                              runtime.getSetting("FAL_API_KEY") ??
                              runtime.getSetting("OPENAI_API_KEY") ??
                              runtime.getSetting("VENICE_API_KEY") ??
                              runtime.getSetting("LIVEPEER_GATEWAY_URL")
                          );
                  }
              })();
    try {
        if (runtime.imageModelProvider === ModelProviderName.HEURIST) {
            const response = await fetch(
                "http://sequencer.heurist.xyz/submit_job",
                {
                    method: "POST",
                    headers: {
                        Authorization: `Bearer ${apiKey}`,
                        "Content-Type": "application/json",
                    },
                    body: JSON.stringify({
                        job_id: data.jobId || crypto.randomUUID(),
                        model_input: {
                            SD: {
                                prompt: data.prompt,
                                neg_prompt: data.negativePrompt,
                                num_iterations: data.numIterations || 20,
                                width: data.width || 512,
                                height: data.height || 512,
                                guidance_scale: data.guidanceScale || 3,
                                seed: data.seed || -1,
                            },
                        },
                        model_id: model,
                        deadline: 60,
                        priority: 1,
                    }),
                }
            );

            if (!response.ok) {
                throw new Error(
                    `Heurist image generation failed: ${response.statusText}`
                );
            }

            const imageURL = await response.json();
            await logGenerate(
                "image",
                runtime.agentId,
                runtime.imageModelProvider,
                model,
                data.modelId,
                data.prompt,
                imageURL,
                ""
            );
            return { success: true, data: [imageURL] };
        } else if (
            runtime.imageModelProvider === ModelProviderName.TOGETHER ||
            // for backwards compat
            runtime.imageModelProvider === ModelProviderName.LLAMACLOUD
        ) {
            const together = new Together({ apiKey: apiKey as string });
            const response = await together.images.create({
                model: model,
                prompt: data.prompt,
                width: data.width,
                height: data.height,
                steps: modelSettings?.steps ?? 4,
                n: data.count,
            });

            // Add type assertion to handle the response properly
            const togetherResponse =
                response as unknown as TogetherAIImageResponse;

            if (
                !togetherResponse.data ||
                !Array.isArray(togetherResponse.data)
            ) {
                throw new Error("Invalid response format from Together AI");
            }

            // Rest of the code remains the same...
            const base64s = await Promise.all(
                togetherResponse.data.map(async (image) => {
                    if (!image.url) {
                        elizaLogger.error("Missing URL in image data:", image);
                        throw new Error("Missing URL in Together AI response");
                    }

                    // Fetch the image from the URL
                    const imageResponse = await fetch(image.url);
                    if (!imageResponse.ok) {
                        throw new Error(
                            `Failed to fetch image: ${imageResponse.statusText}`
                        );
                    }

                    // Convert to blob and then to base64
                    const blob = await imageResponse.blob();
                    const arrayBuffer = await blob.arrayBuffer();
                    const base64 = Buffer.from(arrayBuffer).toString("base64");

                    // Return with proper MIME type
                    return `data:image/jpeg;base64,${base64}`;
                })
            );

            if (base64s.length === 0) {
                throw new Error("No images generated by Together AI");
            }

            await logGenerate(
                "image",
                runtime.agentId,
                runtime.imageModelProvider,
                model,
                data.modelId,
                data.prompt,
                "Sample: " + base64s[0].slice(0, 100) + " .... ",
                ""
            );
            return { success: true, data: base64s };
        } else if (runtime.imageModelProvider === ModelProviderName.FAL) {
            fal.config({
                credentials: apiKey as string,
            });

            // Prepare the input parameters according to their schema
            const input = {
                prompt: data.prompt,
                image_size: "square" as const,
                num_inference_steps: modelSettings?.steps ?? 50,
                guidance_scale: data.guidanceScale || 3.5,
                num_images: data.count,
                enable_safety_checker:
                    runtime.getSetting("FAL_AI_ENABLE_SAFETY_CHECKER") ===
                    "true",
                safety_tolerance: Number(
                    runtime.getSetting("FAL_AI_SAFETY_TOLERANCE") || "2"
                ),
                output_format: "png" as const,
                seed: data.seed ?? 6252023,
                ...(runtime.getSetting("FAL_AI_LORA_PATH")
                    ? {
                          loras: [
                              {
                                  path: runtime.getSetting("FAL_AI_LORA_PATH"),
                                  scale: 1,
                              },
                          ],
                      }
                    : {}),
            };

            // Subscribe to the model
            const result = await fal.subscribe(model, {
                input,
                logs: true,
                onQueueUpdate: (update) => {
                    if (update.status === "IN_PROGRESS") {
                        elizaLogger.info(update.logs.map((log) => log.message));
                    }
                },
            });
            // Convert the returned image URLs to base64 to match existing functionality
            const base64Promises = result.data.images.map(async (image) => {
                const response = await fetch(image.url);
                const blob = await response.blob();
                const buffer = await blob.arrayBuffer();
                const base64 = Buffer.from(buffer).toString("base64");
                return `data:${image.content_type};base64,${base64}`;
            });

            const base64s = await Promise.all(base64Promises);
            await logGenerate(
                "image",
                runtime.agentId,
                runtime.imageModelProvider,
                model,
                data.modelId,
                data.prompt,
                "Sample: " + base64s[0].slice(0, 100) + " .... ",
                ""
            );
            return { success: true, data: base64s };
        } else if (runtime.imageModelProvider === ModelProviderName.VENICE) {
            const response = await fetch(
                "https://api.venice.ai/api/v1/image/generate",
                {
                    method: "POST",
                    headers: {
                        Authorization: `Bearer ${apiKey}`,
                        "Content-Type": "application/json",
                    },
                    body: JSON.stringify({
                        model: model,
                        prompt: data.prompt,
                        cfg_scale: data.guidanceScale,
                        negative_prompt: data.negativePrompt,
                        width: data.width,
                        height: data.height,
                        steps: data.numIterations,
                        safe_mode: data.safeMode,
                        seed: data.seed,
                        style_preset: data.stylePreset,
                        hide_watermark: data.hideWatermark,
                    }),
                }
            );

            const result = await response.json();

            if (!result.images || !Array.isArray(result.images)) {
                throw new Error("Invalid response format from Venice AI");
            }

            const base64s = result.images.map((base64String) => {
                if (!base64String) {
                    throw new Error(
                        "Empty base64 string in Venice AI response"
                    );
                }
                return `data:image/png;base64,${base64String}`;
            });
            await logGenerate(
                "image",
                runtime.agentId,
                runtime.imageModelProvider,
                model,
                data.modelId,
                data.prompt,
                "Sample: " + base64s[0].slice(0, 100) + " .... ",
                ""
            );
            return { success: true, data: base64s };
        } else if (
            runtime.imageModelProvider === ModelProviderName.NINETEEN_AI
        ) {
            const response = await fetch(
                "https://api.nineteen.ai/v1/text-to-image",
                {
                    method: "POST",
                    headers: {
                        Authorization: `Bearer ${apiKey}`,
                        "Content-Type": "application/json",
                    },
                    body: JSON.stringify({
                        model: model,
                        prompt: data.prompt,
                        negative_prompt: data.negativePrompt,
                        width: data.width,
                        height: data.height,
                        steps: data.numIterations,
                        cfg_scale: data.guidanceScale || 3,
                    }),
                }
            );

            const result = await response.json();

            if (!result.images || !Array.isArray(result.images)) {
                throw new Error("Invalid response format from Nineteen AI");
            }

            const base64s = result.images.map((base64String) => {
                if (!base64String) {
                    throw new Error(
                        "Empty base64 string in Nineteen AI response"
                    );
                }
                return `data:image/png;base64,${base64String}`;
            });
            await logGenerate(
                "image",
                runtime.agentId,
                runtime.imageModelProvider,
                model,
                data.modelId,
                data.prompt,
                "Sample: " + base64s[0].slice(0, 100) + " .... ",
                ""
            );
            return { success: true, data: base64s };
        } else if (runtime.imageModelProvider === ModelProviderName.LIVEPEER) {
            if (!apiKey) {
                throw new Error("Livepeer Gateway is not defined");
            }
            try {
                const baseUrl = new URL(apiKey);
                if (!baseUrl.protocol.startsWith("http")) {
                    throw new Error("Invalid Livepeer Gateway URL protocol");
                }

                const response = await fetch(
                    `${baseUrl.toString()}text-to-image`,
                    {
                        method: "POST",
                        headers: {
                            "Content-Type": "application/json",
                            Authorization: "Bearer eliza-app-img",
                        },
                        body: JSON.stringify({
                            model_id:
                                data.modelId || "ByteDance/SDXL-Lightning",
                            prompt: data.prompt,
                            width: data.width || 1024,
                            height: data.height || 1024,
                        }),
                    }
                );
                const result = await response.json();
                if (!result.images?.length) {
                    throw new Error("No images generated");
                }
                const base64Images = await Promise.all(
                    result.images.map(async (image) => {
                        console.log("imageUrl console log", image.url);
                        let imageUrl;
                        if (image.url.includes("http")) {
                            imageUrl = image.url;
                        } else {
                            imageUrl = `${apiKey}${image.url}`;
                        }
                        const imageResponse = await fetch(imageUrl);
                        if (!imageResponse.ok) {
                            throw new Error(
                                `Failed to fetch image: ${imageResponse.statusText}`
                            );
                        }
                        const blob = await imageResponse.blob();
                        const arrayBuffer = await blob.arrayBuffer();
                        const base64 =
                            Buffer.from(arrayBuffer).toString("base64");
                        return `data:image/jpeg;base64,${base64}`;
                    })
                );
                await logGenerate(
                    "image",
                    runtime.agentId,
                    runtime.imageModelProvider,
                    model,
                    data.modelId,
                    data.prompt,
                    "Sample: " + base64Images[0].slice(0, 100) + " .... ",
                    ""
                );
                return {
                    success: true,
                    data: base64Images,
                };
            } catch (error) {
                console.error(error);
                return { success: false, error: error };
            }
        } else {
            let targetSize = `${data.width}x${data.height}`;
            if (
                targetSize !== "1024x1024" &&
                targetSize !== "1792x1024" &&
                targetSize !== "1024x1792"
            ) {
                targetSize = "1024x1024";
            }
            const openaiApiKey = runtime.getSetting("OPENAI_API_KEY") as string;
            if (!openaiApiKey) {
                throw new Error("OPENAI_API_KEY is not set");
            }
            const openai = new OpenAI({
                apiKey: openaiApiKey as string,
            });
            const response = await openai.images.generate({
                model,
                prompt: data.prompt,
                size: targetSize as "1024x1024" | "1792x1024" | "1024x1792",
                n: data.count,
                response_format: "b64_json",
            });
            const base64s = response.data.map(
                (image) => `data:image/png;base64,${image.b64_json}`
            );
            await logGenerate(
                "image",
                runtime.agentId,
                runtime.imageModelProvider,
                model,
                data.modelId,
                data.prompt,
                "Sample: " + base64s[0].slice(0, 100) + " .... ",
                ""
            );
            return { success: true, data: base64s };
        }
    } catch (error) {
        await logGenerate(
            "image",
            runtime.agentId,
            runtime.imageModelProvider,
            model,
            data.modelId,
            data.prompt,
            "",
            error
        );
        console.error(error);
        return { success: false, error: error };
    }
};

export const generateCaption = async (
    data: { imageUrl: string },
    runtime: IAgentRuntime
): Promise<{
    title: string;
    description: string;
}> => {
    const { imageUrl } = data;
    const imageDescriptionService =
        runtime.getService<IImageDescriptionService>(
            ServiceType.IMAGE_DESCRIPTION
        );

    if (!imageDescriptionService) {
        throw new Error("Image description service not found");
    }

    const resp = await imageDescriptionService.describeImage(imageUrl);
    return {
        title: resp.title.trim(),
        description: resp.description.trim(),
    };
};

/**
 * Configuration options for generating objects with a model.
 */
export interface GenerationOptions {
    runtime: IAgentRuntime;
    context: string;
    modelClass: ModelClass;
    schema?: ZodSchema;
    schemaName?: string;
    schemaDescription?: string;
    stop?: string[];
    mode?: "auto" | "json" | "tool";
    experimental_providerMetadata?: Record<string, unknown>;
    verifiableInference?: boolean;
    verifiableInferenceAdapter?: IVerifiableInferenceAdapter;
    verifiableInferenceOptions?: VerifiableInferenceOptions;
}

/**
 * Base settings for model generation.
 */
interface ModelSettings {
    prompt: string;
    temperature: number;
    maxTokens: number;
    frequencyPenalty: number;
    presencePenalty: number;
    stop?: string[];
    experimental_telemetry?: TelemetrySettings;
}

/**
 * Generates structured objects from a prompt using specified AI models and configuration options.
 *
 * @param {GenerationOptions} options - Configuration options for generating objects.
 * @returns {Promise<any[]>} - A promise that resolves to an array of generated objects.
 * @throws {Error} - Throws an error if the provider is unsupported or if generation fails.
 */
export const generateObject = async ({
    runtime,
    context,
    modelClass,
    schema,
    schemaName,
    schemaDescription,
    stop,
    mode = "json",
    verifiableInference = false,
    verifiableInferenceAdapter,
    verifiableInferenceOptions,
}: GenerationOptions): Promise<GenerateObjectResult<unknown>> => {
    if (!context) {
        const errorMessage = "generateObject context is empty";
        console.error(errorMessage);
        throw new Error(errorMessage);
    }

    const provider = runtime.modelProvider;
    const modelSettings = getModelSettings(runtime.modelProvider, modelClass);
    const model = modelSettings.name;
    const temperature = modelSettings.temperature;
    const frequency_penalty = modelSettings.frequency_penalty;
    const presence_penalty = modelSettings.presence_penalty;
    const max_context_length = modelSettings.maxInputTokens;
    const max_response_length = modelSettings.maxOutputTokens;
    const experimental_telemetry = modelSettings.experimental_telemetry;
    const apiKey = runtime.token;

    try {
        context = await trimTokens(context, max_context_length, runtime);

        const modelOptions: ModelSettings = {
            prompt: context,
            temperature,
            maxTokens: max_response_length,
            frequencyPenalty: frequency_penalty,
            presencePenalty: presence_penalty,
            stop: stop || modelSettings.stop,
            experimental_telemetry: experimental_telemetry,
        };

        const response = await handleProvider({
            provider,
            model,
            apiKey,
            schema,
            schemaName,
            schemaDescription,
            mode,
            modelOptions,
            runtime,
            context,
            modelClass,
            verifiableInference,
            verifiableInferenceAdapter,
            verifiableInferenceOptions,
        });

        return response;
    } catch (error) {
        console.error("Error in generateObject:", error);
        throw error;
    }
};

/**
 * Interface for provider-specific generation options.
 */
interface ProviderOptions {
    runtime: IAgentRuntime;
    provider: ModelProviderName;
    model: any;
    apiKey: string;
    schema?: ZodSchema;
    schemaName?: string;
    schemaDescription?: string;
    mode?: "auto" | "json" | "tool";
    experimental_providerMetadata?: Record<string, unknown>;
    modelOptions: ModelSettings;
    modelClass: ModelClass;
    context: string;
    verifiableInference?: boolean;
    verifiableInferenceAdapter?: IVerifiableInferenceAdapter;
    verifiableInferenceOptions?: VerifiableInferenceOptions;
}

/**
 * Handles AI generation based on the specified provider.
 *
 * @param {ProviderOptions} options - Configuration options specific to the provider.
 * @returns {Promise<any[]>} - A promise that resolves to an array of generated objects.
 */
export async function handleProvider(
    options: ProviderOptions
): Promise<GenerateObjectResult<unknown>> {
    const {
        provider,
        runtime,
        context,
        modelClass,
        //verifiableInference,
        //verifiableInferenceAdapter,
        //verifiableInferenceOptions,
    } = options;
    switch (provider) {
        case ModelProviderName.OPENAI:
        case ModelProviderName.ETERNALAI:
        case ModelProviderName.ALI_BAILIAN:
        case ModelProviderName.VOLENGINE:
        case ModelProviderName.LLAMACLOUD:
        case ModelProviderName.TOGETHER:
        case ModelProviderName.NANOGPT:
        case ModelProviderName.AKASH_CHAT_API:
        case ModelProviderName.LMSTUDIO:
            return await handleOpenAI(options);
        case ModelProviderName.ANTHROPIC:
        case ModelProviderName.CLAUDE_VERTEX:
            return await handleAnthropic(options);
        case ModelProviderName.GROK:
            return await handleGrok(options);
        case ModelProviderName.GROQ:
            return await handleGroq(options);
        case ModelProviderName.LLAMALOCAL:
            return await generateObjectDeprecated({
                runtime,
                context,
                modelClass,
            });
        case ModelProviderName.GOOGLE:
            return await handleGoogle(options);
        case ModelProviderName.MISTRAL:
            return await handleMistral(options);
        case ModelProviderName.REDPILL:
            return await handleRedPill(options);
        case ModelProviderName.OPENROUTER:
            return await handleOpenRouter(options);
        case ModelProviderName.OLLAMA:
            return await handleOllama(options);
        case ModelProviderName.DEEPSEEK:
            return await handleDeepSeek(options);
        case ModelProviderName.LIVEPEER:
            return await handleLivepeer(options);
        default: {
            const errorMessage = `Unsupported provider: ${provider}`;
            elizaLogger.error(errorMessage);
            throw new Error(errorMessage);
        }
    }
}
/**
 * Handles object generation for OpenAI.
 *
 * @param {ProviderOptions} options - Options specific to OpenAI.
 * @returns {Promise<GenerateObjectResult<unknown>>} - A promise that resolves to generated objects.
 */
async function handleOpenAI({
    model,
    apiKey,
    schema,
    schemaName,
    schemaDescription,
    mode = "json",
    modelOptions,
    provider,
    runtime,
}: ProviderOptions): Promise<GenerateObjectResult<unknown>> {
    const endpoint =
        runtime.character.modelEndpointOverride || getEndpoint(provider);
    const baseURL =
        getCloudflareGatewayBaseURL(runtime, "openai") || endpoint;
    const openai = createOpenAI({ apiKey, baseURL });
    return await aiGenerateObject({
        model: openai.languageModel(model),
        schema,
        schemaName,
        schemaDescription,
        mode,
        ...modelOptions,
    });
}

/**
 * Handles object generation for Anthropic models.
 *
 * @param {ProviderOptions} options - Options specific to Anthropic.
 * @returns {Promise<GenerateObjectResult<unknown>>} - A promise that resolves to generated objects.
 */
async function handleAnthropic({
    model,
    apiKey,
    schema,
    schemaName,
    schemaDescription,
    mode = "auto",
    modelOptions,
    runtime,
}: ProviderOptions): Promise<GenerateObjectResult<unknown>> {
    elizaLogger.debug("Handling Anthropic request with Cloudflare check");
    if (mode === "json") {
        elizaLogger.warn("Anthropic mode is set to json, changing to auto");
        mode = "auto";
    }
    const baseURL = getCloudflareGatewayBaseURL(runtime, "anthropic");
    elizaLogger.debug("Anthropic handleAnthropic baseURL:", { baseURL });

    const anthropic = createAnthropic({ apiKey, baseURL });
    return await aiGenerateObject({
        model: anthropic.languageModel(model),
        schema,
        schemaName,
        schemaDescription,
        mode,
        ...modelOptions,
    });
}

/**
 * Handles object generation for Grok models.
 *
 * @param {ProviderOptions} options - Options specific to Grok.
 * @returns {Promise<GenerateObjectResult<unknown>>} - A promise that resolves to generated objects.
 */
async function handleGrok({
    model,
    apiKey,
    schema,
    schemaName,
    schemaDescription,
    mode = "json",
    modelOptions,
}: ProviderOptions): Promise<GenerateObjectResult<unknown>> {
    const grok = createOpenAI({ apiKey, baseURL: models.grok.endpoint });
    return await aiGenerateObject({
        model: grok.languageModel(model, { parallelToolCalls: false }),
        schema,
        schemaName,
        schemaDescription,
        mode,
        ...modelOptions,
    });
}

/**
 * Handles object generation for Groq models.
 *
 * @param {ProviderOptions} options - Options specific to Groq.
 * @returns {Promise<GenerateObjectResult<unknown>>} - A promise that resolves to generated objects.
 */
async function handleGroq({
    model,
    apiKey,
    schema,
    schemaName,
    schemaDescription,
    mode = "json",
    modelOptions,
    runtime,
}: ProviderOptions): Promise<GenerateObjectResult<unknown>> {
    elizaLogger.debug("Handling Groq request with Cloudflare check");
    const baseURL = getCloudflareGatewayBaseURL(runtime, "groq");
    elizaLogger.debug("Groq handleGroq baseURL:", { baseURL });

    const groq = createGroq({ apiKey, baseURL });
    return await aiGenerateObject({
        model: groq.languageModel(model),
        schema,
        schemaName,
        schemaDescription,
        mode,
        ...modelOptions,
    });
}

/**
 * Handles object generation for Google models.
 *
 * @param {ProviderOptions} options - Options specific to Google.
 * @returns {Promise<GenerateObjectResult<unknown>>} - A promise that resolves to generated objects.
 */
async function handleGoogle({
    model,
    apiKey,
    schema,
    schemaName,
    schemaDescription,
    mode = "json",
    modelOptions,
}: ProviderOptions): Promise<GenerateObjectResult<unknown>> {
    const google = createGoogleGenerativeAI({apiKey});
    return await aiGenerateObject({
        model: google(model),
        schema,
        schemaName,
        schemaDescription,
        mode,
        ...modelOptions,
    });
}

/**
 * Handles object generation for Mistral models.
 *
 * @param {ProviderOptions} options - Options specific to Mistral.
 * @returns {Promise<GenerateObjectResult<unknown>>} - A promise that resolves to generated objects.
 */
async function handleMistral({
    model,
    schema,
    schemaName,
    schemaDescription,
    mode,
    modelOptions,
}: ProviderOptions): Promise<GenerateObjectResult<unknown>> {
    const mistral = createMistral();
    return await aiGenerateObject({
        model: mistral(model),
        schema,
        schemaName,
        schemaDescription,
        mode,
        ...modelOptions,
    });
}

/**
 * Handles object generation for Redpill models.
 *
 * @param {ProviderOptions} options - Options specific to Redpill.
 * @returns {Promise<GenerateObjectResult<unknown>>} - A promise that resolves to generated objects.
 */
async function handleRedPill({
    model,
    apiKey,
    schema,
    schemaName,
    schemaDescription,
    mode = "json",
    modelOptions,
}: ProviderOptions): Promise<GenerateObjectResult<unknown>> {
    const redPill = createOpenAI({ apiKey, baseURL: models.redpill.endpoint });
    return await aiGenerateObject({
        model: redPill.languageModel(model),
        schema,
        schemaName,
        schemaDescription,
        mode,
        ...modelOptions,
    });
}

/**
 * Handles object generation for OpenRouter models.
 *
 * @param {ProviderOptions} options - Options specific to OpenRouter.
 * @returns {Promise<GenerateObjectResult<unknown>>} - A promise that resolves to generated objects.
 */
async function handleOpenRouter({
    model,
    apiKey,
    schema,
    schemaName,
    schemaDescription,
    mode = "json",
    modelOptions,
}: ProviderOptions): Promise<GenerateObjectResult<unknown>> {
    const openRouter = createOpenAI({
        apiKey,
        baseURL: models.openrouter.endpoint,
    });
    return await aiGenerateObject({
        model: openRouter.languageModel(model),
        schema,
        schemaName,
        schemaDescription,
        mode,
        ...modelOptions,
    });
}

/**
 * Handles object generation for Ollama models.
 *
 * @param {ProviderOptions} options - Options specific to Ollama.
 * @returns {Promise<GenerateObjectResult<unknown>>} - A promise that resolves to generated objects.
 */
async function handleOllama({
    model,
    schema,
    schemaName,
    schemaDescription,
    mode = "json",
    modelOptions,
    provider,
}: ProviderOptions): Promise<GenerateObjectResult<unknown>> {
    const ollamaProvider = createOllama({
        baseURL: getEndpoint(provider) + "/api",
    });
    const ollama = ollamaProvider(model);
    return await aiGenerateObject({
        model: ollama,
        schema,
        schemaName,
        schemaDescription,
        mode,
        ...modelOptions,
    });
}

/**
 * Handles object generation for DeepSeek models.
 *
 * @param {ProviderOptions} options - Options specific to DeepSeek.
 * @returns {Promise<GenerateObjectResult<unknown>>} - A promise that resolves to generated objects.
 */
async function handleDeepSeek({
    model,
    apiKey,
    schema,
    schemaName,
    schemaDescription,
    mode,
    modelOptions,
}: ProviderOptions): Promise<GenerateObjectResult<unknown>> {
    const openai = createOpenAI({ apiKey, baseURL: models.deepseek.endpoint });
    return await aiGenerateObject({
        model: openai.languageModel(model),
        schema,
        schemaName,
        schemaDescription,
        mode,
        ...modelOptions,
    });
}

/**
 * Handles object generation for Amazon Bedrock models.
 *
 * @param {ProviderOptions} options - Options specific to Amazon Bedrock.
 * @returns {Promise<GenerateObjectResult<unknown>>} - A promise that resolves to generated objects.
 */
async function handleBedrock({
    model,
    schema,
    schemaName,
    schemaDescription,
    mode,
    modelOptions,
    provider,
}: ProviderOptions): Promise<GenerateObjectResult<unknown>> {
    return await aiGenerateObject({
        model: bedrock(model),
        schema,
        schemaName,
        schemaDescription,
        mode,
        ...modelOptions,
    });
}

async function handleLivepeer({
    model,
    apiKey,
    schema,
    schemaName,
    schemaDescription,
    mode,
    modelOptions,
}: ProviderOptions): Promise<GenerateObjectResult<unknown>> {
    console.log("Livepeer provider api key:", apiKey);
    if (!apiKey) {
        throw new Error(
            "Livepeer provider requires LIVEPEER_GATEWAY_URL to be configured"
        );
    }

    const livepeerClient = createOpenAI({
        apiKey,
        baseURL: apiKey, // Use the apiKey as the baseURL since it contains the gateway URL
    });

    return await aiGenerateObject({
        model: livepeerClient.languageModel(model),
        schema,
        schemaName,
        schemaDescription,
        mode,
        ...modelOptions,
    });
}

// Add type definition for Together AI response
interface TogetherAIImageResponse {
    data: Array<{
        url: string;
        content_type?: string;
        image_type?: string;
    }>;
}

export async function generateTweetActions({
    runtime,
    context,
    modelClass,
}: {
    runtime: IAgentRuntime;
    context: string;
    modelClass: ModelClass;
}): Promise<ActionResponse | null> {
    let retryDelay = 1000;
    while (true) {
        try {
            const response = await generateText({
                runtime,
                context,
                modelClass,
            });
            elizaLogger.debug(
                "Received response from generateText for tweet actions:",
                response
            );
            const { actions } = parseActionResponseFromText(response.trim());
            if (actions) {
                elizaLogger.debug("Parsed tweet actions:", actions);
                return actions;
            } else {
                elizaLogger.debug("generateTweetActions no valid response");
            }
        } catch (error) {
            elizaLogger.error("Error in generateTweetActions:", error);
            if (
                error instanceof TypeError &&
                error.message.includes("queueTextCompletion")
            ) {
                elizaLogger.error(
                    "TypeError: Cannot read properties of null (reading 'queueTextCompletion')"
                );
            }
        }
        elizaLogger.log(`Retrying in ${retryDelay}ms...`);
        await new Promise((resolve) => setTimeout(resolve, retryDelay));
        retryDelay *= 2;
    }
}<|MERGE_RESOLUTION|>--- conflicted
+++ resolved
@@ -1538,8 +1538,6 @@
                 throw new Error(errorMessage);
             }
         }
-<<<<<<< HEAD
-
         // Forceful IGNORE checking
         if (response) {
             const trimmedResponse = response.trim();
@@ -1572,10 +1570,8 @@
             }
         }
 
-        logGenerate(
-=======
+
         await logGenerate(
->>>>>>> a6ee44ec
             "text",
             runtime.agentId,
             provider,
