import { createAnthropic } from "@ai-sdk/anthropic";
import { createGoogleGenerativeAI } from "@ai-sdk/google";
import { createMistral } from "@ai-sdk/mistral";
import { createGroq } from "@ai-sdk/groq";
import { createOpenAI } from "@ai-sdk/openai";
import { bedrock } from "@ai-sdk/amazon-bedrock";
import { RecursiveCharacterTextSplitter } from "langchain/text_splitter";
import {
    generateObject as aiGenerateObject,
    generateText as aiGenerateText,
    type CoreTool,
    type GenerateObjectResult,
    type StepResult as AIStepResult,
} from "ai";
import { Buffer } from "buffer";
import { createOllama } from "ollama-ai-provider";
import OpenAI from "openai";
import { encodingForModel, type TiktokenModel } from "js-tiktoken";
import { AutoTokenizer } from "@huggingface/transformers";
import Together from "together-ai";
import type { ZodSchema } from "zod";
import { elizaLogger } from "./index.ts";
import {
    models,
    getModelSettings,
    getImageModelSettings,
    getEndpoint,
} from "./models.ts";
import {
    parseBooleanFromText,
    parseJsonArrayFromText,
    parseJSONObjectFromText,
    parseShouldRespondFromText,
    parseActionResponseFromText,
} from "./parsing.ts";
import settings from "./settings.ts";
import {
    type Content,
    type IAgentRuntime,
    type IImageDescriptionService,
    type ITextGenerationService,
    ModelClass,
    ModelProviderName,
    ServiceType,
    type ActionResponse,
    type IVerifiableInferenceAdapter,
    type VerifiableInferenceOptions,
    type VerifiableInferenceResult,
    //VerifiableInferenceProvider,
    type TelemetrySettings,
    TokenizerType,
} from "./types.ts";
import { fal } from "@fal-ai/client";

import BigNumber from "bignumber.js";
import { createPublicClient, http } from "viem";

type Tool = CoreTool<any, any>;
type StepResult = AIStepResult<any>;

/**
 * Trims the provided text context to a specified token limit using a tokenizer model and type.
 *
 * The function dynamically determines the truncation method based on the tokenizer settings
 * provided by the runtime. If no tokenizer settings are defined, it defaults to using the
 * TikToken truncation method with the "gpt-4o" model.
 *
 * @async
 * @function trimTokens
 * @param {string} context - The text to be tokenized and trimmed.
 * @param {number} maxTokens - The maximum number of tokens allowed after truncation.
 * @param {IAgentRuntime} runtime - The runtime interface providing tokenizer settings.
 *
 * @returns {Promise<string>} A promise that resolves to the trimmed text.
 *
 * @throws {Error} Throws an error if the runtime settings are invalid or missing required fields.
 *
 * @example
 * const trimmedText = await trimTokens("This is an example text", 50, runtime);
 * console.log(trimmedText); // Output will be a truncated version of the input text.
 */
export async function trimTokens(
    context: string,
    maxTokens: number,
    runtime: IAgentRuntime
) {
    if (!context) return "";
    if (maxTokens <= 0) throw new Error("maxTokens must be positive");

    const tokenizerModel = runtime.getSetting("TOKENIZER_MODEL");
    const tokenizerType = runtime.getSetting("TOKENIZER_TYPE");

    if (!tokenizerModel || !tokenizerType) {
        // Default to TikToken truncation using the "gpt-4o" model if tokenizer settings are not defined
        return truncateTiktoken("gpt-4o", context, maxTokens);
    }

    // Choose the truncation method based on tokenizer type
    if (tokenizerType === TokenizerType.Auto) {
        return truncateAuto(tokenizerModel, context, maxTokens);
    }

    if (tokenizerType === TokenizerType.TikToken) {
        return truncateTiktoken(
            tokenizerModel as TiktokenModel,
            context,
            maxTokens
        );
    }

    elizaLogger.warn(`Unsupported tokenizer type: ${tokenizerType}`);
    return truncateTiktoken("gpt-4o", context, maxTokens);
}

async function truncateAuto(
    modelPath: string,
    context: string,
    maxTokens: number
) {
    try {
        const tokenizer = await AutoTokenizer.from_pretrained(modelPath);
        const tokens = tokenizer.encode(context);

        // If already within limits, return unchanged
        if (tokens.length <= maxTokens) {
            return context;
        }

        // Keep the most recent tokens by slicing from the end
        const truncatedTokens = tokens.slice(-maxTokens);

        // Decode back to text - js-tiktoken decode() returns a string directly
        return tokenizer.decode(truncatedTokens);
    } catch (error) {
        elizaLogger.error("Error in trimTokens:", error);
        // Return truncated string if tokenization fails
        return context.slice(-maxTokens * 4); // Rough estimate of 4 chars per token
    }
}

async function truncateTiktoken(
    model: TiktokenModel,
    context: string,
    maxTokens: number
) {
    try {
        const encoding = encodingForModel(model);

        // Encode the text into tokens
        const tokens = encoding.encode(context);

        // If already within limits, return unchanged
        if (tokens.length <= maxTokens) {
            return context;
        }

        // Keep the most recent tokens by slicing from the end
        const truncatedTokens = tokens.slice(-maxTokens);

        // Decode back to text - js-tiktoken decode() returns a string directly
        return encoding.decode(truncatedTokens);
    } catch (error) {
        elizaLogger.error("Error in trimTokens:", error);
        // Return truncated string if tokenization fails
        return context.slice(-maxTokens * 4); // Rough estimate of 4 chars per token
    }
}

import { promises as fs } from "fs";
import {
    accessSync,
    mkdirSync,
    appendFileSync,
    writeFileSync,
    readdirSync,
    unlinkSync,
} from "fs";
import { resolve, dirname } from "path";

// Synchronous version
function mkdirpSync(targetPath) {
    // Convert to absolute path and normalize
    targetPath = resolve(targetPath);

    try {
        accessSync(targetPath, fs.constants.F_OK);
        return targetPath; // Directory already exists
    } catch {
        // Directory doesn't exist, proceed with creation
    }

    const parentDir = dirname(targetPath);

    // If we're at root directory and it doesn't exist, error out
    if (parentDir === targetPath) {
        throw new Error("Root directory does not exist");
    }

    // Recursively create parent directory
    mkdirpSync(parentDir);

    try {
        mkdirSync(targetPath);
    } catch (err) {
        // Handle race condition
        if (err.code !== "EEXIST") {
            throw err;
        }
    }

    return targetPath;
}

function logGenerate(
    type: "text" | "image",
    agentId: string,
    provider: string,
    model: string,
    modelClass: string | ModelClass, // has to be a string for image gen
    context: string,
    response: string,
    error: string
) {
    elizaLogger.debug("logGenerate called with:", {
        type,
        agentId,
        provider,
        model,
        modelClass,
        contextLength: context?.length,
        responseLength: response?.length,
        error,
    });

    if (!agentId) {
        elizaLogger.warn("No agentId provided for logGenerate");
        return;
    }

    console.log("generate " + type + " - agent", agentId);
    const dir = `logs/generate`;
    const dirJson = `${dir}/${agentId}`;

    // Log directory creation attempt
    elizaLogger.debug(`Attempting to create directory: ${dirJson}`);
    try {
        mkdirpSync(dirJson);
        elizaLogger.debug(
            `Successfully created/verified directory: ${dirJson}`
        );
    } catch (e) {
        elizaLogger.error("Error creating directory:", {
            dir: dirJson,
            error: e,
        });
        return; // Exit if we can't create the directory
    }

    const logData = {
        agentId,
        type,
        provider,
        model,
        modelClass,
        context,
        response,
        error,
        timestamp: new Date().toISOString(),
    };

    const ts = Date.now();
    const jsonLogFilePath = `${dirJson}/${ts}.json`;

    // Log file writing attempt
    elizaLogger.debug(`Attempting to write log file: ${jsonLogFilePath}`);
    try {
        writeFileSync(jsonLogFilePath, JSON.stringify(logData));
        elizaLogger.debug(`Successfully wrote log file: ${jsonLogFilePath}`);
    } catch (err) {
        elizaLogger.error("Error writing log file:", {
            path: jsonLogFilePath,
            error: err,
        });
        return; // Exit if we can't write the log file
    }

    // Clean up old log files
    elizaLogger.debug("Checking for old log files to clean up");
    try {
        const files = readdirSync(dirJson).filter((file) =>
            file.endsWith(".json")
        );
        elizaLogger.debug(`Found ${files.length} log files`);

        if (files.length > 10) {
            const oldFiles = files
                .sort((a, b) => parseInt(a, 10) - parseInt(b, 10))
                .slice(0, files.length - 10);

            elizaLogger.debug(
                `Attempting to delete ${oldFiles.length} old files`
            );

            oldFiles.forEach((file) => {
                const filePath = `${dirJson}/${file}`;
                try {
                    unlinkSync(filePath);
                    elizaLogger.debug(
                        `Successfully deleted old log file: ${filePath}`
                    );
                } catch (err) {
                    elizaLogger.error("Error deleting old log file:", {
                        path: filePath,
                        error: err,
                    });
                }
            });
        }
    } catch (err) {
        elizaLogger.error("Error during log file cleanup:", err);
    }

    elizaLogger.debug("logGenerate completed successfully");
}

/**
 * Get OnChain EternalAI System Prompt
 * @returns System Prompt
 */
async function getOnChainEternalAISystemPrompt(
    runtime: IAgentRuntime
): Promise<string> | undefined {
    const agentId = runtime.getSetting("ETERNALAI_AGENT_ID");
    const providerUrl = runtime.getSetting("ETERNALAI_RPC_URL");
    const contractAddress = runtime.getSetting(
        "ETERNALAI_AGENT_CONTRACT_ADDRESS"
    );
    if (agentId && providerUrl && contractAddress) {
        // get on-chain system-prompt
        const contractABI = [
            {
                inputs: [
                    {
                        internalType: "uint256",
                        name: "_agentId",
                        type: "uint256",
                    },
                ],
                name: "getAgentSystemPrompt",
                outputs: [
                    { internalType: "bytes[]", name: "", type: "bytes[]" },
                ],
                stateMutability: "view",
                type: "function",
            },
        ];

        const publicClient = createPublicClient({
            transport: http(providerUrl),
        });

        try {
            const validAddress: `0x${string}` =
                contractAddress as `0x${string}`;
            const result = await publicClient.readContract({
                address: validAddress,
                abi: contractABI,
                functionName: "getAgentSystemPrompt",
                args: [new BigNumber(agentId)],
            });
            if (result) {
                elizaLogger.info("on-chain system-prompt response", result[0]);
                const value = result[0].toString().replace("0x", "");
                const content = Buffer.from(value, "hex").toString("utf-8");
                elizaLogger.info("on-chain system-prompt", content);
                return await fetchEternalAISystemPrompt(runtime, content);
            } else {
                return undefined;
            }
        } catch (error) {
            elizaLogger.error(error);
            elizaLogger.error("err", error);
        }
    }
    return undefined;
}

/**
 * Fetch EternalAI System Prompt
 * @returns System Prompt
 */
async function fetchEternalAISystemPrompt(
    runtime: IAgentRuntime,
    content: string
): Promise<string> | undefined {
    const IPFS = "ipfs://";
    const containsSubstring: boolean = content.includes(IPFS);
    if (containsSubstring) {
        const lightHouse = content.replace(
            IPFS,
            "https://gateway.lighthouse.storage/ipfs/"
        );
        elizaLogger.info("fetch lightHouse", lightHouse);
        const responseLH = await fetch(lightHouse, {
            method: "GET",
        });
        elizaLogger.info("fetch lightHouse resp", responseLH);
        if (responseLH.ok) {
            const data = await responseLH.text();
            return data;
        } else {
            const gcs = content.replace(
                IPFS,
                "https://cdn.eternalai.org/upload/"
            );
            elizaLogger.info("fetch gcs", gcs);
            const responseGCS = await fetch(gcs, {
                method: "GET",
            });
            elizaLogger.info("fetch lightHouse gcs", responseGCS);
            if (responseGCS.ok) {
                const data = await responseGCS.text();
                return data;
            } else {
                throw new Error("invalid on-chain system prompt");
            }
        }
    } else {
        return content;
    }
}

/**
 * Gets the Cloudflare Gateway base URL for a specific provider if enabled
 * @param runtime The runtime environment
 * @param provider The model provider name
 * @returns The Cloudflare Gateway base URL if enabled, undefined otherwise
 */
function getCloudflareGatewayBaseURL(
    runtime: IAgentRuntime,
    provider: string
): string | undefined {
    const isCloudflareEnabled =
        runtime.getSetting("CLOUDFLARE_GW_ENABLED") === "true";
    const cloudflareAccountId = runtime.getSetting("CLOUDFLARE_AI_ACCOUNT_ID");
    const cloudflareGatewayId = runtime.getSetting("CLOUDFLARE_AI_GATEWAY_ID");

    elizaLogger.debug("Cloudflare Gateway Configuration:", {
        isEnabled: isCloudflareEnabled,
        hasAccountId: !!cloudflareAccountId,
        hasGatewayId: !!cloudflareGatewayId,
        provider: provider,
    });

    if (!isCloudflareEnabled) {
        elizaLogger.debug("Cloudflare Gateway is not enabled");
        return undefined;
    }

    if (!cloudflareAccountId) {
        elizaLogger.warn(
            "Cloudflare Gateway is enabled but CLOUDFLARE_AI_ACCOUNT_ID is not set"
        );
        return undefined;
    }

    if (!cloudflareGatewayId) {
        elizaLogger.warn(
            "Cloudflare Gateway is enabled but CLOUDFLARE_AI_GATEWAY_ID is not set"
        );
        return undefined;
    }

    const baseURL = `https://gateway.ai.cloudflare.com/v1/${cloudflareAccountId}/${cloudflareGatewayId}/${provider.toLowerCase()}`;
    elizaLogger.info("Using Cloudflare Gateway:", {
        provider,
        baseURL,
        accountId: cloudflareAccountId,
        gatewayId: cloudflareGatewayId,
    });

    return baseURL;
}

export function getSizeModel(runtime, modelClass: ModelClass) {
    const provider = runtime.modelProvider;
    const modelSettings = getModelSettings(runtime.modelProvider, modelClass);
    //let model = models[provider].model[modelClass];
    let model = modelSettings.name;

    // allow character.json settings => secrets to override models
    // FIXME: add MODEL_MEDIUM support
    switch (provider) {
        // if runtime.getSetting("LLAMACLOUD_MODEL_LARGE") is true and modelProvider is LLAMACLOUD, then use the large model
        case ModelProviderName.LLAMACLOUD:
            {
                switch (modelClass) {
                    case ModelClass.LARGE:
                        {
                            model =
                                runtime.getSetting("LLAMACLOUD_MODEL_LARGE") ||
                                model;
                        }
                        break;
                    case ModelClass.SMALL:
                        {
                            model =
                                runtime.getSetting("LLAMACLOUD_MODEL_SMALL") ||
                                model;
                        }
                        break;
                }
            }
            break;
        case ModelProviderName.TOGETHER:
            {
                switch (modelClass) {
                    case ModelClass.LARGE:
                        {
                            model =
                                runtime.getSetting("TOGETHER_MODEL_LARGE") ||
                                model;
                        }
                        break;
                    case ModelClass.SMALL:
                        {
                            model =
                                runtime.getSetting("TOGETHER_MODEL_SMALL") ||
                                model;
                        }
                        break;
                }
            }
            break;
        case ModelProviderName.OPENROUTER:
            {
                switch (modelClass) {
                    case ModelClass.LARGE:
                        {
                            model =
                                runtime.getSetting("LARGE_OPENROUTER_MODEL") ||
                                model;
                        }
                        break;
                    case ModelClass.SMALL:
                        {
                            model =
                                runtime.getSetting("SMALL_OPENROUTER_MODEL") ||
                                model;
                        }
                        break;
                }
            }
            break;
    }
    return model;
}

/**
 * Send a message to the model for a text generateText - receive a string back and parse how you'd like
 * @param opts - The options for the generateText request.
 * @param opts.context The context of the message to be completed.
 * @param opts.stop A list of strings to stop the generateText at.
 * @param opts.model The model to use for generateText.
 * @param opts.frequency_penalty The frequency penalty to apply to the generateText.
 * @param opts.presence_penalty The presence penalty to apply to the generateText.
 * @param opts.temperature The temperature to apply to the generateText.
 * @param opts.max_context_length The maximum length of the context to apply to the generateText.
 * @returns The completed message.
 */

export async function generateText({
    runtime,
    context,
    modelClass,
    tools = {},
    onStepFinish,
    maxSteps = 1,
    stop,
    customSystemPrompt,
    verifiableInference = process.env.VERIFIABLE_INFERENCE_ENABLED === "true",
    verifiableInferenceOptions,
}: {
    runtime: IAgentRuntime;
    context: string;
    modelClass: ModelClass;
    tools?: Record<string, Tool>;
    onStepFinish?: (event: StepResult) => Promise<void> | void;
    maxSteps?: number;
    stop?: string[];
    customSystemPrompt?: string;
    verifiableInference?: boolean;
    verifiableInferenceAdapter?: IVerifiableInferenceAdapter;
    verifiableInferenceOptions?: VerifiableInferenceOptions;
}): Promise<string> {
    if (!context) {
        elizaLogger.error("generateText context is empty");
        return "";
    }

    elizaLogger.log("Generating text...");

    elizaLogger.info("Generating text with options:", {
        modelProvider: runtime.modelProvider,
        model: modelClass,
        verifiableInference,
    });
    elizaLogger.log("Using provider:", runtime.modelProvider);

    // If verifiable inference is requested and adapter is provided, use it
    if (verifiableInference && runtime.verifiableInferenceAdapter) {
        elizaLogger.log(
            "Using verifiable inference adapter:",
            runtime.verifiableInferenceAdapter
        );
        try {
            const result: VerifiableInferenceResult =
                await runtime.verifiableInferenceAdapter.generateText(
                    context,
                    modelClass,
                    verifiableInferenceOptions
                );
            elizaLogger.log("Verifiable inference result:", result);
            // Verify the proof
            const isValid =
                await runtime.verifiableInferenceAdapter.verifyProof(result);
            if (!isValid) {
                throw new Error("Failed to verify inference proof");
            }

            return result.text;
        } catch (error) {
            elizaLogger.error("Error in verifiable inference:", error);
            throw error;
        }
    }

    const provider = runtime.modelProvider;
    elizaLogger.debug("Provider settings:", {
        provider,
        hasRuntime: !!runtime,
        runtimeSettings: {
            CLOUDFLARE_GW_ENABLED: runtime.getSetting("CLOUDFLARE_GW_ENABLED"),
            CLOUDFLARE_AI_ACCOUNT_ID: runtime.getSetting(
                "CLOUDFLARE_AI_ACCOUNT_ID"
            ),
            CLOUDFLARE_AI_GATEWAY_ID: runtime.getSetting(
                "CLOUDFLARE_AI_GATEWAY_ID"
            ),
        },
    });

    const endpoint =
        runtime.character.modelEndpointOverride || getEndpoint(provider);
    const modelSettings = getModelSettings(runtime.modelProvider, modelClass);
    // let model = models[provider].model[modelClass];
    const model = getSizeModel(runtime, modelClass); // returns modelName
    // does it return an obj or string
    // I think  it should be a string
    console.log("modelClass", modelClass, "getSizeModel gave", model);

    elizaLogger.info("Selected model:", model);

    const modelConfiguration = runtime.character?.settings?.modelConfig;
    const temperature =
        modelConfiguration?.temperature || modelSettings.temperature;
    const frequency_penalty =
        modelConfiguration?.frequency_penalty ||
        modelSettings.frequency_penalty;
    const presence_penalty =
        modelConfiguration?.presence_penalty || modelSettings.presence_penalty;
    const max_context_length =
        modelConfiguration?.maxInputTokens || modelSettings.maxInputTokens;
    const max_response_length =
        modelConfiguration?.maxOutputTokens ||
        modelSettings.maxOutputTokens;
    const experimental_telemetry =
        modelConfiguration?.experimental_telemetry ||
        modelSettings.experimental_telemetry;

    const apiKey = runtime.token;

    try {
        elizaLogger.debug(
            `Trimming context to max length of ${max_context_length} tokens.`
        );

        context = await trimTokens(context, max_context_length, runtime);

        let response: string;

        const _stop = stop || modelSettings.stop;
        elizaLogger.debug(
            `Using provider: ${provider}, model: ${model}, temperature: ${temperature}, max response length: ${max_response_length}`
        );

        switch (provider) {
            // OPENAI & LLAMACLOUD shared same structure.
            case ModelProviderName.OPENAI:
            case ModelProviderName.ALI_BAILIAN:
            case ModelProviderName.VOLENGINE:
            case ModelProviderName.LLAMACLOUD:
            case ModelProviderName.NANOGPT:
            case ModelProviderName.HYPERBOLIC:
            case ModelProviderName.TOGETHER:
            case ModelProviderName.NINETEEN_AI:
<<<<<<< HEAD
            case ModelProviderName.AKASH_CHAT_API: {
=======
            case ModelProviderName.AKASH_CHAT_API:
            case ModelProviderName.LMSTUDIO: {
>>>>>>> 81a35281
                elizaLogger.debug(
                    "Initializing OpenAI model with Cloudflare check"
                );
                const baseURL =
                    getCloudflareGatewayBaseURL(runtime, "openai") || endpoint;

                //elizaLogger.debug("OpenAI baseURL result:", { baseURL });
                const openai = createOpenAI({
                    apiKey,
                    baseURL,
                    fetch: runtime.fetch,
                });

                const { text: openaiResponse } = await aiGenerateText({
                    model: openai.languageModel(model),
                    prompt: context,
                    system:
                        runtime.character.system ??
                        settings.SYSTEM_PROMPT ??
                        undefined,
                    tools: tools,
                    onStepFinish: onStepFinish,
                    maxSteps: maxSteps,
                    temperature: temperature,
                    maxTokens: max_response_length,
                    frequencyPenalty: frequency_penalty,
                    presencePenalty: presence_penalty,
                    experimental_telemetry: experimental_telemetry,
                });

                response = openaiResponse;
                elizaLogger.debug("Received response from OpenAI model.");
                break;
            }

            case ModelProviderName.ETERNALAI: {
                elizaLogger.debug("Initializing EternalAI model.");
                const openai = createOpenAI({
                    apiKey,
                    baseURL: endpoint,
                    fetch: async (
                        input: RequestInfo | URL,
                        init?: RequestInit
                    ): Promise<Response> => {
                        const url =
                            typeof input === "string"
                                ? input
                                : input.toString();
                        const chain_id =
                            runtime.getSetting("ETERNALAI_CHAIN_ID") || "45762";

                        const options: RequestInit = { ...init };
                        if (options?.body) {
                            const body = JSON.parse(options.body as string);
                            body.chain_id = chain_id;
                            options.body = JSON.stringify(body);
                        }

                        const fetching = await runtime.fetch(url, options);

                        if (
                            parseBooleanFromText(
                                runtime.getSetting("ETERNALAI_LOG")
                            )
                        ) {
                            elizaLogger.info(
                                "Request data: ",
                                JSON.stringify(options, null, 2)
                            );
                            const clonedResponse = fetching.clone();
                            try {
                                clonedResponse.json().then((data) => {
                                    elizaLogger.info(
                                        "Response data: ",
                                        JSON.stringify(data, null, 2)
                                    );
                                });
                            } catch (e) {
                                elizaLogger.debug(e);
                            }
                        }
                        return fetching;
                    },
                });

                let system_prompt =
                    runtime.character.system ??
                    settings.SYSTEM_PROMPT ??
                    undefined;
                try {
                    const on_chain_system_prompt =
                        await getOnChainEternalAISystemPrompt(runtime);
                    if (!on_chain_system_prompt) {
                        elizaLogger.error(
                            new Error("invalid on_chain_system_prompt")
                        );
                    } else {
                        system_prompt = on_chain_system_prompt;
                        elizaLogger.info(
                            "new on-chain system prompt",
                            system_prompt
                        );
                    }
                } catch (e) {
                    elizaLogger.error(e);
                }

                const { text: openaiResponse } = await aiGenerateText({
                    model: openai.languageModel(model),
                    prompt: context,
<<<<<<< HEAD
                    system:
                        runtime.character.system ??
                        settings.SYSTEM_PROMPT ??
                        undefined,
=======
                    system: system_prompt,
>>>>>>> 81a35281
                    temperature: temperature,
                    maxTokens: max_response_length,
                    frequencyPenalty: frequency_penalty,
                    presencePenalty: presence_penalty,
                });

                response = openaiResponse;
                elizaLogger.debug("Received response from EternalAI model.");
                break;
            }

            case ModelProviderName.GOOGLE: {
                const google = createGoogleGenerativeAI({
                    apiKey,
                    fetch: runtime.fetch,
                });

                const { text: googleResponse } = await aiGenerateText({
                    model: google(model),
                    prompt: context,
                    system:
                        runtime.character.system ??
                        settings.SYSTEM_PROMPT ??
                        undefined,
                    tools: tools,
                    onStepFinish: onStepFinish,
                    maxSteps: maxSteps,
                    temperature: temperature,
                    maxTokens: max_response_length,
                    frequencyPenalty: frequency_penalty,
                    presencePenalty: presence_penalty,
                    experimental_telemetry: experimental_telemetry,
                });

                response = googleResponse;
                elizaLogger.debug("Received response from Google model.");
                break;
            }

            case ModelProviderName.MISTRAL: {
                const mistral = createMistral();

                const { text: mistralResponse } = await aiGenerateText({
                    model: mistral(model),
                    prompt: context,
                    system:
                        runtime.character.system ??
                        settings.SYSTEM_PROMPT ??
                        undefined,
                    temperature: temperature,
                    maxTokens: max_response_length,
                    frequencyPenalty: frequency_penalty,
                    presencePenalty: presence_penalty,
                });

                response = mistralResponse;
                elizaLogger.debug("Received response from Mistral model.");
                break;
            }

            case ModelProviderName.ANTHROPIC: {
                elizaLogger.debug(
                    "Initializing Anthropic model with Cloudflare check"
                );
                const baseURL =
                    getCloudflareGatewayBaseURL(runtime, "anthropic") ||
                    "https://api.anthropic.com/v1";
<<<<<<< HEAD
                elizaLogger.log("Anthropic baseURL result:", { baseURL });

                const anthropic = createAnthropic({
                    apiKey,
                    baseURL,
                    fetch: runtime.fetch,
                });
                console.log("model", model);

=======
                elizaLogger.debug("Anthropic baseURL result:", { baseURL });

                const anthropic = createAnthropic({
                    apiKey,
                    baseURL,
                    fetch: runtime.fetch,
                });
>>>>>>> 81a35281
                const { text: anthropicResponse } = await aiGenerateText({
                    model: anthropic.languageModel(model),
                    prompt: context,
                    system:
                        runtime.character.system ??
                        settings.SYSTEM_PROMPT ??
                        undefined,
                    tools: tools,
                    onStepFinish: onStepFinish,
                    maxSteps: maxSteps,
                    temperature: temperature,
                    maxTokens: max_response_length,
                    frequencyPenalty: frequency_penalty,
                    presencePenalty: presence_penalty,
                    experimental_telemetry: experimental_telemetry,
                });

                response = anthropicResponse;
                elizaLogger.debug("Received response from Anthropic model.");
                break;
            }

            case ModelProviderName.CLAUDE_VERTEX: {
                elizaLogger.debug("Initializing Claude Vertex model.");

                const anthropic = createAnthropic({
                    apiKey,
                    fetch: runtime.fetch,
                });

                const { text: anthropicResponse } = await aiGenerateText({
                    model: anthropic.languageModel(model),
                    prompt: context,
                    system:
                        runtime.character.system ??
                        settings.SYSTEM_PROMPT ??
                        undefined,
                    tools: tools,
                    onStepFinish: onStepFinish,
                    maxSteps: maxSteps,
                    temperature: temperature,
                    maxTokens: max_response_length,
                    frequencyPenalty: frequency_penalty,
                    presencePenalty: presence_penalty,
                    experimental_telemetry: experimental_telemetry,
                });

                response = anthropicResponse;
                elizaLogger.debug(
                    "Received response from Claude Vertex model."
                );
                break;
            }

            case ModelProviderName.GROK: {
                elizaLogger.debug("Initializing Grok model.");
                const grok = createOpenAI({
                    apiKey,
                    baseURL: endpoint,
                    fetch: runtime.fetch,
                });

                const { text: grokResponse } = await aiGenerateText({
                    model: grok.languageModel(model, {
                        parallelToolCalls: false,
                    }),
                    prompt: context,
                    system:
                        runtime.character.system ??
                        settings.SYSTEM_PROMPT ??
                        undefined,
                    tools: tools,
                    onStepFinish: onStepFinish,
                    maxSteps: maxSteps,
                    temperature: temperature,
                    maxTokens: max_response_length,
                    frequencyPenalty: frequency_penalty,
                    presencePenalty: presence_penalty,
                    experimental_telemetry: experimental_telemetry,
                });

                response = grokResponse;
                elizaLogger.debug("Received response from Grok model.");
                break;
            }

            case ModelProviderName.GROQ: {
                elizaLogger.debug(
                    "Initializing Groq model with Cloudflare check"
                );
                const baseURL = getCloudflareGatewayBaseURL(runtime, "groq");
                elizaLogger.debug("Groq baseURL result:", { baseURL });
                const groq = createGroq({
                    apiKey,
                    fetch: runtime.fetch,
                    baseURL,
                });

                const { text: groqResponse } = await aiGenerateText({
                    model: groq.languageModel(model),
                    prompt: context,
                    temperature,
                    system:
                        runtime.character.system ??
                        settings.SYSTEM_PROMPT ??
                        undefined,
                    tools,
                    onStepFinish: onStepFinish,
                    maxSteps,
                    maxTokens: max_response_length,
                    frequencyPenalty: frequency_penalty,
                    presencePenalty: presence_penalty,
                    experimental_telemetry,
                });

                response = groqResponse;
                elizaLogger.debug("Received response from Groq model.");
                break;
            }

            case ModelProviderName.LLAMALOCAL: {
                elizaLogger.debug(
                    "Using local Llama model for text completion."
                );
                const textGenerationService =
                    runtime.getService<ITextGenerationService>(
                        ServiceType.TEXT_GENERATION
                    );

                if (!textGenerationService) {
                    throw new Error("Text generation service not found");
                }

                response = await textGenerationService.queueTextCompletion(
                    context,
                    temperature,
                    _stop,
                    frequency_penalty,
                    presence_penalty,
                    max_response_length
                );
                elizaLogger.debug("Received response from local Llama model.");
                break;
            }

            case ModelProviderName.REDPILL: {
                elizaLogger.debug("Initializing RedPill model.");
                const serverUrl = getEndpoint(provider);
                const openai = createOpenAI({
                    apiKey,
                    baseURL: serverUrl,
                    fetch: runtime.fetch,
                });

                const { text: redpillResponse } = await aiGenerateText({
                    model: openai.languageModel(model),
                    prompt: context,
                    temperature: temperature,
                    system:
                        runtime.character.system ??
                        settings.SYSTEM_PROMPT ??
                        undefined,
                    tools: tools,
                    onStepFinish: onStepFinish,
                    maxSteps: maxSteps,
                    maxTokens: max_response_length,
                    frequencyPenalty: frequency_penalty,
                    presencePenalty: presence_penalty,
                    experimental_telemetry: experimental_telemetry,
                });

                response = redpillResponse;
                elizaLogger.debug("Received response from redpill model.");
                break;
            }

            case ModelProviderName.OPENROUTER: {
                elizaLogger.debug("Initializing OpenRouter model.");
                const serverUrl = getEndpoint(provider);
                const openrouter = createOpenAI({
                    apiKey,
                    baseURL: serverUrl,
                    fetch: runtime.fetch,
                });

                const { text: openrouterResponse } = await aiGenerateText({
                    model: openrouter.languageModel(model),
                    prompt: context,
                    temperature: temperature,
                    system:
                        runtime.character.system ??
                        settings.SYSTEM_PROMPT ??
                        undefined,
                    tools: tools,
                    onStepFinish: onStepFinish,
                    maxSteps: maxSteps,
                    maxTokens: max_response_length,
                    frequencyPenalty: frequency_penalty,
                    presencePenalty: presence_penalty,
                    experimental_telemetry: experimental_telemetry,
                });

                response = openrouterResponse;
                elizaLogger.debug("Received response from OpenRouter model.");
                break;
            }

            case ModelProviderName.OLLAMA:
                {
                    elizaLogger.debug("Initializing Ollama model.");

                    const ollamaProvider = createOllama({
                        baseURL: getEndpoint(provider) + "/api",
                        fetch: runtime.fetch,
                    });
                    const ollama = ollamaProvider(model);

                    elizaLogger.debug("****** MODEL\n", model);

                    const { text: ollamaResponse } = await aiGenerateText({
                        model: ollama,
                        prompt: context,
                        tools: tools,
                        onStepFinish: onStepFinish,
                        temperature: temperature,
                        maxSteps: maxSteps,
                        maxTokens: max_response_length,
                        frequencyPenalty: frequency_penalty,
                        presencePenalty: presence_penalty,
                        experimental_telemetry: experimental_telemetry,
                    });

                    response = ollamaResponse;
                }
                elizaLogger.debug("Received response from Ollama model.");
                break;

            case ModelProviderName.HEURIST: {
                elizaLogger.debug("Initializing Heurist model.");
                const heurist = createOpenAI({
                    apiKey: apiKey,
                    baseURL: endpoint,
                    fetch: runtime.fetch,
                });

                const { text: heuristResponse } = await aiGenerateText({
                    model: heurist.languageModel(model),
                    prompt: context,
                    system:
                        customSystemPrompt ??
                        runtime.character.system ??
                        settings.SYSTEM_PROMPT ??
                        undefined,
                    tools: tools,
                    onStepFinish: onStepFinish,
                    temperature: temperature,
                    maxTokens: max_response_length,
                    maxSteps: maxSteps,
                    frequencyPenalty: frequency_penalty,
                    presencePenalty: presence_penalty,
                    experimental_telemetry: experimental_telemetry,
                });

                response = heuristResponse;
                elizaLogger.debug("Received response from Heurist model.");
                break;
            }
            case ModelProviderName.GAIANET: {
                elizaLogger.debug("Initializing GAIANET model.");

                var baseURL = getEndpoint(provider);
                if (!baseURL) {
                    switch (modelClass) {
                        case ModelClass.SMALL:
                            baseURL =
                                settings.SMALL_GAIANET_SERVER_URL ||
                                "https://llama3b.gaia.domains/v1";
                            break;
                        case ModelClass.MEDIUM:
                            baseURL =
                                settings.MEDIUM_GAIANET_SERVER_URL ||
                                "https://llama8b.gaia.domains/v1";
                            break;
                        case ModelClass.LARGE:
                            baseURL =
                                settings.LARGE_GAIANET_SERVER_URL ||
                                "https://qwen72b.gaia.domains/v1";
                            break;
                    }
                }

                elizaLogger.debug("Using GAIANET model with baseURL:", baseURL);

                const openai = createOpenAI({
                    apiKey,
                    baseURL: endpoint,
                    fetch: runtime.fetch,
                });

                const { text: openaiResponse } = await aiGenerateText({
                    model: openai.languageModel(model),
                    prompt: context,
                    system:
                        runtime.character.system ??
                        settings.SYSTEM_PROMPT ??
                        undefined,
                    tools: tools,
                    onStepFinish: onStepFinish,
                    maxSteps: maxSteps,
                    temperature: temperature,
                    maxTokens: max_response_length,
                    frequencyPenalty: frequency_penalty,
                    presencePenalty: presence_penalty,
                    experimental_telemetry: experimental_telemetry,
                });

                response = openaiResponse;
                elizaLogger.debug("Received response from GAIANET model.");
                break;
            }

            case ModelProviderName.ATOMA: {
                elizaLogger.debug("Initializing Atoma model.");
                const atoma = createOpenAI({
                    apiKey,
                    baseURL: endpoint,
                    fetch: runtime.fetch,
                });

                const { text: atomaResponse } = await aiGenerateText({
                    model: atoma.languageModel(model),
                    prompt: context,
                    system:
                        runtime.character.system ??
                        settings.SYSTEM_PROMPT ??
                        undefined,
                    tools: tools,
                    onStepFinish: onStepFinish,
                    maxSteps: maxSteps,
                    temperature: temperature,
                    maxTokens: max_response_length,
                    frequencyPenalty: frequency_penalty,
                    presencePenalty: presence_penalty,
                    experimental_telemetry: experimental_telemetry,
                });

                response = atomaResponse;
                elizaLogger.debug("Received response from Atoma model.");
                break;
            }

            case ModelProviderName.GALADRIEL: {
                elizaLogger.debug("Initializing Galadriel model.");
                const headers = {};
                const fineTuneApiKey = runtime.getSetting(
                    "GALADRIEL_FINE_TUNE_API_KEY"
                );
                if (fineTuneApiKey) {
                    headers["Fine-Tune-Authentication"] = fineTuneApiKey;
                }
                const galadriel = createOpenAI({
                    headers,
                    apiKey: apiKey,
                    baseURL: endpoint,
                    fetch: runtime.fetch,
                });

                const { text: galadrielResponse } = await aiGenerateText({
                    model: galadriel.languageModel(model),
                    prompt: context,
                    system:
                        runtime.character.system ??
                        settings.SYSTEM_PROMPT ??
                        undefined,
                    tools: tools,
                    onStepFinish: onStepFinish,
                    maxSteps: maxSteps,
                    temperature: temperature,
                    maxTokens: max_response_length,
                    frequencyPenalty: frequency_penalty,
                    presencePenalty: presence_penalty,
                    experimental_telemetry: experimental_telemetry,
                });

                response = galadrielResponse;
                elizaLogger.debug("Received response from Galadriel model.");
                break;
            }

            case ModelProviderName.INFERA: {
                elizaLogger.debug("Initializing Infera model.");

                const apiKey = settings.INFERA_API_KEY || runtime.token;

                const infera = createOpenAI({
                    apiKey,
                    baseURL: endpoint,
                    headers: {
                        api_key: apiKey,
                        "Content-Type": "application/json",
                    },
                });

                const { text: inferaResponse } = await aiGenerateText({
                    model: infera.languageModel(model),
                    prompt: context,
                    system:
                        runtime.character.system ??
                        settings.SYSTEM_PROMPT ??
                        undefined,
                    temperature: temperature,
                    maxTokens: max_response_length,
                    frequencyPenalty: frequency_penalty,
                    presencePenalty: presence_penalty,
                });
                response = inferaResponse;
                elizaLogger.debug("Received response from Infera model.");
                break;
            }

            case ModelProviderName.VENICE: {
                elizaLogger.debug("Initializing Venice model.");
                const venice = createOpenAI({
                    apiKey: apiKey,
                    baseURL: endpoint,
                });

                const { text: veniceResponse } = await aiGenerateText({
                    model: venice.languageModel(model),
                    prompt: context,
                    system:
                        runtime.character.system ??
                        settings.SYSTEM_PROMPT ??
                        undefined,
                    tools: tools,
                    onStepFinish: onStepFinish,
                    temperature: temperature,
                    maxSteps: maxSteps,
                    maxTokens: max_response_length,
                });

                // console.warn("veniceResponse:")
                // console.warn(veniceResponse)
                //rferrari: remove all text from <think> to </think>\n\n
                response = veniceResponse
                    .replace(/<think>[\s\S]*?<\/think>\s*\n*/g, '');
                // console.warn(response)

                // response = veniceResponse;
                elizaLogger.debug("Received response from Venice model.");
                break;
            }

            case ModelProviderName.NVIDIA: {
                elizaLogger.debug("Initializing NVIDIA model.");
                const nvidia = createOpenAI({
                    apiKey: apiKey,
                    baseURL: endpoint,
                });

                const { text: nvidiaResponse } = await aiGenerateText({
                    model: nvidia.languageModel(model),
                    prompt: context,
                    system:
                        runtime.character.system ??
                        settings.SYSTEM_PROMPT ??
                        undefined,
                    tools: tools,
                    onStepFinish: onStepFinish,
                    temperature: temperature,
                    maxSteps: maxSteps,
                    maxTokens: max_response_length,
                });

                response = nvidiaResponse;
                elizaLogger.debug("Received response from NVIDIA model.");
                break;
            }

            case ModelProviderName.DEEPSEEK: {
                elizaLogger.debug("Initializing Deepseek model.");
                const serverUrl = models[provider].endpoint;
                const deepseek = createOpenAI({
                    apiKey,
                    baseURL: serverUrl,
                    fetch: runtime.fetch,
                });

                const { text: deepseekResponse } = await aiGenerateText({
                    model: deepseek.languageModel(model),
                    prompt: context,
                    temperature: temperature,
                    system:
                        runtime.character.system ??
                        settings.SYSTEM_PROMPT ??
                        undefined,
                    tools: tools,
                    onStepFinish: onStepFinish,
                    maxSteps: maxSteps,
                    maxTokens: max_response_length,
                    frequencyPenalty: frequency_penalty,
                    presencePenalty: presence_penalty,
                    experimental_telemetry: experimental_telemetry,
                });

                response = deepseekResponse;
                elizaLogger.debug("Received response from Deepseek model.");
                break;
            }

            case ModelProviderName.LIVEPEER: {
                elizaLogger.debug("Initializing Livepeer model.");

                if (!endpoint) {
                    throw new Error("Livepeer Gateway URL is not defined");
                }

                const requestBody = {
                    model: model,
                    messages: [
                        {
                            role: "system",
                            content:
                                runtime.character.system ??
                                settings.SYSTEM_PROMPT ??
                                "You are a helpful assistant",
                        },
                        {
                            role: "user",
                            content: context,
                        },
                    ],
                    max_tokens: max_response_length,
                    stream: false,
                };

                const fetchResponse = await runtime.fetch(endpoint + "/llm", {
                    method: "POST",
                    headers: {
                        accept: "text/event-stream",
                        "Content-Type": "application/json",
                        Authorization: "Bearer eliza-app-llm",
                    },
                    body: JSON.stringify(requestBody),
                });

                if (!fetchResponse.ok) {
                    const errorText = await fetchResponse.text();
                    throw new Error(
                        `Livepeer request failed (${fetchResponse.status}): ${errorText}`
                    );
                }

                const json = await fetchResponse.json();

                if (!json?.choices?.[0]?.message?.content) {
                    throw new Error("Invalid response format from Livepeer");
                }

                response = json.choices[0].message.content.replace(
                    /<\|start_header_id\|>assistant<\|end_header_id\|>\n\n/,
                    ""
                );
                elizaLogger.debug(
                    "Successfully received response from Livepeer model"
                );
                break;
            }

            default: {
                const errorMessage = `Unsupported provider: ${provider}`;
                elizaLogger.error(errorMessage);
                throw new Error(errorMessage);
            }
        }
        logGenerate(
            "text",
            runtime.agentId,
            provider,
            model,
            modelClass,
            context,
            response,
            ""
        );
        return response;
    } catch (error) {
        logGenerate(
            "text",
            runtime.agentId,
            provider,
            model,
            modelClass,
            context,
            "",
            error
        );
        elizaLogger.error("Error in generateText:", error);
        throw error;
    }
}

/**
 * Sends a message to the model to determine if it should respond to the given context.
 * @param opts - The options for the generateText request
 * @param opts.context The context to evaluate for response
 * @param opts.stop A list of strings to stop the generateText at
 * @param opts.model The model to use for generateText
 * @param opts.frequency_penalty The frequency penalty to apply (0.0 to 2.0)
 * @param opts.presence_penalty The presence penalty to apply (0.0 to 2.0)
 * @param opts.temperature The temperature to control randomness (0.0 to 2.0)
 * @param opts.serverUrl The URL of the API server
 * @param opts.max_context_length Maximum allowed context length in tokens
 * @param opts.max_response_length Maximum allowed response length in tokens
 * @returns Promise resolving to "RESPOND", "IGNORE", "STOP" or null
 */
export async function generateShouldRespond({
    runtime,
    context,
    modelClass,
}: {
    runtime: IAgentRuntime;
    context: string;
    modelClass: ModelClass;
}): Promise<"RESPOND" | "IGNORE" | "STOP" | null> {
    let retryDelay = 1000;
    while (true) {
        try {
            elizaLogger.debug(
                "Attempting to generate text with context:",
                context
            );
            const response = await generateText({
                runtime,
                context,
                modelClass,
            });

            elizaLogger.debug("Received response from generateText:", response);
            const parsedResponse = parseShouldRespondFromText(response.trim());
            if (parsedResponse) {
                elizaLogger.debug("Parsed response:", parsedResponse);
                return parsedResponse;
            } else {
                elizaLogger.debug("generateShouldRespond no response");
            }
        } catch (error) {
            elizaLogger.error("Error in generateShouldRespond:", error);
            if (
                error instanceof TypeError &&
                error.message.includes("queueTextCompletion")
            ) {
                elizaLogger.error(
                    "TypeError: Cannot read properties of null (reading 'queueTextCompletion')"
                );
            }
        }

        elizaLogger.log(`Retrying in ${retryDelay}ms...`);
        await new Promise((resolve) => setTimeout(resolve, retryDelay));
        retryDelay *= 2;
    }
}

/**
 * Splits content into chunks of specified size with optional overlapping bleed sections
 * @param content - The text content to split into chunks
 * @param chunkSize - The maximum size of each chunk in tokens
 * @param bleed - Number of characters to overlap between chunks (default: 100)
 * @returns Promise resolving to array of text chunks with bleed sections
 */
export async function splitChunks(
    content: string,
    chunkSize = 512,
    bleed = 20
): Promise<string[]> {
    elizaLogger.debug(`[splitChunks] Starting text split`);

    const textSplitter = new RecursiveCharacterTextSplitter({
        chunkSize: Number(chunkSize),
        chunkOverlap: Number(bleed),
    });

    const chunks = await textSplitter.splitText(content);
    elizaLogger.debug(`[splitChunks] Split complete:`, {
        numberOfChunks: chunks.length,
        averageChunkSize:
            chunks.reduce((acc, chunk) => acc + chunk.length, 0) /
            chunks.length,
    });

    return chunks;
}

/**
 * Sends a message to the model and parses the response as a boolean value
 * @param opts - The options for the generateText request
 * @param opts.context The context to evaluate for the boolean response
 * @param opts.stop A list of strings to stop the generateText at
 * @param opts.model The model to use for generateText
 * @param opts.frequency_penalty The frequency penalty to apply (0.0 to 2.0)
 * @param opts.presence_penalty The presence penalty to apply (0.0 to 2.0)
 * @param opts.temperature The temperature to control randomness (0.0 to 2.0)
 * @param opts.serverUrl The URL of the API server
 * @param opts.max_context_length Maximum allowed context length in tokens
 * @param opts.max_response_length Maximum allowed response length in tokens
 * @returns Promise resolving to a boolean value parsed from the model's response
 */
export async function generateTrueOrFalse({
    runtime,
    context = "",
    modelClass,
}: {
    runtime: IAgentRuntime;
    context: string;
    modelClass: ModelClass;
}): Promise<boolean> {
    let retryDelay = 1000;
    const modelSettings = getModelSettings(runtime.modelProvider, modelClass);
    const stop = Array.from(
        new Set([...(modelSettings.stop || []), ["\n"]])
    ) as string[];

    while (true) {
        try {
            const response = await generateText({
                stop,
                runtime,
                context,
                modelClass,
            });

            const parsedResponse = parseBooleanFromText(response.trim());
            if (parsedResponse !== null) {
                return parsedResponse;
            }
        } catch (error) {
            elizaLogger.error("Error in generateTrueOrFalse:", error);
        }

        await new Promise((resolve) => setTimeout(resolve, retryDelay));
        retryDelay *= 2;
    }
}

/**
 * Send a message to the model and parse the response as a string array
 * @param opts - The options for the generateText request
 * @param opts.context The context/prompt to send to the model
 * @param opts.stop Array of strings that will stop the model's generation if encountered
 * @param opts.model The language model to use
 * @param opts.frequency_penalty The frequency penalty to apply (0.0 to 2.0)
 * @param opts.presence_penalty The presence penalty to apply (0.0 to 2.0)
 * @param opts.temperature The temperature to control randomness (0.0 to 2.0)
 * @param opts.serverUrl The URL of the API server
 * @param opts.token The API token for authentication
 * @param opts.max_context_length Maximum allowed context length in tokens
 * @param opts.max_response_length Maximum allowed response length in tokens
 * @returns Promise resolving to an array of strings parsed from the model's response
 */
export async function generateTextArray({
    runtime,
    context,
    modelClass,
}: {
    runtime: IAgentRuntime;
    context: string;
    modelClass: ModelClass;
}): Promise<string[]> {
    if (!context) {
        elizaLogger.error("generateTextArray context is empty");
        return [];
    }
    let retryDelay = 1000;

    while (true) {
        try {
            const response = await generateText({
                runtime,
                context,
                modelClass,
            });

            const parsedResponse = parseJsonArrayFromText(response);
            if (parsedResponse) {
                return parsedResponse;
            }
        } catch (error) {
            elizaLogger.error("Error in generateTextArray:", error);
        }

        await new Promise((resolve) => setTimeout(resolve, retryDelay));
        retryDelay *= 2;
    }
}

export async function generateObjectDeprecated({
    runtime,
    context,
    modelClass,
}: {
    runtime: IAgentRuntime;
    context: string;
    modelClass: ModelClass;
}): Promise<any> {
    if (!context) {
        elizaLogger.error("generateObjectDeprecated context is empty");
        return null;
    }
    let retryDelay = 1000;

    while (true) {
        try {
            // this is slightly different than generateObjectArray, in that we parse object, not object array
            const response = await generateText({
                runtime,
                context,
                modelClass,
            });
            const parsedResponse = parseJSONObjectFromText(response);
            if (parsedResponse) {
                return parsedResponse;
            }
        } catch (error) {
            elizaLogger.error("Error in generateObject:", error);
        }

        await new Promise((resolve) => setTimeout(resolve, retryDelay));
        retryDelay *= 2;
    }
}

export async function generateObjectArray({
    runtime,
    context,
    modelClass,
}: {
    runtime: IAgentRuntime;
    context: string;
    modelClass: ModelClass;
}): Promise<any[]> {
    if (!context) {
        elizaLogger.error("generateObjectArray context is empty");
        return [];
    }
    let retryDelay = 1000;

    while (true) {
        try {
            const response = await generateText({
                runtime,
                context,
                modelClass,
            });

            const parsedResponse = parseJsonArrayFromText(response);
            if (parsedResponse) {
                return parsedResponse;
            }
        } catch (error) {
            elizaLogger.error("Error in generateTextArray:", error);
        }

        await new Promise((resolve) => setTimeout(resolve, retryDelay));
        retryDelay *= 2;
    }
}

/**
 * Send a message to the model for generateText.
 * @param opts - The options for the generateText request.
 * @param opts.context The context of the message to be completed.
 * @param opts.stop A list of strings to stop the generateText at.
 * @param opts.model The model to use for generateText.
 * @param opts.frequency_penalty The frequency penalty to apply to the generateText.
 * @param opts.presence_penalty The presence penalty to apply to the generateText.
 * @param opts.temperature The temperature to apply to the generateText.
 * @param opts.max_context_length The maximum length of the context to apply to the generateText.
 * @returns The completed message.
 */
export async function generateMessageResponse({
    runtime,
    context,
    modelClass,
}: {
    runtime: IAgentRuntime;
    context: string;
    modelClass: ModelClass;
}): Promise<Content> {
    const modelSettings = getModelSettings(runtime.modelProvider, modelClass);
    const max_context_length = modelSettings.maxInputTokens;

    context = await trimTokens(context, max_context_length, runtime);
    elizaLogger.debug("Context:", context);
    let retryLength = 1000; // exponential backoff
    while (true) {
        try {
            elizaLogger.log("Generating message response..");

            const response = await generateText({
                runtime,
                context,
                modelClass,
            });

            // try parsing the response as JSON, if null then try again
            const parsedContent = parseJSONObjectFromText(response) as Content;
            if (!parsedContent) {
                elizaLogger.debug("parsedContent is null, retrying");
                continue;
            }

            return parsedContent;
        } catch (error) {
            elizaLogger.error("ERROR:", error);
            // wait for 2 seconds
            retryLength *= 2;
            await new Promise((resolve) => setTimeout(resolve, retryLength));
            elizaLogger.debug("Retrying...");
        }
    }
}

export const generateImage = async (
    data: {
        prompt: string;
        width: number;
        height: number;
        count?: number;
        negativePrompt?: string;
        numIterations?: number;
        guidanceScale?: number;
        seed?: number;
        modelId?: string;
        jobId?: string;
        stylePreset?: string;
        hideWatermark?: boolean;
        safeMode?: boolean;
        cfgScale?: number;
    },
    runtime: IAgentRuntime
): Promise<{
    success: boolean;
    data?: string[];
    error?: any;
}> => {
    const modelSettings = getImageModelSettings(runtime.imageModelProvider);
    if (!modelSettings) {
        elizaLogger.warn("No model settings found for the image model provider.");
        return { success: false, error: "No model settings available" };
    }
    const model = modelSettings.name;
    elizaLogger.info("Generating image with options:", {
        imageModelProvider: model,
    });

    const apiKey =
        runtime.imageModelProvider === runtime.modelProvider
            ? runtime.token
            : (() => {
                  // First try to match the specific provider
                  switch (runtime.imageModelProvider) {
                      case ModelProviderName.HEURIST:
                          return runtime.getSetting("HEURIST_API_KEY");
                      case ModelProviderName.TOGETHER:
                          return runtime.getSetting("TOGETHER_API_KEY");
                      case ModelProviderName.FAL:
                          return runtime.getSetting("FAL_API_KEY");
                      case ModelProviderName.OPENAI:
                          return runtime.getSetting("OPENAI_API_KEY");
                      case ModelProviderName.VENICE:
                          return runtime.getSetting("VENICE_API_KEY");
                      case ModelProviderName.LIVEPEER:
                          return runtime.getSetting("LIVEPEER_GATEWAY_URL");
                      default:
                          // If no specific match, try the fallback chain
                          return (
                              runtime.getSetting("HEURIST_API_KEY") ??
                              runtime.getSetting("NINETEEN_AI_API_KEY") ??
                              runtime.getSetting("TOGETHER_API_KEY") ??
                              runtime.getSetting("FAL_API_KEY") ??
                              runtime.getSetting("OPENAI_API_KEY") ??
                              runtime.getSetting("VENICE_API_KEY") ??
                              runtime.getSetting("LIVEPEER_GATEWAY_URL")
                          );
                  }
              })();
    try {
        if (runtime.imageModelProvider === ModelProviderName.HEURIST) {
            const response = await fetch(
                "http://sequencer.heurist.xyz/submit_job",
                {
                    method: "POST",
                    headers: {
                        Authorization: `Bearer ${apiKey}`,
                        "Content-Type": "application/json",
                    },
                    body: JSON.stringify({
                        job_id: data.jobId || crypto.randomUUID(),
                        model_input: {
                            SD: {
                                prompt: data.prompt,
                                neg_prompt: data.negativePrompt,
                                num_iterations: data.numIterations || 20,
                                width: data.width || 512,
                                height: data.height || 512,
                                guidance_scale: data.guidanceScale || 3,
                                seed: data.seed || -1,
                            },
                        },
                        model_id: model,
                        deadline: 60,
                        priority: 1,
                    }),
                }
            );

            if (!response.ok) {
                throw new Error(
                    `Heurist image generation failed: ${response.statusText}`
                );
            }

            const imageURL = await response.json();
            logGenerate(
                "image",
                runtime.agentId,
                runtime.imageModelProvider,
                model,
                data.modelId,
                data.prompt,
                imageURL,
                ""
            );
            return { success: true, data: [imageURL] };
        } else if (
            runtime.imageModelProvider === ModelProviderName.TOGETHER ||
            // for backwards compat
            runtime.imageModelProvider === ModelProviderName.LLAMACLOUD
        ) {
            const together = new Together({ apiKey: apiKey as string });
            const response = await together.images.create({
                model: model,
                prompt: data.prompt,
                width: data.width,
                height: data.height,
                steps: modelSettings?.steps ?? 4,
                n: data.count,
            });

            // Add type assertion to handle the response properly
            const togetherResponse =
                response as unknown as TogetherAIImageResponse;

            if (
                !togetherResponse.data ||
                !Array.isArray(togetherResponse.data)
            ) {
                throw new Error("Invalid response format from Together AI");
            }

            // Rest of the code remains the same...
            const base64s = await Promise.all(
                togetherResponse.data.map(async (image) => {
                    if (!image.url) {
                        elizaLogger.error("Missing URL in image data:", image);
                        throw new Error("Missing URL in Together AI response");
                    }

                    // Fetch the image from the URL
                    const imageResponse = await fetch(image.url);
                    if (!imageResponse.ok) {
                        throw new Error(
                            `Failed to fetch image: ${imageResponse.statusText}`
                        );
                    }

                    // Convert to blob and then to base64
                    const blob = await imageResponse.blob();
                    const arrayBuffer = await blob.arrayBuffer();
                    const base64 = Buffer.from(arrayBuffer).toString("base64");

                    // Return with proper MIME type
                    return `data:image/jpeg;base64,${base64}`;
                })
            );

            if (base64s.length === 0) {
                throw new Error("No images generated by Together AI");
            }

            elizaLogger.debug(`Generated ${base64s.length} images`);
            logGenerate(
                "image",
                runtime.agentId,
                runtime.imageModelProvider,
                model,
                data.modelId,
                data.prompt,
                "Sample: " + base64s[0].slice(0, 100) + " .... ",
                ""
            );
            return { success: true, data: base64s };
        } else if (runtime.imageModelProvider === ModelProviderName.FAL) {
            fal.config({
                credentials: apiKey as string,
            });

            // Prepare the input parameters according to their schema
            const input = {
                prompt: data.prompt,
                image_size: "square" as const,
                num_inference_steps: modelSettings?.steps ?? 50,
                guidance_scale: data.guidanceScale || 3.5,
                num_images: data.count,
                enable_safety_checker:
                    runtime.getSetting("FAL_AI_ENABLE_SAFETY_CHECKER") ===
                    "true",
                safety_tolerance: Number(
                    runtime.getSetting("FAL_AI_SAFETY_TOLERANCE") || "2"
                ),
                output_format: "png" as const,
                seed: data.seed ?? 6252023,
                ...(runtime.getSetting("FAL_AI_LORA_PATH")
                    ? {
                          loras: [
                              {
                                  path: runtime.getSetting("FAL_AI_LORA_PATH"),
                                  scale: 1,
                              },
                          ],
                      }
                    : {}),
            };

            // Subscribe to the model
            const result = await fal.subscribe(model, {
                input,
                logs: true,
                onQueueUpdate: (update) => {
                    if (update.status === "IN_PROGRESS") {
                        elizaLogger.info(update.logs.map((log) => log.message));
                    }
                },
            });
            // Convert the returned image URLs to base64 to match existing functionality
            const base64Promises = result.data.images.map(async (image) => {
                const response = await fetch(image.url);
                const blob = await response.blob();
                const buffer = await blob.arrayBuffer();
                const base64 = Buffer.from(buffer).toString("base64");
                return `data:${image.content_type};base64,${base64}`;
            });

            const base64s = await Promise.all(base64Promises);
            logGenerate(
                "image",
                runtime.agentId,
                runtime.imageModelProvider,
                model,
                data.modelId,
                data.prompt,
                "Sample: " + base64s[0].slice(0, 100) + " .... ",
                ""
            );
            return { success: true, data: base64s };
        } else if (runtime.imageModelProvider === ModelProviderName.VENICE) {
            const response = await fetch(
                "https://api.venice.ai/api/v1/image/generate",
                {
                    method: "POST",
                    headers: {
                        Authorization: `Bearer ${apiKey}`,
                        "Content-Type": "application/json",
                    },
                    body: JSON.stringify({
                        model: model,
                        prompt: data.prompt,
                        cfg_scale: data.guidanceScale,
                        negative_prompt: data.negativePrompt,
                        width: data.width,
                        height: data.height,
                        steps: data.numIterations,
                        safe_mode: data.safeMode,
                        seed: data.seed,
                        style_preset: data.stylePreset,
                        hide_watermark: data.hideWatermark,
                    }),
                }
            );

            const result = await response.json();

            if (!result.images || !Array.isArray(result.images)) {
                throw new Error("Invalid response format from Venice AI");
            }

            const base64s = result.images.map((base64String) => {
                if (!base64String) {
                    throw new Error(
                        "Empty base64 string in Venice AI response"
                    );
                }
                return `data:image/png;base64,${base64String}`;
            });
            logGenerate(
                "image",
                runtime.agentId,
                runtime.imageModelProvider,
                model,
                data.modelId,
                data.prompt,
                "Sample: " + base64s[0].slice(0, 100) + " .... ",
                ""
            );
            return { success: true, data: base64s };
        } else if (
            runtime.imageModelProvider === ModelProviderName.NINETEEN_AI
        ) {
            const response = await fetch(
                "https://api.nineteen.ai/v1/text-to-image",
                {
                    method: "POST",
                    headers: {
                        Authorization: `Bearer ${apiKey}`,
                        "Content-Type": "application/json",
                    },
                    body: JSON.stringify({
                        model: model,
                        prompt: data.prompt,
                        negative_prompt: data.negativePrompt,
                        width: data.width,
                        height: data.height,
                        steps: data.numIterations,
                        cfg_scale: data.guidanceScale || 3,
                    }),
                }
            );

            const result = await response.json();

            if (!result.images || !Array.isArray(result.images)) {
                throw new Error("Invalid response format from Nineteen AI");
            }

            const base64s = result.images.map((base64String) => {
                if (!base64String) {
                    throw new Error(
                        "Empty base64 string in Nineteen AI response"
                    );
                }
                return `data:image/png;base64,${base64String}`;
            });
            logGenerate(
                "image",
                runtime.agentId,
                runtime.imageModelProvider,
                model,
                data.modelId,
                data.prompt,
                "Sample: " + base64s[0].slice(0, 100) + " .... ",
                ""
            );
            return { success: true, data: base64s };
        } else if (runtime.imageModelProvider === ModelProviderName.LIVEPEER) {
            if (!apiKey) {
                throw new Error("Livepeer Gateway is not defined");
            }
            try {
                const baseUrl = new URL(apiKey);
                if (!baseUrl.protocol.startsWith("http")) {
                    throw new Error("Invalid Livepeer Gateway URL protocol");
                }

                const response = await fetch(
                    `${baseUrl.toString()}text-to-image`,
                    {
                        method: "POST",
                        headers: {
                            "Content-Type": "application/json",
                            Authorization: "Bearer eliza-app-img",
                        },
                        body: JSON.stringify({
                            model_id:
                                data.modelId || "ByteDance/SDXL-Lightning",
                            prompt: data.prompt,
                            width: data.width || 1024,
                            height: data.height || 1024,
                        }),
                    }
                );
                const result = await response.json();
                if (!result.images?.length) {
                    throw new Error("No images generated");
                }
                const base64Images = await Promise.all(
                    result.images.map(async (image) => {
                        console.log("imageUrl console log", image.url);
                        let imageUrl;
                        if (image.url.includes("http")) {
                            imageUrl = image.url;
                        } else {
                            imageUrl = `${apiKey}${image.url}`;
                        }
                        const imageResponse = await fetch(imageUrl);
                        if (!imageResponse.ok) {
                            throw new Error(
                                `Failed to fetch image: ${imageResponse.statusText}`
                            );
                        }
                        const blob = await imageResponse.blob();
                        const arrayBuffer = await blob.arrayBuffer();
                        const base64 =
                            Buffer.from(arrayBuffer).toString("base64");
                        return `data:image/jpeg;base64,${base64}`;
                    })
                );
                logGenerate(
                    "image",
                    runtime.agentId,
                    runtime.imageModelProvider,
                    model,
                    data.modelId,
                    data.prompt,
                    "Sample: " + base64Images[0].slice(0, 100) + " .... ",
                    ""
                );
                return {
                    success: true,
                    data: base64Images,
                };
            } catch (error) {
                console.error(error);
                return { success: false, error: error };
            }
        } else {
            let targetSize = `${data.width}x${data.height}`;
            if (
                targetSize !== "1024x1024" &&
                targetSize !== "1792x1024" &&
                targetSize !== "1024x1792"
            ) {
                targetSize = "1024x1024";
            }
            const openaiApiKey = runtime.getSetting("OPENAI_API_KEY") as string;
            if (!openaiApiKey) {
                throw new Error("OPENAI_API_KEY is not set");
            }
            const openai = new OpenAI({
                apiKey: openaiApiKey as string,
            });
            const response = await openai.images.generate({
                model,
                prompt: data.prompt,
                size: targetSize as "1024x1024" | "1792x1024" | "1024x1792",
                n: data.count,
                response_format: "b64_json",
            });
            const base64s = response.data.map(
                (image) => `data:image/png;base64,${image.b64_json}`
            );
            logGenerate(
                "image",
                runtime.agentId,
                runtime.imageModelProvider,
                model,
                data.modelId,
                data.prompt,
                "Sample: " + base64s[0].slice(0, 100) + " .... ",
                ""
            );
            return { success: true, data: base64s };
        }
    } catch (error) {
        logGenerate(
            "image",
            runtime.agentId,
            runtime.imageModelProvider,
            model,
            data.modelId,
            data.prompt,
            "",
            error
        );
        console.error(error);
        return { success: false, error: error };
    }
};

export const generateCaption = async (
    data: { imageUrl: string },
    runtime: IAgentRuntime
): Promise<{
    title: string;
    description: string;
}> => {
    const { imageUrl } = data;
    const imageDescriptionService =
        runtime.getService<IImageDescriptionService>(
            ServiceType.IMAGE_DESCRIPTION
        );

    if (!imageDescriptionService) {
        throw new Error("Image description service not found");
    }

    const resp = await imageDescriptionService.describeImage(imageUrl);
    return {
        title: resp.title.trim(),
        description: resp.description.trim(),
    };
};

/**
 * Configuration options for generating objects with a model.
 */
export interface GenerationOptions {
    runtime: IAgentRuntime;
    context: string;
    modelClass: ModelClass;
    schema?: ZodSchema;
    schemaName?: string;
    schemaDescription?: string;
    stop?: string[];
    mode?: "auto" | "json" | "tool";
    experimental_providerMetadata?: Record<string, unknown>;
    verifiableInference?: boolean;
    verifiableInferenceAdapter?: IVerifiableInferenceAdapter;
    verifiableInferenceOptions?: VerifiableInferenceOptions;
}

/**
 * Base settings for model generation.
 */
interface ModelSettings {
    prompt: string;
    temperature: number;
    maxTokens: number;
    frequencyPenalty: number;
    presencePenalty: number;
    stop?: string[];
    experimental_telemetry?: TelemetrySettings;
}

/**
 * Generates structured objects from a prompt using specified AI models and configuration options.
 *
 * @param {GenerationOptions} options - Configuration options for generating objects.
 * @returns {Promise<any[]>} - A promise that resolves to an array of generated objects.
 * @throws {Error} - Throws an error if the provider is unsupported or if generation fails.
 */
export const generateObject = async ({
    runtime,
    context,
    modelClass,
    schema,
    schemaName,
    schemaDescription,
    stop,
    mode = "json",
    verifiableInference = false,
    verifiableInferenceAdapter,
    verifiableInferenceOptions,
}: GenerationOptions): Promise<GenerateObjectResult<unknown>> => {
    if (!context) {
        const errorMessage = "generateObject context is empty";
        console.error(errorMessage);
        throw new Error(errorMessage);
    }

    const provider = runtime.modelProvider;
    const modelSettings = getModelSettings(runtime.modelProvider, modelClass);
    const model = modelSettings.name;
    const temperature = modelSettings.temperature;
    const frequency_penalty = modelSettings.frequency_penalty;
    const presence_penalty = modelSettings.presence_penalty;
    const max_context_length = modelSettings.maxInputTokens;
    const max_response_length = modelSettings.maxOutputTokens;
    const experimental_telemetry = modelSettings.experimental_telemetry;
    const apiKey = runtime.token;

    try {
        context = await trimTokens(context, max_context_length, runtime);

        const modelOptions: ModelSettings = {
            prompt: context,
            temperature,
            maxTokens: max_response_length,
            frequencyPenalty: frequency_penalty,
            presencePenalty: presence_penalty,
            stop: stop || modelSettings.stop,
            experimental_telemetry: experimental_telemetry,
        };

        const response = await handleProvider({
            provider,
            model,
            apiKey,
            schema,
            schemaName,
            schemaDescription,
            mode,
            modelOptions,
            runtime,
            context,
            modelClass,
            verifiableInference,
            verifiableInferenceAdapter,
            verifiableInferenceOptions,
        });

        return response;
    } catch (error) {
        console.error("Error in generateObject:", error);
        throw error;
    }
};

/**
 * Interface for provider-specific generation options.
 */
interface ProviderOptions {
    runtime: IAgentRuntime;
    provider: ModelProviderName;
    model: any;
    apiKey: string;
    schema?: ZodSchema;
    schemaName?: string;
    schemaDescription?: string;
    mode?: "auto" | "json" | "tool";
    experimental_providerMetadata?: Record<string, unknown>;
    modelOptions: ModelSettings;
    modelClass: ModelClass;
    context: string;
    verifiableInference?: boolean;
    verifiableInferenceAdapter?: IVerifiableInferenceAdapter;
    verifiableInferenceOptions?: VerifiableInferenceOptions;
}

/**
 * Handles AI generation based on the specified provider.
 *
 * @param {ProviderOptions} options - Configuration options specific to the provider.
 * @returns {Promise<any[]>} - A promise that resolves to an array of generated objects.
 */
export async function handleProvider(
    options: ProviderOptions
): Promise<GenerateObjectResult<unknown>> {
    const {
        provider,
        runtime,
        context,
        modelClass,
        //verifiableInference,
        //verifiableInferenceAdapter,
        //verifiableInferenceOptions,
    } = options;
    switch (provider) {
        case ModelProviderName.OPENAI:
        case ModelProviderName.ETERNALAI:
        case ModelProviderName.ALI_BAILIAN:
        case ModelProviderName.VOLENGINE:
        case ModelProviderName.LLAMACLOUD:
        case ModelProviderName.TOGETHER:
        case ModelProviderName.NANOGPT:
        case ModelProviderName.AKASH_CHAT_API:
        case ModelProviderName.LMSTUDIO:
            return await handleOpenAI(options);
        case ModelProviderName.ANTHROPIC:
        case ModelProviderName.CLAUDE_VERTEX:
            return await handleAnthropic(options);
        case ModelProviderName.GROK:
            return await handleGrok(options);
        case ModelProviderName.GROQ:
            return await handleGroq(options);
        case ModelProviderName.LLAMALOCAL:
            return await generateObjectDeprecated({
                runtime,
                context,
                modelClass,
            });
        case ModelProviderName.GOOGLE:
            return await handleGoogle(options);
        case ModelProviderName.MISTRAL:
            return await handleMistral(options);
        case ModelProviderName.REDPILL:
            return await handleRedPill(options);
        case ModelProviderName.OPENROUTER:
            return await handleOpenRouter(options);
        case ModelProviderName.OLLAMA:
            return await handleOllama(options);
        case ModelProviderName.DEEPSEEK:
            return await handleDeepSeek(options);
        case ModelProviderName.LIVEPEER:
            return await handleLivepeer(options);
        default: {
            const errorMessage = `Unsupported provider: ${provider}`;
            elizaLogger.error(errorMessage);
            throw new Error(errorMessage);
        }
    }
}
/**
 * Handles object generation for OpenAI.
 *
 * @param {ProviderOptions} options - Options specific to OpenAI.
 * @returns {Promise<GenerateObjectResult<unknown>>} - A promise that resolves to generated objects.
 */
async function handleOpenAI({
    model,
    apiKey,
    schema,
    schemaName,
    schemaDescription,
    mode = "json",
    modelOptions,
    provider,
    runtime,
}: ProviderOptions): Promise<GenerateObjectResult<unknown>> {
<<<<<<< HEAD
    const baseURL =
        getCloudflareGatewayBaseURL(runtime, "openai") ||
        models.openai.endpoint;
=======
    const endpoint =
        runtime.character.modelEndpointOverride || getEndpoint(provider);
    const baseURL =
        getCloudflareGatewayBaseURL(runtime, "openai") || endpoint;
>>>>>>> 81a35281
    const openai = createOpenAI({ apiKey, baseURL });
    return await aiGenerateObject({
        model: openai.languageModel(model),
        schema,
        schemaName,
        schemaDescription,
        mode,
        ...modelOptions,
    });
}

/**
 * Handles object generation for Anthropic models.
 *
 * @param {ProviderOptions} options - Options specific to Anthropic.
 * @returns {Promise<GenerateObjectResult<unknown>>} - A promise that resolves to generated objects.
 */
async function handleAnthropic({
    model,
    apiKey,
    schema,
    schemaName,
    schemaDescription,
    mode = "auto",
    modelOptions,
    runtime,
}: ProviderOptions): Promise<GenerateObjectResult<unknown>> {
    elizaLogger.debug("Handling Anthropic request with Cloudflare check");
<<<<<<< HEAD
=======
    if (mode === "json") {
        elizaLogger.warn("Anthropic mode is set to json, changing to auto");
        mode = "auto";
    }
>>>>>>> 81a35281
    const baseURL = getCloudflareGatewayBaseURL(runtime, "anthropic");
    elizaLogger.debug("Anthropic handleAnthropic baseURL:", { baseURL });

    const anthropic = createAnthropic({ apiKey, baseURL });
    return await aiGenerateObject({
        model: anthropic.languageModel(model),
        schema,
        schemaName,
        schemaDescription,
        mode,
        ...modelOptions,
    });
}

/**
 * Handles object generation for Grok models.
 *
 * @param {ProviderOptions} options - Options specific to Grok.
 * @returns {Promise<GenerateObjectResult<unknown>>} - A promise that resolves to generated objects.
 */
async function handleGrok({
    model,
    apiKey,
    schema,
    schemaName,
    schemaDescription,
    mode = "json",
    modelOptions,
}: ProviderOptions): Promise<GenerateObjectResult<unknown>> {
    const grok = createOpenAI({ apiKey, baseURL: models.grok.endpoint });
    return await aiGenerateObject({
        model: grok.languageModel(model, { parallelToolCalls: false }),
        schema,
        schemaName,
        schemaDescription,
        mode,
        ...modelOptions,
    });
}

/**
 * Handles object generation for Groq models.
 *
 * @param {ProviderOptions} options - Options specific to Groq.
 * @returns {Promise<GenerateObjectResult<unknown>>} - A promise that resolves to generated objects.
 */
async function handleGroq({
    model,
    apiKey,
    schema,
    schemaName,
    schemaDescription,
    mode = "json",
    modelOptions,
    runtime,
}: ProviderOptions): Promise<GenerateObjectResult<unknown>> {
    elizaLogger.debug("Handling Groq request with Cloudflare check");
    const baseURL = getCloudflareGatewayBaseURL(runtime, "groq");
    elizaLogger.debug("Groq handleGroq baseURL:", { baseURL });

    const groq = createGroq({ apiKey, baseURL });
    return await aiGenerateObject({
        model: groq.languageModel(model),
        schema,
        schemaName,
        schemaDescription,
        mode,
        ...modelOptions,
    });
}

/**
 * Handles object generation for Google models.
 *
 * @param {ProviderOptions} options - Options specific to Google.
 * @returns {Promise<GenerateObjectResult<unknown>>} - A promise that resolves to generated objects.
 */
async function handleGoogle({
    model,
    apiKey,
    schema,
    schemaName,
    schemaDescription,
    mode = "json",
    modelOptions,
}: ProviderOptions): Promise<GenerateObjectResult<unknown>> {
    const google = createGoogleGenerativeAI({apiKey});
    return await aiGenerateObject({
        model: google(model),
        schema,
        schemaName,
        schemaDescription,
        mode,
        ...modelOptions,
    });
}

/**
 * Handles object generation for Mistral models.
 *
 * @param {ProviderOptions} options - Options specific to Mistral.
 * @returns {Promise<GenerateObjectResult<unknown>>} - A promise that resolves to generated objects.
 */
async function handleMistral({
    model,
    schema,
    schemaName,
    schemaDescription,
    mode,
    modelOptions,
}: ProviderOptions): Promise<GenerateObjectResult<unknown>> {
    const mistral = createMistral();
    return await aiGenerateObject({
        model: mistral(model),
        schema,
        schemaName,
        schemaDescription,
        mode,
        ...modelOptions,
    });
}

/**
 * Handles object generation for Redpill models.
 *
 * @param {ProviderOptions} options - Options specific to Redpill.
 * @returns {Promise<GenerateObjectResult<unknown>>} - A promise that resolves to generated objects.
 */
async function handleRedPill({
    model,
    apiKey,
    schema,
    schemaName,
    schemaDescription,
    mode = "json",
    modelOptions,
}: ProviderOptions): Promise<GenerateObjectResult<unknown>> {
    const redPill = createOpenAI({ apiKey, baseURL: models.redpill.endpoint });
    return await aiGenerateObject({
        model: redPill.languageModel(model),
        schema,
        schemaName,
        schemaDescription,
        mode,
        ...modelOptions,
    });
}

/**
 * Handles object generation for OpenRouter models.
 *
 * @param {ProviderOptions} options - Options specific to OpenRouter.
 * @returns {Promise<GenerateObjectResult<unknown>>} - A promise that resolves to generated objects.
 */
async function handleOpenRouter({
    model,
    apiKey,
    schema,
    schemaName,
    schemaDescription,
    mode = "json",
    modelOptions,
}: ProviderOptions): Promise<GenerateObjectResult<unknown>> {
    const openRouter = createOpenAI({
        apiKey,
        baseURL: models.openrouter.endpoint,
    });
    return await aiGenerateObject({
        model: openRouter.languageModel(model),
        schema,
        schemaName,
        schemaDescription,
        mode,
        ...modelOptions,
    });
}

/**
 * Handles object generation for Ollama models.
 *
 * @param {ProviderOptions} options - Options specific to Ollama.
 * @returns {Promise<GenerateObjectResult<unknown>>} - A promise that resolves to generated objects.
 */
async function handleOllama({
    model,
    schema,
    schemaName,
    schemaDescription,
    mode = "json",
    modelOptions,
    provider,
}: ProviderOptions): Promise<GenerateObjectResult<unknown>> {
    const ollamaProvider = createOllama({
        baseURL: getEndpoint(provider) + "/api",
    });
    const ollama = ollamaProvider(model);
    return await aiGenerateObject({
        model: ollama,
        schema,
        schemaName,
        schemaDescription,
        mode,
        ...modelOptions,
    });
}

/**
 * Handles object generation for DeepSeek models.
 *
 * @param {ProviderOptions} options - Options specific to DeepSeek.
 * @returns {Promise<GenerateObjectResult<unknown>>} - A promise that resolves to generated objects.
 */
async function handleDeepSeek({
    model,
    apiKey,
    schema,
    schemaName,
    schemaDescription,
    mode,
    modelOptions,
}: ProviderOptions): Promise<GenerateObjectResult<unknown>> {
    const openai = createOpenAI({ apiKey, baseURL: models.deepseek.endpoint });
    return await aiGenerateObject({
        model: openai.languageModel(model),
        schema,
        schemaName,
        schemaDescription,
        mode,
        ...modelOptions,
    });
}

/**
 * Handles object generation for Amazon Bedrock models.
 *
 * @param {ProviderOptions} options - Options specific to Amazon Bedrock.
 * @returns {Promise<GenerateObjectResult<unknown>>} - A promise that resolves to generated objects.
 */
async function handleBedrock({
    model,
    schema,
    schemaName,
    schemaDescription,
    mode,
    modelOptions,
    provider,
}: ProviderOptions): Promise<GenerateObjectResult<unknown>> {
    return await aiGenerateObject({
        model: bedrock(model),
        schema,
        schemaName,
        schemaDescription,
        mode,
        ...modelOptions,
    });
}

async function handleLivepeer({
    model,
    apiKey,
    schema,
    schemaName,
    schemaDescription,
    mode,
    modelOptions,
}: ProviderOptions): Promise<GenerateObjectResult<unknown>> {
    console.log("Livepeer provider api key:", apiKey);
    if (!apiKey) {
        throw new Error(
            "Livepeer provider requires LIVEPEER_GATEWAY_URL to be configured"
        );
    }

    const livepeerClient = createOpenAI({
        apiKey,
        baseURL: apiKey, // Use the apiKey as the baseURL since it contains the gateway URL
    });

    return await aiGenerateObject({
        model: livepeerClient.languageModel(model),
        schema,
        schemaName,
        schemaDescription,
        mode,
        ...modelOptions,
    });
}

// Add type definition for Together AI response
interface TogetherAIImageResponse {
    data: Array<{
        url: string;
        content_type?: string;
        image_type?: string;
    }>;
}

export async function generateTweetActions({
    runtime,
    context,
    modelClass,
}: {
    runtime: IAgentRuntime;
    context: string;
    modelClass: ModelClass;
}): Promise<ActionResponse | null> {
    let retryDelay = 1000;
    while (true) {
        try {
            const response = await generateText({
                runtime,
                context,
                modelClass,
            });
            elizaLogger.debug(
                "Received response from generateText for tweet actions:",
                response
            );
            const { actions } = parseActionResponseFromText(response.trim());
            if (actions) {
                elizaLogger.debug("Parsed tweet actions:", actions);
                return actions;
            } else {
                elizaLogger.debug("generateTweetActions no valid response");
            }
        } catch (error) {
            elizaLogger.error("Error in generateTweetActions:", error);
            if (
                error instanceof TypeError &&
                error.message.includes("queueTextCompletion")
            ) {
                elizaLogger.error(
                    "TypeError: Cannot read properties of null (reading 'queueTextCompletion')"
                );
            }
        }
        elizaLogger.log(`Retrying in ${retryDelay}ms...`);
        await new Promise((resolve) => setTimeout(resolve, retryDelay));
        retryDelay *= 2;
    }
}<|MERGE_RESOLUTION|>--- conflicted
+++ resolved
@@ -484,6 +484,22 @@
 
 export function getSizeModel(runtime, modelClass: ModelClass) {
     const provider = runtime.modelProvider;
+    elizaLogger.debug("Provider settings:", {
+        provider,
+        hasRuntime: !!runtime,
+        runtimeSettings: {
+            CLOUDFLARE_GW_ENABLED: runtime.getSetting("CLOUDFLARE_GW_ENABLED"),
+            CLOUDFLARE_AI_ACCOUNT_ID: runtime.getSetting(
+                "CLOUDFLARE_AI_ACCOUNT_ID"
+            ),
+            CLOUDFLARE_AI_GATEWAY_ID: runtime.getSetting(
+                "CLOUDFLARE_AI_GATEWAY_ID"
+            ),
+        },
+    });
+
+    const endpoint =
+        runtime.character.modelEndpointOverride || getEndpoint(provider);
     const modelSettings = getModelSettings(runtime.modelProvider, modelClass);
     //let model = models[provider].model[modelClass];
     let model = modelSettings.name;
@@ -704,12 +720,8 @@
             case ModelProviderName.HYPERBOLIC:
             case ModelProviderName.TOGETHER:
             case ModelProviderName.NINETEEN_AI:
-<<<<<<< HEAD
-            case ModelProviderName.AKASH_CHAT_API: {
-=======
             case ModelProviderName.AKASH_CHAT_API:
             case ModelProviderName.LMSTUDIO: {
->>>>>>> 81a35281
                 elizaLogger.debug(
                     "Initializing OpenAI model with Cloudflare check"
                 );
@@ -820,14 +832,7 @@
                 const { text: openaiResponse } = await aiGenerateText({
                     model: openai.languageModel(model),
                     prompt: context,
-<<<<<<< HEAD
-                    system:
-                        runtime.character.system ??
-                        settings.SYSTEM_PROMPT ??
-                        undefined,
-=======
                     system: system_prompt,
->>>>>>> 81a35281
                     temperature: temperature,
                     maxTokens: max_response_length,
                     frequencyPenalty: frequency_penalty,
@@ -895,25 +900,16 @@
                 const baseURL =
                     getCloudflareGatewayBaseURL(runtime, "anthropic") ||
                     "https://api.anthropic.com/v1";
-<<<<<<< HEAD
-                elizaLogger.log("Anthropic baseURL result:", { baseURL });
+
+                elizaLogger.debug("Anthropic baseURL result:", { baseURL });
 
                 const anthropic = createAnthropic({
                     apiKey,
                     baseURL,
                     fetch: runtime.fetch,
                 });
-                console.log("model", model);
-
-=======
-                elizaLogger.debug("Anthropic baseURL result:", { baseURL });
-
-                const anthropic = createAnthropic({
-                    apiKey,
-                    baseURL,
-                    fetch: runtime.fetch,
-                });
->>>>>>> 81a35281
+                //console.log("model", model);
+
                 const { text: anthropicResponse } = await aiGenerateText({
                     model: anthropic.languageModel(model),
                     prompt: context,
@@ -2533,16 +2529,10 @@
     provider,
     runtime,
 }: ProviderOptions): Promise<GenerateObjectResult<unknown>> {
-<<<<<<< HEAD
-    const baseURL =
-        getCloudflareGatewayBaseURL(runtime, "openai") ||
-        models.openai.endpoint;
-=======
     const endpoint =
         runtime.character.modelEndpointOverride || getEndpoint(provider);
     const baseURL =
         getCloudflareGatewayBaseURL(runtime, "openai") || endpoint;
->>>>>>> 81a35281
     const openai = createOpenAI({ apiKey, baseURL });
     return await aiGenerateObject({
         model: openai.languageModel(model),
@@ -2571,13 +2561,10 @@
     runtime,
 }: ProviderOptions): Promise<GenerateObjectResult<unknown>> {
     elizaLogger.debug("Handling Anthropic request with Cloudflare check");
-<<<<<<< HEAD
-=======
     if (mode === "json") {
         elizaLogger.warn("Anthropic mode is set to json, changing to auto");
         mode = "auto";
     }
->>>>>>> 81a35281
     const baseURL = getCloudflareGatewayBaseURL(runtime, "anthropic");
     elizaLogger.debug("Anthropic handleAnthropic baseURL:", { baseURL });
 
