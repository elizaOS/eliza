--- conflicted
+++ resolved
@@ -48,11 +48,6 @@
         "@0glabs/0g-ts-sdk": "^0.2.1",
         "@coinbase/coinbase-sdk": "^0.10.0",
         "amqplib": "0.10.5",
-<<<<<<< HEAD
-=======
-        "@ai16z/eliza": "0.1.4-alpha.3",
-        "@coinbase/coinbase-sdk": "^0.10.0",
->>>>>>> c59d95af
         "csv-parse": "^5.6.0",
         "ollama-ai-provider": "^0.16.1",
         "optional": "^0.1.4",
