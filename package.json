--- conflicted
+++ resolved
@@ -44,10 +44,7 @@
         "turbo": "2.3.3",
         "typedoc": "0.26.11",
         "typescript": "5.6.3",
-<<<<<<< HEAD
-=======
         "viem": "2.21.58",
->>>>>>> 640b4e8e
         "vite": "5.4.11",
         "vitest": "2.1.5"
     },
