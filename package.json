{
    "name": "eliza",
    "scripts": {
        "preinstall": "npx only-allow pnpm",
        "build": "turbo run build --filter=!eliza-docs",
        "build-docker": "turbo run build",
        "cleanstart": "if [ -f agent/data/db.sqlite ]; then rm agent/data/db.sqlite; fi && pnpm --filter \"@elizaos/agent\" start --isRoot",
        "cleanstart:debug": "if [ -f agent/data/db.sqlite ]; then rm agent/data/db.sqlite; fi && cross-env NODE_ENV=development VERBOSE=true DEBUG=eliza:* pnpm --filter \"@elizaos/agent\" start --isRoot",
        "start": "pnpm --filter \"@elizaos/agent\" start --isRoot",
        "start:client": "pnpm --dir client dev",
        "start:debug": "cross-env NODE_ENV=development VERBOSE=true DEBUG=eliza:* pnpm --filter \"@elizaos/agent\" start --isRoot",
        "dev": "bash ./scripts/dev.sh",
        "lint": "bash ./scripts/lint.sh",
        "prettier-check": "npx prettier --check --cache .",
        "prettier": "npx prettier --write --cache .",
        "release": "pnpm build && pnpm prettier && npx lerna publish --no-private --force-publish",
        "clean": "bash ./scripts/clean.sh",
        "docker:build": "bash ./scripts/docker.sh build",
        "docker:run": "bash ./scripts/docker.sh run",
        "docker:bash": "bash ./scripts/docker.sh bash",
        "docker:start": "bash ./scripts/docker.sh start",
        "docker": "pnpm docker:build && pnpm docker:run && pnpm docker:bash",
        "test": "bash ./scripts/test.sh",
        "smokeTests": "bash ./scripts/smokeTests.sh",
        "integrationTests": "bash ./scripts/integrationTests.sh"
    },
    "devDependencies": {
        "@commitlint/cli": "18.6.1",
        "@commitlint/config-conventional": "18.6.3",
        "@typescript-eslint/eslint-plugin": "8.16.0",
        "@typescript-eslint/parser": "8.16.0",
        "@vitest/eslint-plugin": "1.1.13",
        "concurrently": "9.1.0",
        "cross-env": "7.0.3",
        "eslint": "9.16.0",
        "eslint-config-prettier": "9.1.0",
        "husky": "9.1.7",
        "lerna": "8.1.5",
        "only-allow": "1.2.1",
        "prettier": "3.4.1",
        "turbo": "2.3.3",
        "typedoc": "0.26.11",
        "typescript": "5.6.3",
        "vite": "5.4.11",
<<<<<<< HEAD
        "vitest": "2.1.5"
=======
        "vitest": "2.1.5",
        "viem": "2.21.58",
        "ts-jest": "^29.1.1",
        "@types/jest": "^29.5.11",
        "jest": "^29.7.0"
>>>>>>> d55c86c9
    },
    "pnpm": {
        "overrides": {
            "onnxruntime-node": "1.20.1",
            "viem": "2.21.58"
        }
    },
    "engines": {
        "node": "23.3.0"
    },
    "dependencies": {
        "@0glabs/0g-ts-sdk": "0.2.1",
        "@coinbase/coinbase-sdk": "0.10.0",
        "@deepgram/sdk": "^3.9.0",
        "@elizaos/plugin-web-search": "^0.1.7",
        "@tavily/core": "^0.0.2",
        "@vitest/eslint-plugin": "1.0.1",
        "amqplib": "0.10.5",
        "csv-parse": "5.6.0",
        "ollama-ai-provider": "0.16.1",
        "optional": "0.1.4",
        "pnpm": "9.14.4",
        "sharp": "0.33.5",
        "stakewise-plugin": "file:packages/stakewise-plugin",
        "tslog": "4.9.3"
    },
    "packageManager": "pnpm@9.12.3+sha512.cce0f9de9c5a7c95bef944169cc5dfe8741abfb145078c0d508b868056848a87c81e626246cb60967cbd7fd29a6c062ef73ff840d96b3c86c40ac92cf4a813ee",
    "workspaces": [
        "packages/*"
    ]
}<|MERGE_RESOLUTION|>--- conflicted
+++ resolved
@@ -42,15 +42,7 @@
         "typedoc": "0.26.11",
         "typescript": "5.6.3",
         "vite": "5.4.11",
-<<<<<<< HEAD
         "vitest": "2.1.5"
-=======
-        "vitest": "2.1.5",
-        "viem": "2.21.58",
-        "ts-jest": "^29.1.1",
-        "@types/jest": "^29.5.11",
-        "jest": "^29.7.0"
->>>>>>> d55c86c9
     },
     "pnpm": {
         "overrides": {
