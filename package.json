--- conflicted
+++ resolved
@@ -53,11 +53,6 @@
       "@polkadot/util-crypto": "12.6.2",
       "@polkadot/types-create": "10.13.1",
       "@polkadot/types-codec": "10.13.1",
-<<<<<<< HEAD
-      "@ai-sdk/provider": "1.0.6",
-      "@ai-sdk/provider-utils": "2.1.2",
-      "cookie": "0.6.0"
-=======
       "@polkadot/keyring": "12.6.2",
       "@ai-sdk/provider": "1.0.6",
       "@ai-sdk/provider-utils": "2.1.2",
@@ -67,7 +62,6 @@
     },
     "patchedDependencies": {
       "@solana-developers/helpers": "patches/@solana-developers__helpers.patch"
->>>>>>> fe8f5f74
     }
   },
   "engines": {
@@ -80,26 +74,15 @@
     "@injectivelabs/sdk-ts": "^1.14.33",
     "@vitest/eslint-plugin": "1.0.1",
     "amqplib": "0.10.5",
-<<<<<<< HEAD
-=======
     "bs58": "4.0.0",
->>>>>>> fe8f5f74
     "csv-parse": "5.6.0",
     "langdetect": "^0.2.1",
     "ollama-ai-provider": "0.16.1",
     "optional": "0.1.4",
-<<<<<<< HEAD
-    "pnpm": "9.14.4",
-    "sharp": "0.33.5",
-    "bs58": "4.0.0"
-  },
-  "packageManager": "pnpm@9.12.3+sha512.cce0f9de9c5a7c95bef944169cc5dfe8741abfb145078c0d508b868056848a87c81e626246cb60967cbd7fd29a6c062ef73ff840d96b3c86c40ac92cf4a813ee",
-=======
     "pnpm": "9.15.0",
     "sharp": "0.33.5"
   },
   "packageManager": "pnpm@9.15.0",
->>>>>>> fe8f5f74
   "workspaces": [
     "packages/*"
   ]
