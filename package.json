--- conflicted
+++ resolved
@@ -32,11 +32,7 @@
     "docker:bash": "bash ./scripts/docker.sh bash",
     "docker:start": "bash ./scripts/docker.sh start",
     "docker": "bun docker:build && bun docker:run && bun docker:bash",
-<<<<<<< HEAD
-    "test": "turbo run test --concurrency 3 --filter=!./packages/plugin-starter --filter=!./packages/project-starter --filter=!./packages/docs --filter=!@elizaos/plugin-sql",
-=======
     "test": "turbo run test --concurrency 1 --filter=!./packages/plugin-starter --filter=!./packages/project-starter --filter=!./packages/docs --filter=!@elizaos/plugin-sql --filter=!@elizaos/plugin-dummy-services",
->>>>>>> 487271dc
     "test:client": "turbo run test --filter=./packages/client",
     "test:core": "turbo run test --filter=./packages/core",
     "test:app": "turbo run test --concurrency 1 --filter=./packages/app",
