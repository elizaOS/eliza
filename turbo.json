{
    "$schema": "https://turbo.build/schema.json",
    "tasks": {
        "check-types": {
            "dependsOn": ["build"]
        },
        "@elizaos/agent#check-types": {
            "dependsOn": [
                "@elizaos/plugin-solana#build",
                "@elizaos/plugin-direct#build"
            ]
        },
        "build": {
            "outputs": ["dist/**"],
            "dependsOn": ["^@elizaos/core#build"]
        },
<<<<<<< HEAD
        "@elizaos/client-direct#build": {
            "outputs": ["dist/**"],
            "dependsOn": [
                "@elizaos/plugin-image-generation#build",
                "@elizaos/plugin-tee-log#build",
                "@elizaos/plugin-tee-verifiable-log#build"
            ]
        },
        "@elizaos/plugin-solana#build": {
            "outputs": ["dist/**"],
            "dependsOn": [
                "@elizaos/plugin-trustdb#build",
                "@elizaos/plugin-tee#build"
            ]
        },
        "@elizaos/plugin-nft-generation#build": {
            "outputs": ["dist/**"],
            "dependsOn": ["@elizaos/plugin-node#build"]
        },
        "@elizaos/plugin-tee-verifiable-log#build": {
            "outputs": ["dist/**"],
            "dependsOn": ["@elizaos/core#build", "@elizaos/plugin-tee#build"]
        },
        "@elizaos/plugin-evm#build": {
            "outputs": ["dist/**"],
            "dependsOn": ["@elizaos/plugin-tee#build"]
        },
        "@elizaos/plugin-tee-log#build": {
            "outputs": ["dist/**"],
            "dependsOn": [
                "@elizaos/plugin-tee#build",
                "@elizaos/plugin-sgx#build"
            ]
        },
        "@elizaos/plugin-quai#build": {
            "outputs": ["dist/**"],
            "dependsOn": [
                "@elizaos/plugin-trustdb#build"
            ]
        },
=======
>>>>>>> 38ecceff
        "eliza-docs#build": {
            "outputs": ["build/**"]
        },
        "dev": {
            "persistent": true,
            "cache": true
        }
    }
}<|MERGE_RESOLUTION|>--- conflicted
+++ resolved
@@ -14,7 +14,6 @@
             "outputs": ["dist/**"],
             "dependsOn": ["^@elizaos/core#build"]
         },
-<<<<<<< HEAD
         "@elizaos/client-direct#build": {
             "outputs": ["dist/**"],
             "dependsOn": [
@@ -23,40 +22,6 @@
                 "@elizaos/plugin-tee-verifiable-log#build"
             ]
         },
-        "@elizaos/plugin-solana#build": {
-            "outputs": ["dist/**"],
-            "dependsOn": [
-                "@elizaos/plugin-trustdb#build",
-                "@elizaos/plugin-tee#build"
-            ]
-        },
-        "@elizaos/plugin-nft-generation#build": {
-            "outputs": ["dist/**"],
-            "dependsOn": ["@elizaos/plugin-node#build"]
-        },
-        "@elizaos/plugin-tee-verifiable-log#build": {
-            "outputs": ["dist/**"],
-            "dependsOn": ["@elizaos/core#build", "@elizaos/plugin-tee#build"]
-        },
-        "@elizaos/plugin-evm#build": {
-            "outputs": ["dist/**"],
-            "dependsOn": ["@elizaos/plugin-tee#build"]
-        },
-        "@elizaos/plugin-tee-log#build": {
-            "outputs": ["dist/**"],
-            "dependsOn": [
-                "@elizaos/plugin-tee#build",
-                "@elizaos/plugin-sgx#build"
-            ]
-        },
-        "@elizaos/plugin-quai#build": {
-            "outputs": ["dist/**"],
-            "dependsOn": [
-                "@elizaos/plugin-trustdb#build"
-            ]
-        },
-=======
->>>>>>> 38ecceff
         "eliza-docs#build": {
             "outputs": ["build/**"]
         },
