--- conflicted
+++ resolved
@@ -115,15 +115,10 @@
 TWITTER_PASSWORD= # Пароль аккаунта
 TWITTER_EMAIL= # Email аккаунта
 
-<<<<<<< HEAD
 TWITTER_API_IO_KEY=elizaOS_public_key_love_truth_future
 # Ключ стороннего API Twitter для получения данных.
 # Это общий тестовый ключ - получите персональный ключ на https://twitterapi.io,
 # чтобы избежать ограничений QPS
-
-X_SERVER_URL=
-=======
->>>>>>> 71180bab
 XAI_API_KEY=
 XAI_MODEL=
 
