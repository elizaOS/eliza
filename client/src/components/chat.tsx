--- conflicted
+++ resolved
@@ -179,11 +179,6 @@
                     {transitions((styles, message) => {
                         const variant = getMessageVariant(message?.user);
                         return (
-<<<<<<< HEAD
-                            <animated.div
-                                style={styles}
-                                className="flex flex-col gap-2 p-4"
-=======
                             <CustomAnimatedDiv
                                 style={{
                                     ...styles,
@@ -192,7 +187,6 @@
                                     gap: "0.5rem",
                                     padding: "1rem",
                                 }}
->>>>>>> 8d06e331
                             >
                                 <ChatBubble
                                     variant={variant}
