{
<<<<<<< HEAD
  "version": "1.6.2-beta.0",
=======
  "version": "1.6.2-alpha.14",
>>>>>>> 0cd7aa8e
  "packages": [
    "packages/*"
  ],
  "npmClient": "bun",
  "command": {
    "publish": {
      "message": "chore(release): publish alpha",
      "registry": "https://registry.npmjs.org",
      "allowBranch": [
        "main",
        "develop",
        "alpha",
        "release/*"
      ],
      "ignoreChanges": [
        "**/*.md",
        "**/test/**",
        "**/__tests__/**"
      ],
      "verifyAccess": false
    },
    "version": {
      "allowBranch": [
        "main",
        "develop",
        "alpha",
        "release/*"
      ],
      "message": "chore(release): publish %s",
      "push": true,
      "gitTagVersion": true,
      "tagVersionPrefix": "v",
      "signGitTag": false,
      "signGitCommit": false,
      "forcePublish": "*",
      "exact": true
    }
  },
  "stream": true,
  "concurrency": 1
}<|MERGE_RESOLUTION|>--- conflicted
+++ resolved
@@ -1,9 +1,6 @@
 {
-<<<<<<< HEAD
   "version": "1.6.2-beta.0",
-=======
   "version": "1.6.2-alpha.14",
->>>>>>> 0cd7aa8e
   "packages": [
     "packages/*"
   ],
