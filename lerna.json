--- conflicted
+++ resolved
@@ -1,9 +1,5 @@
 {
-<<<<<<< HEAD
-  "version": "1.5.5-beta.1",
-=======
   "version": "1.5.5-alpha.15",
->>>>>>> 742fb450
   "packages": [
     "packages/*"
   ],
