import { PGLiteDatabaseAdapter } from "@elizaos/adapter-pglite";
import { PostgresDatabaseAdapter } from "@elizaos/adapter-postgres";
import { QdrantDatabaseAdapter } from "@elizaos/adapter-qdrant";
import { RedisClient } from "@elizaos/adapter-redis";
import { SqliteDatabaseAdapter } from "@elizaos/adapter-sqlite";
import { SupabaseDatabaseAdapter } from "@elizaos/adapter-supabase";
import { AutoClientInterface } from "@elizaos/client-auto";
import { DiscordClientInterface } from "@elizaos/client-discord";
import { InstagramClientInterface } from "@elizaos/client-instagram";
import { LensAgentClient } from "@elizaos/client-lens";
import { SlackClientInterface } from "@elizaos/client-slack";
import { TelegramClientInterface } from "@elizaos/client-telegram";
import { TelegramAccountClientInterface } from "@elizaos/client-telegram-account";
import { TwitterClientInterface } from "@elizaos/client-twitter";
import { AlexaClientInterface } from "@elizaos/client-alexa";
import { MongoDBDatabaseAdapter } from "@elizaos/adapter-mongodb";
import { DevaClientInterface } from "@elizaos/client-deva";

import { FarcasterClientInterface } from "@elizaos/client-farcaster";
import { OmniflixPlugin } from "@elizaos/plugin-omniflix";
import { JeeterClientInterface } from "@elizaos/client-simsai";
import { XmtpClientInterface } from "@elizaos/client-xmtp";
import { DirectClient } from "@elizaos/client-direct";
import { agentKitPlugin } from "@elizaos/plugin-agentkit";
import { gelatoPlugin } from "@elizaos/plugin-gelato";
import { PrimusAdapter } from "@elizaos/plugin-primus";
import { lightningPlugin } from "@elizaos/plugin-lightning";
import { elizaCodeinPlugin, onchainJson } from "@elizaos/plugin-iq6900";
import { dcapPlugin } from "@elizaos/plugin-dcap";
import {
    AgentRuntime,
    CacheManager,
    CacheStore,
    type Character,
    type Client,
    Clients,
    DbCacheAdapter,
    defaultCharacter,
    elizaLogger,
    FsCacheAdapter,
    type IAgentRuntime,
    type ICacheManager,
    type IDatabaseAdapter,
    type IDatabaseCacheAdapter,
    ModelProviderName,
    parseBooleanFromText,
    settings,
    stringToUuid,
    validateCharacterConfig,
} from "@elizaos/core";
import { zgPlugin } from "@elizaos/plugin-0g";
import { footballPlugin } from "@elizaos/plugin-football";

import { bootstrapPlugin } from "@elizaos/plugin-bootstrap";
import { normalizeCharacter } from "@elizaos/plugin-di";
import createGoatPlugin from "@elizaos/plugin-goat";
import createZilliqaPlugin from "@elizaos/plugin-zilliqa";

// import { intifacePlugin } from "@elizaos/plugin-intiface";
import { ThreeDGenerationPlugin } from "@elizaos/plugin-3d-generation";
import { abstractPlugin } from "@elizaos/plugin-abstract";
import { akashPlugin } from "@elizaos/plugin-akash";
import { alloraPlugin } from "@elizaos/plugin-allora";
import { aptosPlugin } from "@elizaos/plugin-aptos";
import { artheraPlugin } from "@elizaos/plugin-arthera";
import { autonomePlugin } from "@elizaos/plugin-autonome";
import { availPlugin } from "@elizaos/plugin-avail";
import { avalanchePlugin } from "@elizaos/plugin-avalanche";
import { b2Plugin } from "@elizaos/plugin-b2";
import { binancePlugin } from "@elizaos/plugin-binance";
import { birdeyePlugin } from "@elizaos/plugin-birdeye";
import { bittensorPlugin } from "@elizaos/plugin-bittensor";
import { bnbPlugin } from "@elizaos/plugin-bnb";
import {
    advancedTradePlugin,
    coinbaseCommercePlugin,
    coinbaseMassPaymentsPlugin,
    tokenContractPlugin,
    tradePlugin,
    webhookPlugin,
} from "@elizaos/plugin-coinbase";
import { coingeckoPlugin } from "@elizaos/plugin-coingecko";
import { coinmarketcapPlugin } from "@elizaos/plugin-coinmarketcap";
import { confluxPlugin } from "@elizaos/plugin-conflux";
import { createCosmosPlugin } from "@elizaos/plugin-cosmos";
import { cronosZkEVMPlugin } from "@elizaos/plugin-cronoszkevm";
import { deskExchangePlugin } from "@elizaos/plugin-desk-exchange";
import { evmPlugin } from "@elizaos/plugin-evm";
import { edwinPlugin } from "@elizaos/plugin-edwin";
import { flowPlugin } from "@elizaos/plugin-flow";
import { fuelPlugin } from "@elizaos/plugin-fuel";
import { genLayerPlugin } from "@elizaos/plugin-genlayer";
import { gitcoinPassportPlugin } from "@elizaos/plugin-gitcoin-passport";
import { initiaPlugin } from "@elizaos/plugin-initia";
import { imageGenerationPlugin } from "@elizaos/plugin-image-generation";
import { lensPlugin } from "@elizaos/plugin-lens-network";
import { litPlugin } from "@elizaos/plugin-lit";
import { mindNetworkPlugin } from "@elizaos/plugin-mind-network";
import { multiversxPlugin } from "@elizaos/plugin-multiversx";
import { nearPlugin } from "@elizaos/plugin-near";
import createNFTCollectionsPlugin from "@elizaos/plugin-nft-collections";
import { nftGenerationPlugin } from "@elizaos/plugin-nft-generation";
import { createNodePlugin } from "@elizaos/plugin-node";
import { obsidianPlugin } from "@elizaos/plugin-obsidian";
import { OpacityAdapter } from "@elizaos/plugin-opacity";
import { openWeatherPlugin } from "@elizaos/plugin-open-weather";
import { quaiPlugin } from "@elizaos/plugin-quai";
import { sgxPlugin } from "@elizaos/plugin-sgx";
import { solanaPlugin } from "@elizaos/plugin-solana";
import { solanaPluginV2 } from "@elizaos/plugin-solana-v2";
import { solanaAgentkitPlugin } from "@elizaos/plugin-solana-agent-kit";
import { squidRouterPlugin } from "@elizaos/plugin-squid-router";
import { stargazePlugin } from "@elizaos/plugin-stargaze";
import { storyPlugin } from "@elizaos/plugin-story";
import { suiPlugin } from "@elizaos/plugin-sui";
import { TEEMode, teePlugin } from "@elizaos/plugin-tee";
import { teeLogPlugin } from "@elizaos/plugin-tee-log";
import { teeMarlinPlugin } from "@elizaos/plugin-tee-marlin";
import { verifiableLogPlugin } from "@elizaos/plugin-tee-verifiable-log";
import { tonPlugin } from "@elizaos/plugin-ton";
import { webSearchPlugin } from "@elizaos/plugin-web-search";
import { dkgPlugin } from "@elizaos/plugin-dkg";
import { injectivePlugin } from "@elizaos/plugin-injective";
import { giphyPlugin } from "@elizaos/plugin-giphy";
import { letzAIPlugin } from "@elizaos/plugin-letzai";
import { thirdwebPlugin } from "@elizaos/plugin-thirdweb";
import { hyperliquidPlugin } from "@elizaos/plugin-hyperliquid";
import { moralisPlugin } from "@elizaos/plugin-moralis";
import { echoChambersPlugin } from "@elizaos/plugin-echochambers";
import { dexScreenerPlugin } from "@elizaos/plugin-dexscreener";
import { pythDataPlugin } from "@elizaos/plugin-pyth-data";
import { openaiPlugin } from "@elizaos/plugin-openai";
import nitroPlugin from "@elizaos/plugin-router-nitro";
import { devinPlugin } from "@elizaos/plugin-devin";
import { zksyncEraPlugin } from "@elizaos/plugin-zksync-era";
import { chainbasePlugin } from "@elizaos/plugin-chainbase";
import { holdstationPlugin } from "@elizaos/plugin-holdstation";
import { nvidiaNimPlugin } from "@elizaos/plugin-nvidia-nim";
import { zxPlugin } from "@elizaos/plugin-0x";
import { hyperbolicPlugin } from "@elizaos/plugin-hyperbolic";
import Database from "better-sqlite3";
import fs from "fs";
import net from "net";
import path from "path";
import { fileURLToPath } from "url";
import yargs from "yargs";
import { emailPlugin } from "@elizaos/plugin-email";
import { emailAutomationPlugin } from "@elizaos/plugin-email-automation";
import { seiPlugin } from "@elizaos/plugin-sei";
import { sunoPlugin } from "@elizaos/plugin-suno";
import { udioPlugin } from "@elizaos/plugin-udio";
import { imgflipPlugin } from "@elizaos/plugin-imgflip";
import { ethstoragePlugin } from "@elizaos/plugin-ethstorage";
import { zerionPlugin } from "@elizaos/plugin-zerion";
import { minaPlugin } from "@elizaos/plugin-mina";
import { ankrPlugin } from "@elizaos/plugin-ankr";
import { formPlugin } from "@elizaos/plugin-form";
import { MongoClient } from "mongodb";
import { quickIntelPlugin } from "@elizaos/plugin-quick-intel";
<<<<<<< HEAD
import { zapperPlugin } from "@elizaos/plugin-zapper";
=======
>>>>>>> b697ffb5
import { trikonPlugin } from "@elizaos/plugin-trikon";
import arbitragePlugin from "@elizaos/plugin-arbitrage";
import testPlugin from "@elizaos/plugin-test";

const __filename = fileURLToPath(import.meta.url); // get the resolved path to the file
const __dirname = path.dirname(__filename); // get the name of the directory

export const wait = (minTime = 1000, maxTime = 3000) => {
    const waitTime =
        Math.floor(Math.random() * (maxTime - minTime + 1)) + minTime;
    return new Promise((resolve) => setTimeout(resolve, waitTime));
};

const logFetch = async (url: string, options: any) => {
    elizaLogger.debug(`Fetching ${url}`);
    // Disabled to avoid disclosure of sensitive information such as API keys
    // elizaLogger.debug(JSON.stringify(options, null, 2));
    return fetch(url, options);
};

export function parseArguments(): {
    character?: string;
    characters?: string;
} {
    try {
        return yargs(process.argv.slice(3))
            .option("character", {
                type: "string",
                description: "Path to the character JSON file",
            })
            .option("characters", {
                type: "string",
                description:
                    "Comma separated list of paths to character JSON files",
            })
            .parseSync();
    } catch (error) {
        elizaLogger.error("Error parsing arguments:", error);
        return {};
    }
}

function tryLoadFile(filePath: string): string | null {
    try {
        return fs.readFileSync(filePath, "utf8");
    } catch (e) {
        return null;
    }
}
function mergeCharacters(base: Character, child: Character): Character {
    const mergeObjects = (baseObj: any, childObj: any) => {
        const result: any = {};
        const keys = new Set([
            ...Object.keys(baseObj || {}),
            ...Object.keys(childObj || {}),
        ]);
        keys.forEach((key) => {
            if (
                typeof baseObj[key] === "object" &&
                typeof childObj[key] === "object" &&
                !Array.isArray(baseObj[key]) &&
                !Array.isArray(childObj[key])
            ) {
                result[key] = mergeObjects(baseObj[key], childObj[key]);
            } else if (
                Array.isArray(baseObj[key]) ||
                Array.isArray(childObj[key])
            ) {
                result[key] = [
                    ...(baseObj[key] || []),
                    ...(childObj[key] || []),
                ];
            } else {
                result[key] =
                    childObj[key] !== undefined ? childObj[key] : baseObj[key];
            }
        });
        return result;
    };
    return mergeObjects(base, child);
}
function isAllStrings(arr: unknown[]): boolean {
    return Array.isArray(arr) && arr.every((item) => typeof item === "string");
}
export async function loadCharacterFromOnchain(): Promise<Character[]> {
    const jsonText = onchainJson;

    console.log("JSON:", jsonText);
    if (!jsonText) return [];
    const loadedCharacters = [];
    try {
        const character = JSON.parse(jsonText);
        validateCharacterConfig(character);

        // .id isn't really valid
        const characterId = character.id || character.name;
        const characterPrefix = `CHARACTER.${characterId
            .toUpperCase()
            .replace(/ /g, "_")}.`;

        const characterSettings = Object.entries(process.env)
            .filter(([key]) => key.startsWith(characterPrefix))
            .reduce((settings, [key, value]) => {
                const settingKey = key.slice(characterPrefix.length);
                settings[settingKey] = value;
                return settings;
            }, {});

        if (Object.keys(characterSettings).length > 0) {
            character.settings = character.settings || {};
            character.settings.secrets = {
                ...characterSettings,
                ...character.settings.secrets,
            };
        }

        // Handle plugins
        if (isAllStrings(character.plugins)) {
            elizaLogger.info("Plugins are: ", character.plugins);
            const importedPlugins = await Promise.all(
                character.plugins.map(async (plugin) => {
                    const importedPlugin = await import(plugin);
                    return importedPlugin.default;
                })
            );
            character.plugins = importedPlugins;
        }

        loadedCharacters.push(character);
        elizaLogger.info(
            `Successfully loaded character from: ${process.env.IQ_WALLET_ADDRESS}`
        );
        return loadedCharacters;
    } catch (e) {
        elizaLogger.error(
            `Error parsing character from ${process.env.IQ_WALLET_ADDRESS}: ${e}`
        );
        process.exit(1);
    }
}

async function loadCharactersFromUrl(url: string): Promise<Character[]> {
    try {
        const response = await fetch(url);
        const responseJson = await response.json();

        let characters: Character[] = [];
        if (Array.isArray(responseJson)) {
            characters = await Promise.all(
                responseJson.map((character) => jsonToCharacter(url, character))
            );
        } else {
            const character = await jsonToCharacter(url, responseJson);
            characters.push(character);
        }
        return characters;
    } catch (e) {
        elizaLogger.error(`Error loading character(s) from ${url}: ${e}`);
        process.exit(1);
    }
}

async function jsonToCharacter(
    filePath: string,
    character: any
): Promise<Character> {
    validateCharacterConfig(character);

    // .id isn't really valid
    const characterId = character.id || character.name;
    const characterPrefix = `CHARACTER.${characterId
        .toUpperCase()
        .replace(/ /g, "_")}.`;
    const characterSettings = Object.entries(process.env)
        .filter(([key]) => key.startsWith(characterPrefix))
        .reduce((settings, [key, value]) => {
            const settingKey = key.slice(characterPrefix.length);
            return { ...settings, [settingKey]: value };
        }, {});
    if (Object.keys(characterSettings).length > 0) {
        character.settings = character.settings || {};
        character.settings.secrets = {
            ...characterSettings,
            ...character.settings.secrets,
        };
    }
    // Handle plugins
    character.plugins = await handlePluginImporting(character.plugins);
    if (character.extends) {
        elizaLogger.info(
            `Merging  ${character.name} character with parent characters`
        );
        for (const extendPath of character.extends) {
            const baseCharacter = await loadCharacter(
                path.resolve(path.dirname(filePath), extendPath)
            );
            character = mergeCharacters(baseCharacter, character);
            elizaLogger.info(
                `Merged ${character.name} with ${baseCharacter.name}`
            );
        }
    }
    return character;
}

async function loadCharacter(filePath: string): Promise<Character> {
    const content = tryLoadFile(filePath);
    if (!content) {
        throw new Error(`Character file not found: ${filePath}`);
    }
    const character = JSON.parse(content);
    return jsonToCharacter(filePath, character);
}

async function loadCharacterTryPath(characterPath: string): Promise<Character> {
    let content: string | null = null;
    let resolvedPath = "";

    // Try different path resolutions in order
    const pathsToTry = [
        characterPath, // exact path as specified
        path.resolve(process.cwd(), characterPath), // relative to cwd
        path.resolve(process.cwd(), "agent", characterPath), // Add this
        path.resolve(__dirname, characterPath), // relative to current script
        path.resolve(__dirname, "characters", path.basename(characterPath)), // relative to agent/characters
        path.resolve(__dirname, "../characters", path.basename(characterPath)), // relative to characters dir from agent
        path.resolve(
            __dirname,
            "../../characters",
            path.basename(characterPath)
        ), // relative to project root characters dir
    ];

    elizaLogger.info(
        "Trying paths:",
        pathsToTry.map((p) => ({
            path: p,
            exists: fs.existsSync(p),
        }))
    );

    for (const tryPath of pathsToTry) {
        content = tryLoadFile(tryPath);
        if (content !== null) {
            resolvedPath = tryPath;
            break;
        }
    }

    if (content === null) {
        elizaLogger.error(
            `Error loading character from ${characterPath}: File not found in any of the expected locations`
        );
        elizaLogger.error("Tried the following paths:");
        pathsToTry.forEach((p) => elizaLogger.error(` - ${p}`));
        throw new Error(
            `Error loading character from ${characterPath}: File not found in any of the expected locations`
        );
    }
    try {
        const character: Character = await loadCharacter(resolvedPath);
        elizaLogger.info(`Successfully loaded character from: ${resolvedPath}`);
        return character;
    } catch (e) {
        elizaLogger.error(`Error parsing character from ${resolvedPath}: ${e}`);
        throw new Error(`Error parsing character from ${resolvedPath}: ${e}`);
    }
}

function commaSeparatedStringToArray(commaSeparated: string): string[] {
    return commaSeparated?.split(",").map((value) => value.trim());
}

async function readCharactersFromStorage(
    characterPaths: string[]
): Promise<string[]> {
    try {
        const uploadDir = path.join(process.cwd(), "data", "characters");
        await fs.promises.mkdir(uploadDir, { recursive: true });
        const fileNames = await fs.promises.readdir(uploadDir);
        fileNames.forEach((fileName) => {
            characterPaths.push(path.join(uploadDir, fileName));
        });
    } catch (err) {
        elizaLogger.error(`Error reading directory: ${err.message}`);
    }

    return characterPaths;
}

export async function loadCharacters(
    charactersArg: string
): Promise<Character[]> {
    let characterPaths = commaSeparatedStringToArray(charactersArg);

    if (process.env.USE_CHARACTER_STORAGE === "true") {
        characterPaths = await readCharactersFromStorage(characterPaths);
    }

    const loadedCharacters: Character[] = [];

    if (characterPaths?.length > 0) {
        for (const characterPath of characterPaths) {
            try {
                const character: Character = await loadCharacterTryPath(
                    characterPath
                );
                loadedCharacters.push(character);
            } catch (e) {
                process.exit(1);
            }
        }
    }

    if (hasValidRemoteUrls()) {
        elizaLogger.info("Loading characters from remote URLs");
        const characterUrls = commaSeparatedStringToArray(
            process.env.REMOTE_CHARACTER_URLS
        );
        for (const characterUrl of characterUrls) {
            const characters = await loadCharactersFromUrl(characterUrl);
            loadedCharacters.push(...characters);
        }
    }

    if (loadedCharacters.length === 0) {
        elizaLogger.info("No characters found, using default character");
        loadedCharacters.push(defaultCharacter);
    }

    return loadedCharacters;
}

async function handlePluginImporting(plugins: string[]) {
    if (plugins.length > 0) {
        elizaLogger.info("Plugins are: ", plugins);
        const importedPlugins = await Promise.all(
            plugins.map(async (plugin) => {
                try {
                    const importedPlugin = await import(plugin);
                    const functionName =
                        plugin
                            .replace("@elizaos/plugin-", "")
                            .replace(/-./g, (x) => x[1].toUpperCase()) +
                        "Plugin"; // Assumes plugin function is camelCased with Plugin suffix
                    return (
                        importedPlugin.default || importedPlugin[functionName]
                    );
                } catch (importError) {
                    elizaLogger.error(
                        `Failed to import plugin: ${plugin}`,
                        importError
                    );
                    return []; // Return null for failed imports
                }
            })
        );
        return importedPlugins;
    } else {
        return [];
    }
}

export function getTokenForProvider(
    provider: ModelProviderName,
    character: Character
): string | undefined {
    switch (provider) {
        // no key needed for llama_local, ollama, lmstudio, gaianet or bedrock
        case ModelProviderName.LLAMALOCAL:
            return "";
        case ModelProviderName.OLLAMA:
            return "";
        case ModelProviderName.LMSTUDIO:
            return "";
        case ModelProviderName.GAIANET:
            return "";
        case ModelProviderName.BEDROCK:
            return "";
        case ModelProviderName.OPENAI:
            return (
                character.settings?.secrets?.OPENAI_API_KEY ||
                settings.OPENAI_API_KEY
            );
        case ModelProviderName.ETERNALAI:
            return (
                character.settings?.secrets?.ETERNALAI_API_KEY ||
                settings.ETERNALAI_API_KEY
            );
        case ModelProviderName.NINETEEN_AI:
            return (
                character.settings?.secrets?.NINETEEN_AI_API_KEY ||
                settings.NINETEEN_AI_API_KEY
            );
        case ModelProviderName.LLAMACLOUD:
        case ModelProviderName.TOGETHER:
            return (
                character.settings?.secrets?.LLAMACLOUD_API_KEY ||
                settings.LLAMACLOUD_API_KEY ||
                character.settings?.secrets?.TOGETHER_API_KEY ||
                settings.TOGETHER_API_KEY ||
                character.settings?.secrets?.OPENAI_API_KEY ||
                settings.OPENAI_API_KEY
            );
        case ModelProviderName.CLAUDE_VERTEX:
        case ModelProviderName.ANTHROPIC:
            return (
                character.settings?.secrets?.ANTHROPIC_API_KEY ||
                character.settings?.secrets?.CLAUDE_API_KEY ||
                settings.ANTHROPIC_API_KEY ||
                settings.CLAUDE_API_KEY
            );
        case ModelProviderName.REDPILL:
            return (
                character.settings?.secrets?.REDPILL_API_KEY ||
                settings.REDPILL_API_KEY
            );
        case ModelProviderName.OPENROUTER:
            return (
                character.settings?.secrets?.OPENROUTER_API_KEY ||
                settings.OPENROUTER_API_KEY
            );
        case ModelProviderName.GROK:
            return (
                character.settings?.secrets?.GROK_API_KEY ||
                settings.GROK_API_KEY
            );
        case ModelProviderName.HEURIST:
            return (
                character.settings?.secrets?.HEURIST_API_KEY ||
                settings.HEURIST_API_KEY
            );
        case ModelProviderName.GROQ:
            return (
                character.settings?.secrets?.GROQ_API_KEY ||
                settings.GROQ_API_KEY
            );
        case ModelProviderName.GALADRIEL:
            return (
                character.settings?.secrets?.GALADRIEL_API_KEY ||
                settings.GALADRIEL_API_KEY
            );
        case ModelProviderName.FAL:
            return (
                character.settings?.secrets?.FAL_API_KEY || settings.FAL_API_KEY
            );
        case ModelProviderName.ALI_BAILIAN:
            return (
                character.settings?.secrets?.ALI_BAILIAN_API_KEY ||
                settings.ALI_BAILIAN_API_KEY
            );
        case ModelProviderName.VOLENGINE:
            return (
                character.settings?.secrets?.VOLENGINE_API_KEY ||
                settings.VOLENGINE_API_KEY
            );
        case ModelProviderName.NANOGPT:
            return (
                character.settings?.secrets?.NANOGPT_API_KEY ||
                settings.NANOGPT_API_KEY
            );
        case ModelProviderName.HYPERBOLIC:
            return (
                character.settings?.secrets?.HYPERBOLIC_API_KEY ||
                settings.HYPERBOLIC_API_KEY
            );

        case ModelProviderName.VENICE:
            return (
                character.settings?.secrets?.VENICE_API_KEY ||
                settings.VENICE_API_KEY
            );
        case ModelProviderName.ATOMA:
            return (
                character.settings?.secrets?.ATOMASDK_BEARER_AUTH ||
                settings.ATOMASDK_BEARER_AUTH
            );
        case ModelProviderName.NVIDIA:
            return (
                character.settings?.secrets?.NVIDIA_API_KEY ||
                settings.NVIDIA_API_KEY
            );
        case ModelProviderName.AKASH_CHAT_API:
            return (
                character.settings?.secrets?.AKASH_CHAT_API_KEY ||
                settings.AKASH_CHAT_API_KEY
            );
        case ModelProviderName.GOOGLE:
            return (
                character.settings?.secrets?.GOOGLE_GENERATIVE_AI_API_KEY ||
                settings.GOOGLE_GENERATIVE_AI_API_KEY
            );
        case ModelProviderName.MISTRAL:
            return (
                character.settings?.secrets?.MISTRAL_API_KEY ||
                settings.MISTRAL_API_KEY
            );
        case ModelProviderName.LETZAI:
            return (
                character.settings?.secrets?.LETZAI_API_KEY ||
                settings.LETZAI_API_KEY
            );
        case ModelProviderName.INFERA:
            return (
                character.settings?.secrets?.INFERA_API_KEY ||
                settings.INFERA_API_KEY
            );
        case ModelProviderName.DEEPSEEK:
            return (
                character.settings?.secrets?.DEEPSEEK_API_KEY ||
                settings.DEEPSEEK_API_KEY
            );
        case ModelProviderName.LIVEPEER:
            return (
                character.settings?.secrets?.LIVEPEER_GATEWAY_URL ||
                settings.LIVEPEER_GATEWAY_URL
            );
        default:
            const errorMessage = `Failed to get token - unsupported model provider: ${provider}`;
            elizaLogger.error(errorMessage);
            throw new Error(errorMessage);
    }
}

function initializeDatabase(dataDir: string) {
    if (process.env.MONGODB_CONNECTION_STRING) {
        elizaLogger.log("Initializing database on MongoDB Atlas");
        const client = new MongoClient(process.env.MONGODB_CONNECTION_STRING, {
            maxPoolSize: 100,
            minPoolSize: 5,
            maxIdleTimeMS: 60000,
            connectTimeoutMS: 10000,
            serverSelectionTimeoutMS: 5000,
            socketTimeoutMS: 45000,
            compressors: ["zlib"],
            retryWrites: true,
            retryReads: true,
        });

        const dbName = process.env.MONGODB_DATABASE || "elizaAgent";
        const db = new MongoDBDatabaseAdapter(client, dbName);

        // Test the connection
        db.init()
            .then(() => {
                elizaLogger.success("Successfully connected to MongoDB Atlas");
            })
            .catch((error) => {
                elizaLogger.error("Failed to connect to MongoDB Atlas:", error);
                throw error; // Re-throw to handle it in the calling code
            });

        return db;
    } else if (process.env.SUPABASE_URL && process.env.SUPABASE_ANON_KEY) {
        elizaLogger.info("Initializing Supabase connection...");
        const db = new SupabaseDatabaseAdapter(
            process.env.SUPABASE_URL,
            process.env.SUPABASE_ANON_KEY
        );

        // Test the connection
        db.init()
            .then(() => {
                elizaLogger.success(
                    "Successfully connected to Supabase database"
                );
            })
            .catch((error) => {
                elizaLogger.error("Failed to connect to Supabase:", error);
            });

        return db;
    } else if (process.env.POSTGRES_URL) {
        elizaLogger.info("Initializing PostgreSQL connection...");
        const db = new PostgresDatabaseAdapter({
            connectionString: process.env.POSTGRES_URL,
            parseInputs: true,
        });

        // Test the connection
        db.init()
            .then(() => {
                elizaLogger.success(
                    "Successfully connected to PostgreSQL database"
                );
            })
            .catch((error) => {
                elizaLogger.error("Failed to connect to PostgreSQL:", error);
            });

        return db;
    } else if (process.env.PGLITE_DATA_DIR) {
        elizaLogger.info("Initializing PgLite adapter...");
        // `dataDir: memory://` for in memory pg
        const db = new PGLiteDatabaseAdapter({
            dataDir: process.env.PGLITE_DATA_DIR,
        });
        return db;
    } else if (
        process.env.QDRANT_URL &&
        process.env.QDRANT_KEY &&
        process.env.QDRANT_PORT &&
        process.env.QDRANT_VECTOR_SIZE
    ) {
        elizaLogger.info("Initializing Qdrant adapter...");
        const db = new QdrantDatabaseAdapter(
            process.env.QDRANT_URL,
            process.env.QDRANT_KEY,
            Number(process.env.QDRANT_PORT),
            Number(process.env.QDRANT_VECTOR_SIZE)
        );
        return db;
    } else {
        const filePath =
            process.env.SQLITE_FILE ?? path.resolve(dataDir, "db.sqlite");
        elizaLogger.info(`Initializing SQLite database at ${filePath}...`);
        const db = new SqliteDatabaseAdapter(new Database(filePath));

        // Test the connection
        db.init()
            .then(() => {
                elizaLogger.success(
                    "Successfully connected to SQLite database"
                );
            })
            .catch((error) => {
                elizaLogger.error("Failed to connect to SQLite:", error);
            });

        return db;
    }
}

// also adds plugins from character file into the runtime
export async function initializeClients(
    character: Character,
    runtime: IAgentRuntime
) {
    // each client can only register once
    // and if we want two we can explicitly support it
    const clients: Record<string, any> = {};
    const clientTypes: string[] =
        character.clients?.map((str) => str.toLowerCase()) || [];
    elizaLogger.log("initializeClients", clientTypes, "for", character.name);

    // Start Auto Client if "auto" detected as a configured client
    if (clientTypes.includes(Clients.AUTO)) {
        const autoClient = await AutoClientInterface.start(runtime);
        if (autoClient) clients.auto = autoClient;
    }

    if (clientTypes.includes(Clients.XMTP)) {
        const xmtpClient = await XmtpClientInterface.start(runtime);
        if (xmtpClient) clients.xmtp = xmtpClient;
    }

    if (clientTypes.includes(Clients.DISCORD)) {
        const discordClient = await DiscordClientInterface.start(runtime);
        if (discordClient) clients.discord = discordClient;
    }

    if (clientTypes.includes(Clients.TELEGRAM)) {
        const telegramClient = await TelegramClientInterface.start(runtime);
        if (telegramClient) clients.telegram = telegramClient;
    }

    if (clientTypes.includes(Clients.TELEGRAM_ACCOUNT)) {
        const telegramAccountClient =
            await TelegramAccountClientInterface.start(runtime);
        if (telegramAccountClient)
            clients.telegram_account = telegramAccountClient;
    }

    if (clientTypes.includes(Clients.TWITTER)) {
        const twitterClient = await TwitterClientInterface.start(runtime);
        if (twitterClient) {
            clients.twitter = twitterClient;
        }
    }

    if (clientTypes.includes(Clients.ALEXA)) {
        const alexaClient = await AlexaClientInterface.start(runtime);
        if (alexaClient) {
            clients.alexa = alexaClient;
        }
    }

    if (clientTypes.includes(Clients.INSTAGRAM)) {
        const instagramClient = await InstagramClientInterface.start(runtime);
        if (instagramClient) {
            clients.instagram = instagramClient;
        }
    }

    if (clientTypes.includes(Clients.FARCASTER)) {
        const farcasterClient = await FarcasterClientInterface.start(runtime);
        if (farcasterClient) {
            clients.farcaster = farcasterClient;
        }
    }

    if (clientTypes.includes("lens")) {
        const lensClient = new LensAgentClient(runtime);
        lensClient.start();
        clients.lens = lensClient;
    }

    if (clientTypes.includes(Clients.SIMSAI)) {
        const simsaiClient = await JeeterClientInterface.start(runtime);
        if (simsaiClient) clients.simsai = simsaiClient;
    }

    elizaLogger.log("client keys", Object.keys(clients));

    if (clientTypes.includes("deva")) {
        if (clientTypes.includes("deva")) {
            const devaClient = await DevaClientInterface.start(runtime);
            if (devaClient) clients.deva = devaClient;
        }
    }

    if (clientTypes.includes("slack")) {
        const slackClient = await SlackClientInterface.start(runtime);
        if (slackClient) clients.slack = slackClient; // Use object property instead of push
    }

    function determineClientType(client: Client): string {
        // Check if client has a direct type identifier
        if ("type" in client) {
            return (client as any).type;
        }

        // Check constructor name
        const constructorName = client.constructor?.name;
        if (constructorName && !constructorName.includes("Object")) {
            return constructorName.toLowerCase().replace("client", "");
        }

        // Fallback: Generate a unique identifier
        return `client_${Date.now()}`;
    }

    if (character.plugins?.length > 0) {
        for (const plugin of character.plugins) {
            if (plugin.clients) {
                for (const client of plugin.clients) {
                    const startedClient = await client.start(runtime);
                    const clientType = determineClientType(client);
                    elizaLogger.debug(
                        `Initializing client of type: ${clientType}`
                    );
                    clients[clientType] = startedClient;
                }
            }
        }
    }

    return clients;
}

function getSecret(character: Character, secret: string) {
    return character.settings?.secrets?.[secret] || process.env[secret];
}

let nodePlugin: any | undefined;

export async function createAgent(
    character: Character,
    db: IDatabaseAdapter,
    cache: ICacheManager,
    token: string
): Promise<AgentRuntime> {
    elizaLogger.log(`Creating runtime for character ${character.name}`);

    nodePlugin ??= createNodePlugin();

    const teeMode = getSecret(character, "TEE_MODE") || "OFF";
    const walletSecretSalt = getSecret(character, "WALLET_SECRET_SALT");

    // Validate TEE configuration
    if (teeMode !== TEEMode.OFF && !walletSecretSalt) {
        elizaLogger.error(
            "A WALLET_SECRET_SALT required when TEE_MODE is enabled"
        );
        throw new Error("Invalid TEE configuration");
    }

    let goatPlugin: any | undefined;

    if (getSecret(character, "EVM_PRIVATE_KEY")) {
        goatPlugin = await createGoatPlugin((secret) =>
            getSecret(character, secret)
        );
    }

    let zilliqaPlugin: any | undefined;
    if (getSecret(character, "ZILLIQA_PRIVATE_KEY")) {
        zilliqaPlugin = await createZilliqaPlugin((secret) =>
            getSecret(character, secret)
        );
    }

    // Initialize Reclaim adapter if environment variables are present
    // let verifiableInferenceAdapter;
    // if (
    //     process.env.RECLAIM_APP_ID &&
    //     process.env.RECLAIM_APP_SECRET &&
    //     process.env.VERIFIABLE_INFERENCE_ENABLED === "true"
    // ) {
    //     verifiableInferenceAdapter = new ReclaimAdapter({
    //         appId: process.env.RECLAIM_APP_ID,
    //         appSecret: process.env.RECLAIM_APP_SECRET,
    //         modelProvider: character.modelProvider,
    //         token,
    //     });
    //     elizaLogger.log("Verifiable inference adapter initialized");
    // }
    // Initialize Opacity adapter if environment variables are present
    let verifiableInferenceAdapter;
    if (
        process.env.OPACITY_TEAM_ID &&
        process.env.OPACITY_CLOUDFLARE_NAME &&
        process.env.OPACITY_PROVER_URL &&
        process.env.VERIFIABLE_INFERENCE_ENABLED === "true"
    ) {
        verifiableInferenceAdapter = new OpacityAdapter({
            teamId: process.env.OPACITY_TEAM_ID,
            teamName: process.env.OPACITY_CLOUDFLARE_NAME,
            opacityProverUrl: process.env.OPACITY_PROVER_URL,
            modelProvider: character.modelProvider,
            token: token,
        });
        elizaLogger.log("Verifiable inference adapter initialized");
        elizaLogger.log("teamId", process.env.OPACITY_TEAM_ID);
        elizaLogger.log("teamName", process.env.OPACITY_CLOUDFLARE_NAME);
        elizaLogger.log("opacityProverUrl", process.env.OPACITY_PROVER_URL);
        elizaLogger.log("modelProvider", character.modelProvider);
        elizaLogger.log("token", token);
    }
    if (
        process.env.PRIMUS_APP_ID &&
        process.env.PRIMUS_APP_SECRET &&
        process.env.VERIFIABLE_INFERENCE_ENABLED === "true"
    ) {
        verifiableInferenceAdapter = new PrimusAdapter({
            appId: process.env.PRIMUS_APP_ID,
            appSecret: process.env.PRIMUS_APP_SECRET,
            attMode: "proxytls",
            modelProvider: character.modelProvider,
            token,
        });
        elizaLogger.log("Verifiable inference primus adapter initialized");
    }

    return new AgentRuntime({
        databaseAdapter: db,
        token,
        modelProvider: character.modelProvider,
        evaluators: [],
        character,
        // character.plugins are handled when clients are added
        plugins: [
            testPlugin,
            bootstrapPlugin,
            nodePlugin,
<<<<<<< HEAD
            getSecret(character, "ROUTER_NITRO_EVM_PRIVATE_KEY") &&
            getSecret(character, "ROUTER_NITRO_EVM_ADDRESS")
                ? nitroPlugin
                : null,
            getSecret(character, "TAVILY_API_KEY") ? webSearchPlugin : null,
            getSecret(character, "SOLANA_PUBLIC_KEY") ||
            (getSecret(character, "WALLET_PUBLIC_KEY") &&
                !getSecret(character, "WALLET_PUBLIC_KEY")?.startsWith("0x"))
                ? [solanaPlugin, solanaPluginV2]
                : null,
            getSecret(character, "SOLANA_PRIVATE_KEY")
                ? solanaAgentkitPlugin
                : null,
            getSecret(character, "AUTONOME_JWT_TOKEN") ? autonomePlugin : null,
            (getSecret(character, "NEAR_ADDRESS") ||
                getSecret(character, "NEAR_WALLET_PUBLIC_KEY")) &&
            getSecret(character, "NEAR_WALLET_SECRET_KEY")
                ? nearPlugin
                : null,
            getSecret(character, "EVM_PUBLIC_KEY") ||
            (getSecret(character, "WALLET_PUBLIC_KEY") &&
                getSecret(character, "WALLET_PUBLIC_KEY")?.startsWith("0x"))
                ? evmPlugin
                : null,
            (getSecret(character, "EVM_PRIVATE_KEY") ||
                getSecret(character, "SOLANA_PRIVATE_KEY"))
                ? edwinPlugin
                : null,
            (getSecret(character, "EVM_PUBLIC_KEY") ||
                getSecret(character, "INJECTIVE_PUBLIC_KEY")) &&
            getSecret(character, "INJECTIVE_PRIVATE_KEY")
                ? injectivePlugin
                : null,
            getSecret(character, "COSMOS_RECOVERY_PHRASE") &&
                getSecret(character, "COSMOS_AVAILABLE_CHAINS") &&
                createCosmosPlugin(),
            (getSecret(character, "SOLANA_PUBLIC_KEY") ||
                (getSecret(character, "WALLET_PUBLIC_KEY") &&
                    !getSecret(character, "WALLET_PUBLIC_KEY")?.startsWith(
                        "0x"
                    ))) &&
            getSecret(character, "SOLANA_ADMIN_PUBLIC_KEY") &&
            getSecret(character, "SOLANA_PRIVATE_KEY") &&
            getSecret(character, "SOLANA_ADMIN_PRIVATE_KEY")
                ? nftGenerationPlugin
                : null,
            getSecret(character, "ZEROG_PRIVATE_KEY") ? zgPlugin : null,
            getSecret(character, "COINMARKETCAP_API_KEY")
                ? coinmarketcapPlugin
                : null,
            getSecret(character, "ZERION_API_KEY") ? zerionPlugin : null,
            getSecret(character, "COINBASE_COMMERCE_KEY")
                ? coinbaseCommercePlugin
                : null,
            getSecret(character, "FAL_API_KEY") ||
            getSecret(character, "OPENAI_API_KEY") ||
            getSecret(character, "VENICE_API_KEY") ||
            getSecret(character, "NVIDIA_API_KEY") ||
            getSecret(character, "NINETEEN_AI_API_KEY") ||
            getSecret(character, "HEURIST_API_KEY") ||
            getSecret(character, "LIVEPEER_GATEWAY_URL")
                ? imageGenerationPlugin
                : null,
            getSecret(character, "FAL_API_KEY") ? ThreeDGenerationPlugin : null,
            ...(getSecret(character, "COINBASE_API_KEY") &&
            getSecret(character, "COINBASE_PRIVATE_KEY")
                ? [
                      coinbaseMassPaymentsPlugin,
                      tradePlugin,
                      tokenContractPlugin,
                      advancedTradePlugin,
                  ]
                : []),
            ...(teeMode !== TEEMode.OFF && walletSecretSalt ? [teePlugin] : []),
            teeMode !== TEEMode.OFF &&
            walletSecretSalt &&
            getSecret(character, "VLOG")
                ? verifiableLogPlugin
                : null,
            getSecret(character, "SGX") ? sgxPlugin : null,
            getSecret(character, "ENABLE_TEE_LOG") &&
            ((teeMode !== TEEMode.OFF && walletSecretSalt) ||
                getSecret(character, "SGX"))
                ? teeLogPlugin
                : null,
            getSecret(character, "OMNIFLIX_API_URL") &&
            getSecret(character, "OMNIFLIX_MNEMONIC")
                ? OmniflixPlugin
                : null,
            getSecret(character, "COINBASE_API_KEY") &&
            getSecret(character, "COINBASE_PRIVATE_KEY") &&
            getSecret(character, "COINBASE_NOTIFICATION_URI")
                ? webhookPlugin
                : null,
            goatPlugin,
            zilliqaPlugin,
            getSecret(character, "COINGECKO_API_KEY") ||
            getSecret(character, "COINGECKO_PRO_API_KEY")
                ? coingeckoPlugin
                : null,
            getSecret(character, "MORALIS_API_KEY") ? moralisPlugin : null,
            getSecret(character, "EVM_PROVIDER_URL") ? goatPlugin : null,
            getSecret(character, "ABSTRACT_PRIVATE_KEY")
                ? abstractPlugin
                : null,
            getSecret(character, "B2_PRIVATE_KEY") ? b2Plugin : null,
            getSecret(character, "BINANCE_API_KEY") &&
            getSecret(character, "BINANCE_SECRET_KEY")
                ? binancePlugin
                : null,
            getSecret(character, "FLOW_ADDRESS") &&
            getSecret(character, "FLOW_PRIVATE_KEY")
                ? flowPlugin
                : null,
            getSecret(character, "LENS_ADDRESS") &&
            getSecret(character, "LENS_PRIVATE_KEY")
                ? lensPlugin
                : null,
            getSecret(character, "APTOS_PRIVATE_KEY") ? aptosPlugin : null,
            getSecret(character, "MIND_COLD_WALLET_ADDRESS")
                ? mindNetworkPlugin
                : null,
            getSecret(character, "MVX_PRIVATE_KEY") ? multiversxPlugin : null,
            getSecret(character, "ZKSYNC_PRIVATE_KEY") ? zksyncEraPlugin : null,
            getSecret(character, "CRONOSZKEVM_PRIVATE_KEY")
                ? cronosZkEVMPlugin
                : null,
            getSecret(character, "TEE_MARLIN") ? teeMarlinPlugin : null,
            getSecret(character, "TON_PRIVATE_KEY") ? tonPlugin : null,
            getSecret(character, "THIRDWEB_SECRET_KEY") ? thirdwebPlugin : null,
            getSecret(character, "SUI_PRIVATE_KEY") ? suiPlugin : null,
            getSecret(character, "STORY_PRIVATE_KEY") ? storyPlugin : null,
            getSecret(character, "SQUID_SDK_URL") &&
            getSecret(character, "SQUID_INTEGRATOR_ID") &&
            getSecret(character, "SQUID_EVM_ADDRESS") &&
            getSecret(character, "SQUID_EVM_PRIVATE_KEY") &&
            getSecret(character, "SQUID_API_THROTTLE_INTERVAL")
                ? squidRouterPlugin
                : null,
            getSecret(character, "FUEL_PRIVATE_KEY") ? fuelPlugin : null,
            getSecret(character, "AVALANCHE_PRIVATE_KEY")
                ? avalanchePlugin
                : null,
            getSecret(character, "BIRDEYE_API_KEY") ? birdeyePlugin : null,
            getSecret(character, "ECHOCHAMBERS_API_URL") &&
            getSecret(character, "ECHOCHAMBERS_API_KEY")
                ? echoChambersPlugin
                : null,
            getSecret(character, "LETZAI_API_KEY") ? letzAIPlugin : null,
            getSecret(character, "STARGAZE_ENDPOINT") ? stargazePlugin : null,
            getSecret(character, "GIPHY_API_KEY") ? giphyPlugin : null,
            getSecret(character, "PASSPORT_API_KEY")
                ? gitcoinPassportPlugin
                : null,
            getSecret(character, "GENLAYER_PRIVATE_KEY")
                ? genLayerPlugin
                : null,
            getSecret(character, "AVAIL_SEED") &&
            getSecret(character, "AVAIL_APP_ID")
                ? availPlugin
                : null,
            getSecret(character, "OPEN_WEATHER_API_KEY")
                ? openWeatherPlugin
                : null,
            getSecret(character, "ZAPPER_API_KEY") ? zapperPlugin : null,
            getSecret(character, "OBSIDIAN_API_TOKEN") ? obsidianPlugin : null,
            getSecret(character, "ARTHERA_PRIVATE_KEY")?.startsWith("0x")
                ? artheraPlugin
                : null,
            getSecret(character, "ALLORA_API_KEY") ? alloraPlugin : null,
            getSecret(character, "HYPERLIQUID_PRIVATE_KEY")
                ? hyperliquidPlugin
                : null,
            getSecret(character, "HYPERLIQUID_TESTNET")
                ? hyperliquidPlugin
                : null,
            getSecret(character, "AKASH_MNEMONIC") &&
            getSecret(character, "AKASH_WALLET_ADDRESS")
                ? akashPlugin
                : null,
            getSecret(character, "CHAINBASE_API_KEY") ? chainbasePlugin : null,
            getSecret(character, "QUAI_PRIVATE_KEY") ? quaiPlugin : null,
            getSecret(character, "RESERVOIR_API_KEY")
                ? createNFTCollectionsPlugin()
                : null,
            getSecret(character, "ZERO_EX_API_KEY") ? zxPlugin : null,
            getSecret(character, "DKG_PRIVATE_KEY") ? dkgPlugin : null,
            getSecret(character, "PYTH_TESTNET_PROGRAM_KEY") ||
            getSecret(character, "PYTH_MAINNET_PROGRAM_KEY")
                ? pythDataPlugin
                : null,
            getSecret(character, "LND_TLS_CERT") &&
            getSecret(character, "LND_MACAROON") &&
            getSecret(character, "LND_SOCKET")
                ? lightningPlugin
                : null,
            getSecret(character, "OPENAI_API_KEY") &&
            parseBooleanFromText(
                getSecret(character, "ENABLE_OPEN_AI_COMMUNITY_PLUGIN")
            )
                ? openaiPlugin
                : null,
            getSecret(character, "DEVIN_API_TOKEN") ? devinPlugin : null,
            getSecret(character, "INITIA_PRIVATE_KEY") ? initiaPlugin : null,
            getSecret(character, "HOLDSTATION_PRIVATE_KEY")
                ? holdstationPlugin
                : null,
            getSecret(character, "NVIDIA_NIM_API_KEY") ||
            getSecret(character, "NVIDIA_NGC_API_KEY")
                ? nvidiaNimPlugin
                : null,
            getSecret(character, "BNB_PRIVATE_KEY") ||
            getSecret(character, "BNB_PUBLIC_KEY")?.startsWith("0x")
                ? bnbPlugin
                : null,
            (getSecret(character, "EMAIL_INCOMING_USER") &&
                getSecret(character, "EMAIL_INCOMING_PASS")) ||
            (getSecret(character, "EMAIL_OUTGOING_USER") &&
                getSecret(character, "EMAIL_OUTGOING_PASS"))
                ? emailPlugin
                : null,
            getSecret(character, "SEI_PRIVATE_KEY") ? seiPlugin : null,
            getSecret(character, "HYPERBOLIC_API_KEY")
                ? hyperbolicPlugin
                : null,
            getSecret(character, "SUNO_API_KEY") ? sunoPlugin : null,
            getSecret(character, "UDIO_AUTH_TOKEN") ? udioPlugin : null,
            getSecret(character, "IMGFLIP_USERNAME") &&
            getSecret(character, "IMGFLIP_PASSWORD")
                ? imgflipPlugin
                : null,
            getSecret(character, "FUNDING_PRIVATE_KEY") &&
            getSecret(character, "EVM_RPC_URL")
                ? litPlugin
                : null,
            getSecret(character, "ETHSTORAGE_PRIVATE_KEY")
                ? ethstoragePlugin
                : null,
            getSecret(character, "MINA_PRIVATE_KEY") ? minaPlugin : null,
            getSecret(character, "FORM_PRIVATE_KEY") ? formPlugin : null,
            getSecret(character, "ANKR_WALLET") ? ankrPlugin : null,
            getSecret(character, "DCAP_EVM_PRIVATE_KEY") &&
            getSecret(character, "DCAP_MODE")
                ? dcapPlugin
                : null,
            getSecret(character, "QUICKINTEL_API_KEY")
                ? quickIntelPlugin
                : null,
            getSecret(character, "GELATO_RELAY_API_KEY") ? gelatoPlugin : null,
            getSecret(character, "TRIKON_WALLET_ADDRESS") ? trikonPlugin : null,
            getSecret(character, "ARBITRAGE_EVM_PRIVATE_KEY") &&
            (getSecret(character, "ARBITRAGE_EVM_PROVIDER_URL") ||
                getSecret(character, "ARBITRAGE_ETHEREUM_WS_URL")) &&
            getSecret(character, "ARBITRAGE_FLASHBOTS_RELAY_SIGNING_KEY") &&
            getSecret(character, "ARBITRAGE_BUNDLE_EXECUTOR_ADDRESS")
                ? arbitragePlugin
                : null,
            getSecret(character, "DESK_EXCHANGE_PRIVATE_KEY") ||
            getSecret(character, "DESK_EXCHANGE_NETWORK")
                ? deskExchangePlugin
                : null,
=======
>>>>>>> b697ffb5
        ]
            .flat()
            .filter(Boolean),
        providers: [],
        managers: [],
        cacheManager: cache,
        fetch: logFetch,
        verifiableInferenceAdapter,
    });
}

function initializeFsCache(baseDir: string, character: Character) {
    if (!character?.id) {
        throw new Error(
            "initializeFsCache requires id to be set in character definition"
        );
    }
    const cacheDir = path.resolve(baseDir, character.id, "cache");

    const cache = new CacheManager(new FsCacheAdapter(cacheDir));
    return cache;
}

function initializeDbCache(character: Character, db: IDatabaseCacheAdapter) {
    if (!character?.id) {
        throw new Error(
            "initializeFsCache requires id to be set in character definition"
        );
    }
    const cache = new CacheManager(new DbCacheAdapter(db, character.id));
    return cache;
}

function initializeCache(
    cacheStore: string,
    character: Character,
    baseDir?: string,
    db?: IDatabaseCacheAdapter
) {
    switch (cacheStore) {
        case CacheStore.REDIS:
            if (process.env.REDIS_URL) {
                elizaLogger.info("Connecting to Redis...");
                const redisClient = new RedisClient(process.env.REDIS_URL);
                if (!character?.id) {
                    throw new Error(
                        "CacheStore.REDIS requires id to be set in character definition"
                    );
                }
                return new CacheManager(
                    new DbCacheAdapter(redisClient, character.id) // Using DbCacheAdapter since RedisClient also implements IDatabaseCacheAdapter
                );
            } else {
                throw new Error("REDIS_URL environment variable is not set.");
            }

        case CacheStore.DATABASE:
            if (db) {
                elizaLogger.info("Using Database Cache...");
                return initializeDbCache(character, db);
            } else {
                throw new Error(
                    "Database adapter is not provided for CacheStore.Database."
                );
            }

        case CacheStore.FILESYSTEM:
            elizaLogger.info("Using File System Cache...");
            if (!baseDir) {
                throw new Error(
                    "baseDir must be provided for CacheStore.FILESYSTEM."
                );
            }
            return initializeFsCache(baseDir, character);

        default:
            throw new Error(
                `Invalid cache store: ${cacheStore} or required configuration missing.`
            );
    }
}

async function startAgent(
    character: Character,
    directClient: DirectClient
): Promise<AgentRuntime> {
    let db: IDatabaseAdapter & IDatabaseCacheAdapter;
    try {
        character.id ??= stringToUuid(character.name);
        character.username ??= character.name;

        const token = getTokenForProvider(character.modelProvider, character);
        const dataDir = path.join(__dirname, "../data");

        if (!fs.existsSync(dataDir)) {
            fs.mkdirSync(dataDir, { recursive: true });
        }

        db = initializeDatabase(dataDir) as IDatabaseAdapter &
            IDatabaseCacheAdapter;

        await db.init();

        const cache = initializeCache(
            process.env.CACHE_STORE ?? CacheStore.DATABASE,
            character,
            "",
            db
        ); // "" should be replaced with dir for file system caching. THOUGHTS: might probably make this into an env
        const runtime: AgentRuntime = await createAgent(
            character,
            db,
            cache,
            token
        );

        // start services/plugins/process knowledge
        await runtime.initialize();

        // start assigned clients
        runtime.clients = await initializeClients(character, runtime);

        // add to container
        directClient.registerAgent(runtime);

        // report to console
        elizaLogger.debug(`Started ${character.name} as ${runtime.agentId}`);

        return runtime;
    } catch (error) {
        elizaLogger.error(
            `Error starting agent for character ${character.name}:`,
            error
        );
        elizaLogger.error(error);
        if (db) {
            await db.close();
        }
        throw error;
    }
}

const checkPortAvailable = (port: number): Promise<boolean> => {
    return new Promise((resolve) => {
        const server = net.createServer();

        server.once("error", (err: NodeJS.ErrnoException) => {
            if (err.code === "EADDRINUSE") {
                resolve(false);
            }
        });

        server.once("listening", () => {
            server.close();
            resolve(true);
        });

        server.listen(port);
    });
};

const hasValidRemoteUrls = () =>
    process.env.REMOTE_CHARACTER_URLS &&
    process.env.REMOTE_CHARACTER_URLS !== "" &&
    process.env.REMOTE_CHARACTER_URLS.startsWith("http");

const startAgents = async () => {
    const directClient = new DirectClient();
    let serverPort = Number.parseInt(settings.SERVER_PORT || "3000");
    const args = parseArguments();
    const charactersArg = args.characters || args.character;
    let characters = [defaultCharacter];

    if (process.env.IQ_WALLET_ADDRESS && process.env.IQSOlRPC) {
        characters = await loadCharacterFromOnchain();
    }

    const notOnchainJson = !onchainJson || onchainJson == "null";

    if ((notOnchainJson && charactersArg) || hasValidRemoteUrls()) {
        characters = await loadCharacters(charactersArg);
    }

    // Normalize characters for injectable plugins
    characters = await Promise.all(characters.map(normalizeCharacter));

    try {
        for (const character of characters) {
            await startAgent(character, directClient);
        }
    } catch (error) {
        elizaLogger.error("Error starting agents:", error);
    }

    // Find available port
    while (!(await checkPortAvailable(serverPort))) {
        elizaLogger.warn(
            `Port ${serverPort} is in use, trying ${serverPort + 1}`
        );
        serverPort++;
    }

    // upload some agent functionality into directClient
    directClient.startAgent = async (character) => {
        // Handle plugins
        character.plugins = await handlePluginImporting(character.plugins);

        // wrap it so we don't have to inject directClient later
        return startAgent(character, directClient);
    };

    directClient.loadCharacterTryPath = loadCharacterTryPath;
    directClient.jsonToCharacter = jsonToCharacter;

    directClient.start(serverPort);

    if (serverPort !== Number.parseInt(settings.SERVER_PORT || "3000")) {
        elizaLogger.log(`Server started on alternate port ${serverPort}`);
    }

    elizaLogger.info(
        "Run `pnpm start:client` to start the client and visit the outputted URL (http://localhost:5173) to chat with your agents. When running multiple agents, use client with different port `SERVER_PORT=3001 pnpm start:client`"
    );
};

startAgents().catch((error) => {
    elizaLogger.error("Unhandled error in startAgents:", error);
    process.exit(1);
});

// Prevent unhandled exceptions from crashing the process if desired
if (
    process.env.PREVENT_UNHANDLED_EXIT &&
    parseBooleanFromText(process.env.PREVENT_UNHANDLED_EXIT)
) {
    // Handle uncaught exceptions to prevent the process from crashing
    process.on("uncaughtException", function (err) {
        console.error("uncaughtException", err);
    });

    // Handle unhandled rejections to prevent the process from crashing
    process.on("unhandledRejection", function (err) {
        console.error("unhandledRejection", err);
    });
}<|MERGE_RESOLUTION|>--- conflicted
+++ resolved
@@ -157,13 +157,9 @@
 import { formPlugin } from "@elizaos/plugin-form";
 import { MongoClient } from "mongodb";
 import { quickIntelPlugin } from "@elizaos/plugin-quick-intel";
-<<<<<<< HEAD
 import { zapperPlugin } from "@elizaos/plugin-zapper";
-=======
->>>>>>> b697ffb5
 import { trikonPlugin } from "@elizaos/plugin-trikon";
 import arbitragePlugin from "@elizaos/plugin-arbitrage";
-import testPlugin from "@elizaos/plugin-test";
 
 const __filename = fileURLToPath(import.meta.url); // get the resolved path to the file
 const __dirname = path.dirname(__filename); // get the name of the directory
@@ -1023,10 +1019,8 @@
         character,
         // character.plugins are handled when clients are added
         plugins: [
-            testPlugin,
             bootstrapPlugin,
             nodePlugin,
-<<<<<<< HEAD
             getSecret(character, "ROUTER_NITRO_EVM_PRIVATE_KEY") &&
             getSecret(character, "ROUTER_NITRO_EVM_ADDRESS")
                 ? nitroPlugin
@@ -1288,8 +1282,6 @@
             getSecret(character, "DESK_EXCHANGE_NETWORK")
                 ? deskExchangePlugin
                 : null,
-=======
->>>>>>> b697ffb5
         ]
             .flat()
             .filter(Boolean),
