--- conflicted
+++ resolved
@@ -83,7 +83,6 @@
 import { tonPlugin } from "@elizaos/plugin-ton";
 import { webSearchPlugin } from "@elizaos/plugin-web-search";
 
-import { coingeckoPlugin } from "@elizaos/plugin-coingecko";
 import { giphyPlugin } from "@elizaos/plugin-giphy";
 import { letzAIPlugin } from "@elizaos/plugin-letzai";
 import { thirdwebPlugin } from "@elizaos/plugin-thirdweb";
@@ -715,8 +714,8 @@
             goatPlugin,
             getSecret(character, "COINGECKO_API_KEY") ||
             getSecret(character, "COINGECKO_PRO_API_KEY")
-            ? coingeckoPlugin
-            : null,
+                ? coingeckoPlugin
+                : null,
             getSecret(character, "EVM_PROVIDER_URL") ? goatPlugin : null,
             getSecret(character, "ABSTRACT_PRIVATE_KEY")
                 ? abstractPlugin
@@ -731,8 +730,8 @@
                 : null,
             getSecret(character, "LENS_ADDRESS") &&
             getSecret(character, "LENS_PRIVATE_KEY")
-                    ? lensPlugin
-                    : null,
+                ? lensPlugin
+                : null,
             getSecret(character, "APTOS_PRIVATE_KEY") ? aptosPlugin : null,
             getSecret(character, "MVX_PRIVATE_KEY") ? multiversxPlugin : null,
             getSecret(character, "ZKSYNC_PRIVATE_KEY") ? zksyncEraPlugin : null,
@@ -765,18 +764,15 @@
             getSecret(character, "OPEN_WEATHER_API_KEY")
                 ? openWeatherPlugin
                 : null,
-<<<<<<< HEAD
-=======
             getSecret(character, "OBSIDIAN_API_TOKEN") ? obsidianPlugin : null,
->>>>>>> c9d44119
             getSecret(character, "ARTHERA_PRIVATE_KEY")?.startsWith("0x")
                 ? artheraPlugin
                 : null,
             getSecret(character, "ALLORA_API_KEY") ? alloraPlugin : null,
             getSecret(character, "AKASH_MNEMONIC") &&
             getSecret(character, "AKASH_WALLET_ADDRESS")
-                    ? akashPlugin
-                    : null,
+                ? akashPlugin
+                : null,
         ].filter(Boolean),
         providers: [],
         actions: [],
