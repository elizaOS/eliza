import { PGLiteDatabaseAdapter } from "@elizaos/adapter-pglite"
import { PostgresDatabaseAdapter } from "@elizaos/adapter-postgres"
import { QdrantDatabaseAdapter } from "@elizaos/adapter-qdrant"
import { RedisClient } from "@elizaos/adapter-redis"
import { SqliteDatabaseAdapter } from "@elizaos/adapter-sqlite"
import { SupabaseDatabaseAdapter } from "@elizaos/adapter-supabase"
import { AutoClientInterface } from "@elizaos/client-auto"
import { DiscordClientInterface } from "@elizaos/client-discord"
import { InstagramClientInterface } from "@elizaos/client-instagram"
import { LensAgentClient } from "@elizaos/client-lens"
import { SlackClientInterface } from "@elizaos/client-slack"
import { TelegramClientInterface } from "@elizaos/client-telegram"
import { TwitterClientInterface } from "@elizaos/client-twitter"
import { FarcasterClientInterface } from "@elizaos/client-farcaster"
import { OmniflixPlugin } from "@elizaos/plugin-omniflix"
import { JeeterClientInterface } from "@elizaos/client-simsai"

import { DirectClient } from "@elizaos/client-direct"
import { agentKitPlugin } from "@elizaos/plugin-agentkit"

import { PrimusAdapter } from "@elizaos/plugin-primus"
import { lightningPlugin } from "@elizaos/plugin-lightning"
import { elizaCodeinPlugin, onchainJson } from "@elizaos/plugin-iq6900"
import { dcapPlugin } from "@elizaos/plugin-dcap"
import {
    AgentRuntime,
    CacheManager,
    CacheStore,
    type Character,
    type Client,
    Clients,
    DbCacheAdapter,
    defaultCharacter,
    elizaLogger,
    FsCacheAdapter,
    type IAgentRuntime,
    type ICacheManager,
    type IDatabaseAdapter,
    type IDatabaseCacheAdapter,
    ModelProviderName,
    parseBooleanFromText,
    settings,
    stringToUuid,
    validateCharacterConfig,
} from "@elizaos/core"
import { zgPlugin } from "@elizaos/plugin-0g"
import { footballPlugin } from "@elizaos/plugin-football"

import { bootstrapPlugin } from "@elizaos/plugin-bootstrap"
import { normalizeCharacter } from "@elizaos/plugin-di"
import createGoatPlugin from "@elizaos/plugin-goat"
// import { intifacePlugin } from "@elizaos/plugin-intiface";
import { ThreeDGenerationPlugin } from "@elizaos/plugin-3d-generation"
import { abstractPlugin } from "@elizaos/plugin-abstract"
import { akashPlugin } from "@elizaos/plugin-akash"
import { alloraPlugin } from "@elizaos/plugin-allora"
import { aptosPlugin } from "@elizaos/plugin-aptos"
import { artheraPlugin } from "@elizaos/plugin-arthera"
import { autonomePlugin } from "@elizaos/plugin-autonome"
import { availPlugin } from "@elizaos/plugin-avail"
import { avalanchePlugin } from "@elizaos/plugin-avalanche"
import { b2Plugin } from "@elizaos/plugin-b2"
import { binancePlugin } from "@elizaos/plugin-binance"
import { birdeyePlugin } from "@elizaos/plugin-birdeye"
import { bittensorPlugin } from "@elizaos/plugin-bittensor";
import { bnbPlugin } from "@elizaos/plugin-bnb"
import { advancedTradePlugin, coinbaseCommercePlugin, coinbaseMassPaymentsPlugin, tokenContractPlugin, tradePlugin, webhookPlugin } from "@elizaos/plugin-coinbase"
import { coingeckoPlugin } from "@elizaos/plugin-coingecko"
import { coinmarketcapPlugin } from "@elizaos/plugin-coinmarketcap"
import { confluxPlugin } from "@elizaos/plugin-conflux"
import { createCosmosPlugin } from "@elizaos/plugin-cosmos"
import { cronosZkEVMPlugin } from "@elizaos/plugin-cronoszkevm"
import { evmPlugin } from "@elizaos/plugin-evm"
import { flowPlugin } from "@elizaos/plugin-flow"
import { fuelPlugin } from "@elizaos/plugin-fuel"
import { genLayerPlugin } from "@elizaos/plugin-genlayer"
import { gitcoinPassportPlugin } from "@elizaos/plugin-gitcoin-passport"
import { initiaPlugin } from "@elizaos/plugin-initia"
import { imageGenerationPlugin } from "@elizaos/plugin-image-generation"
import { lensPlugin } from "@elizaos/plugin-lensNetwork"
import { multiversxPlugin } from "@elizaos/plugin-multiversx"
import { nearPlugin } from "@elizaos/plugin-near"
import createNFTCollectionsPlugin from "@elizaos/plugin-nft-collections"
import { nftGenerationPlugin } from "@elizaos/plugin-nft-generation"
import { createNodePlugin } from "@elizaos/plugin-node"
import { obsidianPlugin } from "@elizaos/plugin-obsidian"
import { OpacityAdapter } from "@elizaos/plugin-opacity"
import { openWeatherPlugin } from "@elizaos/plugin-open-weather"
import { quaiPlugin } from "@elizaos/plugin-quai"
import { sgxPlugin } from "@elizaos/plugin-sgx"
import { solanaPlugin } from "@elizaos/plugin-solana"
import { solanaAgentkitPlugin } from "@elizaos/plugin-solana-agent-kit"
import { squidRouterPlugin } from "@elizaos/plugin-squid-router"
import { stargazePlugin } from "@elizaos/plugin-stargaze"
import { storyPlugin } from "@elizaos/plugin-story"
import { suiPlugin } from "@elizaos/plugin-sui"
import { TEEMode, teePlugin } from "@elizaos/plugin-tee"
import { teeLogPlugin } from "@elizaos/plugin-tee-log"
import { teeMarlinPlugin } from "@elizaos/plugin-tee-marlin"
import { verifiableLogPlugin } from "@elizaos/plugin-tee-verifiable-log"
import { tonPlugin } from "@elizaos/plugin-ton"
import { webSearchPlugin } from "@elizaos/plugin-web-search"
import { dkgPlugin } from "@elizaos/plugin-dkg"
import { injectivePlugin } from "@elizaos/plugin-injective"
import { giphyPlugin } from "@elizaos/plugin-giphy"
import { letzAIPlugin } from "@elizaos/plugin-letzai"
import { thirdwebPlugin } from "@elizaos/plugin-thirdweb"
import { hyperliquidPlugin } from "@elizaos/plugin-hyperliquid"
import { moralisPlugin } from "@elizaos/plugin-moralis";
import { echoChambersPlugin } from "@elizaos/plugin-echochambers"
import { dexScreenerPlugin } from "@elizaos/plugin-dexscreener"
import { pythDataPlugin } from "@elizaos/plugin-pyth-data"
import { openaiPlugin } from "@elizaos/plugin-openai"
import nitroPlugin from "@elizaos/plugin-router-nitro"
import { devinPlugin } from "@elizaos/plugin-devin"
import { zksyncEraPlugin } from "@elizaos/plugin-zksync-era"
import { chainbasePlugin } from "@elizaos/plugin-chainbase"
import { holdstationPlugin } from "@elizaos/plugin-holdstation"
import { nvidiaNimPlugin } from "@elizaos/plugin-nvidia-nim"
import { zxPlugin } from "@elizaos/plugin-0x"
import { hyperbolicPlugin } from "@elizaos/plugin-hyperbolic"
import { litPlugin } from "@elizaos/plugin-lit"
import Database from "better-sqlite3"
import fs from "fs"
import net from "net"
import path from "path"
import { fileURLToPath } from "url"
import yargs from "yargs"
import { emailPlugin } from "@elizaos/plugin-email"
import { emailAutomationPlugin } from "@elizaos/plugin-email-automation";
import { seiPlugin } from "@elizaos/plugin-sei"
import { sunoPlugin } from "@elizaos/plugin-suno"
import { udioPlugin } from "@elizaos/plugin-udio"
import { imgflipPlugin } from "@elizaos/plugin-imgflip"
import { ethstoragePlugin } from "@elizaos/plugin-ethstorage"
import { zerionPlugin } from "@elizaos/plugin-zerion"
import { minaPlugin } from "@elizaos/plugin-mina"
import { ankrPlugin } from "@elizaos/plugin-ankr";
import { formPlugin } from "@elizaos/plugin-form";

const __filename = fileURLToPath(import.meta.url) // get the resolved path to the file
const __dirname = path.dirname(__filename) // get the name of the directory

export const wait = (minTime = 1000, maxTime = 3000) => {
	const waitTime = Math.floor(Math.random() * (maxTime - minTime + 1)) + minTime
	return new Promise((resolve) => setTimeout(resolve, waitTime))
}

const logFetch = async (url: string, options: any) => {
	elizaLogger.debug(`Fetching ${url}`)
	// Disabled to avoid disclosure of sensitive information such as API keys
	// elizaLogger.debug(JSON.stringify(options, null, 2));
	return fetch(url, options)
}

export function parseArguments(): {
	character?: string
	characters?: string
} {
	try {
		return yargs(process.argv.slice(3))
			.option("character", {
				type: "string",
				description: "Path to the character JSON file",
			})
			.option("characters", {
				type: "string",
				description: "Comma separated list of paths to character JSON files",
			})
			.parseSync()
	} catch (error) {
		elizaLogger.error("Error parsing arguments:", error)
		return {}
	}
}

function tryLoadFile(filePath: string): string | null {
	try {
		return fs.readFileSync(filePath, "utf8")
	} catch (e) {
		return null
	}
}
function mergeCharacters(base: Character, child: Character): Character {
	const mergeObjects = (baseObj: any, childObj: any) => {
		const result: any = {}
		const keys = new Set([...Object.keys(baseObj || {}), ...Object.keys(childObj || {})])
		keys.forEach((key) => {
			if (typeof baseObj[key] === "object" && typeof childObj[key] === "object" && !Array.isArray(baseObj[key]) && !Array.isArray(childObj[key])) {
				result[key] = mergeObjects(baseObj[key], childObj[key])
			} else if (Array.isArray(baseObj[key]) || Array.isArray(childObj[key])) {
				result[key] = [...(baseObj[key] || []), ...(childObj[key] || [])]
			} else {
				result[key] = childObj[key] !== undefined ? childObj[key] : baseObj[key]
			}
		})
		return result
	}
	return mergeObjects(base, child)
}
function isAllStrings(arr: unknown[]): boolean {
	return Array.isArray(arr) && arr.every((item) => typeof item === "string")
}
export async function loadCharacterFromOnchain(): Promise<Character[]> {
	const jsonText = onchainJson

	console.log("JSON:", jsonText)
	if (!jsonText) return []
	const loadedCharacters = []
	try {
		const character = JSON.parse(jsonText)
		validateCharacterConfig(character)

		// .id isn't really valid
		const characterId = character.id || character.name
		const characterPrefix = `CHARACTER.${characterId.toUpperCase().replace(/ /g, "_")}.`

		const characterSettings = Object.entries(process.env)
			.filter(([key]) => key.startsWith(characterPrefix))
			.reduce((settings, [key, value]) => {
				const settingKey = key.slice(characterPrefix.length)
				settings[settingKey] = value
				return settings
			}, {})

		if (Object.keys(characterSettings).length > 0) {
			character.settings = character.settings || {}
			character.settings.secrets = {
				...characterSettings,
				...character.settings.secrets,
			}
		}

		// Handle plugins
		if (isAllStrings(character.plugins)) {
			elizaLogger.info("Plugins are: ", character.plugins)
			const importedPlugins = await Promise.all(
				character.plugins.map(async (plugin) => {
					const importedPlugin = await import(plugin)
					return importedPlugin.default
				})
			)
			character.plugins = importedPlugins
		}

		loadedCharacters.push(character)
		elizaLogger.info(`Successfully loaded character from: ${process.env.IQ_WALLET_ADDRESS}`)
		return loadedCharacters
	} catch (e) {
		elizaLogger.error(`Error parsing character from ${process.env.IQ_WALLET_ADDRESS}: ${e}`)
		process.exit(1)
	}
}

async function loadCharactersFromUrl(url: string): Promise<Character[]> {
	try {
		const response = await fetch(url)
		const responseJson = await response.json()

		let characters: Character[] = []
		if (Array.isArray(responseJson)) {
			characters = await Promise.all(responseJson.map((character) => jsonToCharacter(url, character)))
		} else {
			const character = await jsonToCharacter(url, responseJson)
			characters.push(character)
		}
		return characters
	} catch (e) {
		elizaLogger.error(`Error loading character(s) from ${url}: ${e}`)
		process.exit(1)
	}
}

async function jsonToCharacter(filePath: string, character: any): Promise<Character> {
	validateCharacterConfig(character)

	// .id isn't really valid
	const characterId = character.id || character.name
	const characterPrefix = `CHARACTER.${characterId.toUpperCase().replace(/ /g, "_")}.`
	const characterSettings = Object.entries(process.env)
		.filter(([key]) => key.startsWith(characterPrefix))
		.reduce((settings, [key, value]) => {
			const settingKey = key.slice(characterPrefix.length)
			return { ...settings, [settingKey]: value }
		}, {})
	if (Object.keys(characterSettings).length > 0) {
		character.settings = character.settings || {}
		character.settings.secrets = {
			...characterSettings,
			...character.settings.secrets,
		}
	}
	// Handle plugins
	character.plugins = await handlePluginImporting(character.plugins)
	if (character.extends) {
		elizaLogger.info(`Merging  ${character.name} character with parent characters`)
		for (const extendPath of character.extends) {
			const baseCharacter = await loadCharacter(path.resolve(path.dirname(filePath), extendPath))
			character = mergeCharacters(baseCharacter, character)
			elizaLogger.info(`Merged ${character.name} with ${baseCharacter.name}`)
		}
	}
	return character
}

async function loadCharacter(filePath: string): Promise<Character> {
	const content = tryLoadFile(filePath)
	if (!content) {
		throw new Error(`Character file not found: ${filePath}`)
	}
	const character = JSON.parse(content)
	return jsonToCharacter(filePath, character)
}

async function loadCharacterTryPath(characterPath: string): Promise<Character> {
	let content: string | null = null
	let resolvedPath = ""

	// Try different path resolutions in order
	const pathsToTry = [
		characterPath, // exact path as specified
		path.resolve(process.cwd(), characterPath), // relative to cwd
		path.resolve(process.cwd(), "agent", characterPath), // Add this
		path.resolve(__dirname, characterPath), // relative to current script
		path.resolve(__dirname, "characters", path.basename(characterPath)), // relative to agent/characters
		path.resolve(__dirname, "../characters", path.basename(characterPath)), // relative to characters dir from agent
		path.resolve(__dirname, "../../characters", path.basename(characterPath)), // relative to project root characters dir
	]

	elizaLogger.info(
		"Trying paths:",
		pathsToTry.map((p) => ({
			path: p,
			exists: fs.existsSync(p),
		}))
	)

	for (const tryPath of pathsToTry) {
		content = tryLoadFile(tryPath)
		if (content !== null) {
			resolvedPath = tryPath
			break
		}
	}

	if (content === null) {
		elizaLogger.error(`Error loading character from ${characterPath}: File not found in any of the expected locations`)
		elizaLogger.error("Tried the following paths:")
		pathsToTry.forEach((p) => elizaLogger.error(` - ${p}`))
		throw new Error(`Error loading character from ${characterPath}: File not found in any of the expected locations`)
	}
	try {
		const character: Character = await loadCharacter(resolvedPath)
		elizaLogger.info(`Successfully loaded character from: ${resolvedPath}`)
		return character
	} catch (e) {
		elizaLogger.error(`Error parsing character from ${resolvedPath}: ${e}`)
		throw new Error(`Error parsing character from ${resolvedPath}: ${e}`)
	}
}

function commaSeparatedStringToArray(commaSeparated: string): string[] {
	return commaSeparated?.split(",").map((value) => value.trim())
}

async function readCharactersFromStorage(characterPaths: string[]): Promise<string[]> {
	try {
		const uploadDir = path.join(process.cwd(), "data", "characters")
		await fs.promises.mkdir(uploadDir, { recursive: true })
		const fileNames = await fs.promises.readdir(uploadDir)
		fileNames.forEach((fileName) => {
			characterPaths.push(path.join(uploadDir, fileName))
		})
	} catch (err) {
		elizaLogger.error(`Error reading directory: ${err.message}`)
	}

	return characterPaths
}

export async function loadCharacters(charactersArg: string): Promise<Character[]> {
	let characterPaths = commaSeparatedStringToArray(charactersArg)

	if (process.env.USE_CHARACTER_STORAGE === "true") {
		characterPaths = await readCharactersFromStorage(characterPaths)
	}

	const loadedCharacters: Character[] = []

	if (characterPaths?.length > 0) {
		for (const characterPath of characterPaths) {
			try {
				const character: Character = await loadCharacterTryPath(characterPath)
				loadedCharacters.push(character)
			} catch (e) {
				process.exit(1)
			}
		}
	}

	if (hasValidRemoteUrls()) {
		elizaLogger.info("Loading characters from remote URLs")
		const characterUrls = commaSeparatedStringToArray(process.env.REMOTE_CHARACTER_URLS)
		for (const characterUrl of characterUrls) {
			const characters = await loadCharactersFromUrl(characterUrl)
			loadedCharacters.push(...characters)
		}
	}

	if (loadedCharacters.length === 0) {
		elizaLogger.info("No characters found, using default character")
		loadedCharacters.push(defaultCharacter)
	}

	return loadedCharacters
}

async function handlePluginImporting(plugins: string[]) {
	if (plugins.length > 0) {
		elizaLogger.info("Plugins are: ", plugins)
		const importedPlugins = await Promise.all(
			plugins.map(async (plugin) => {
				try {
					const importedPlugin = await import(plugin)
					const functionName = plugin.replace("@elizaos/plugin-", "").replace(/-./g, (x) => x[1].toUpperCase()) + "Plugin" // Assumes plugin function is camelCased with Plugin suffix
					return importedPlugin.default || importedPlugin[functionName]
				} catch (importError) {
					elizaLogger.error(`Failed to import plugin: ${plugin}`, importError)
					return [] // Return null for failed imports
				}
			})
		)
		return importedPlugins
	} else {
		return []
	}
}

export function getTokenForProvider(provider: ModelProviderName, character: Character): string | undefined {
	switch (provider) {
		// no key needed for llama_local or gaianet
		case ModelProviderName.LLAMALOCAL:
			return ""
		case ModelProviderName.OLLAMA:
			return ""
		case ModelProviderName.GAIANET:
            return "";
        case ModelProviderName.BEDROCK:
			return ""
		case ModelProviderName.OPENAI:
			return character.settings?.secrets?.OPENAI_API_KEY || settings.OPENAI_API_KEY
		case ModelProviderName.ETERNALAI:
			return character.settings?.secrets?.ETERNALAI_API_KEY || settings.ETERNALAI_API_KEY
		case ModelProviderName.NINETEEN_AI:
			return character.settings?.secrets?.NINETEEN_AI_API_KEY || settings.NINETEEN_AI_API_KEY
		case ModelProviderName.LLAMACLOUD:
		case ModelProviderName.TOGETHER:
			return character.settings?.secrets?.LLAMACLOUD_API_KEY || settings.LLAMACLOUD_API_KEY || character.settings?.secrets?.TOGETHER_API_KEY || settings.TOGETHER_API_KEY || character.settings?.secrets?.OPENAI_API_KEY || settings.OPENAI_API_KEY
		case ModelProviderName.CLAUDE_VERTEX:
		case ModelProviderName.ANTHROPIC:
			return character.settings?.secrets?.ANTHROPIC_API_KEY || character.settings?.secrets?.CLAUDE_API_KEY || settings.ANTHROPIC_API_KEY || settings.CLAUDE_API_KEY
		case ModelProviderName.REDPILL:
			return character.settings?.secrets?.REDPILL_API_KEY || settings.REDPILL_API_KEY
		case ModelProviderName.OPENROUTER:
			return character.settings?.secrets?.OPENROUTER_API_KEY || settings.OPENROUTER_API_KEY
		case ModelProviderName.GROK:
			return character.settings?.secrets?.GROK_API_KEY || settings.GROK_API_KEY
		case ModelProviderName.HEURIST:
			return character.settings?.secrets?.HEURIST_API_KEY || settings.HEURIST_API_KEY
		case ModelProviderName.GROQ:
			return character.settings?.secrets?.GROQ_API_KEY || settings.GROQ_API_KEY
		case ModelProviderName.GALADRIEL:
			return character.settings?.secrets?.GALADRIEL_API_KEY || settings.GALADRIEL_API_KEY
		case ModelProviderName.FAL:
			return character.settings?.secrets?.FAL_API_KEY || settings.FAL_API_KEY
		case ModelProviderName.ALI_BAILIAN:
			return character.settings?.secrets?.ALI_BAILIAN_API_KEY || settings.ALI_BAILIAN_API_KEY
		case ModelProviderName.VOLENGINE:
			return character.settings?.secrets?.VOLENGINE_API_KEY || settings.VOLENGINE_API_KEY
		case ModelProviderName.NANOGPT:
			return character.settings?.secrets?.NANOGPT_API_KEY || settings.NANOGPT_API_KEY
		case ModelProviderName.HYPERBOLIC:
			return character.settings?.secrets?.HYPERBOLIC_API_KEY || settings.HYPERBOLIC_API_KEY

		case ModelProviderName.VENICE:
			return character.settings?.secrets?.VENICE_API_KEY || settings.VENICE_API_KEY
		case ModelProviderName.ATOMA:
			return character.settings?.secrets?.ATOMASDK_BEARER_AUTH || settings.ATOMASDK_BEARER_AUTH
		case ModelProviderName.NVIDIA:
			return character.settings?.secrets?.NVIDIA_API_KEY || settings.NVIDIA_API_KEY
		case ModelProviderName.AKASH_CHAT_API:
			return character.settings?.secrets?.AKASH_CHAT_API_KEY || settings.AKASH_CHAT_API_KEY
		case ModelProviderName.GOOGLE:
			return character.settings?.secrets?.GOOGLE_GENERATIVE_AI_API_KEY || settings.GOOGLE_GENERATIVE_AI_API_KEY
		case ModelProviderName.MISTRAL:
			return character.settings?.secrets?.MISTRAL_API_KEY || settings.MISTRAL_API_KEY
		case ModelProviderName.LETZAI:
			return character.settings?.secrets?.LETZAI_API_KEY || settings.LETZAI_API_KEY
		case ModelProviderName.INFERA:
			return character.settings?.secrets?.INFERA_API_KEY || settings.INFERA_API_KEY
		case ModelProviderName.DEEPSEEK:
			return character.settings?.secrets?.DEEPSEEK_API_KEY || settings.DEEPSEEK_API_KEY
		case ModelProviderName.LIVEPEER:
			return character.settings?.secrets?.LIVEPEER_GATEWAY_URL || settings.LIVEPEER_GATEWAY_URL
		default:
			const errorMessage = `Failed to get token - unsupported model provider: ${provider}`
			elizaLogger.error(errorMessage)
			throw new Error(errorMessage)
	}
}

function initializeDatabase(dataDir: string) {
	if (process.env.SUPABASE_URL && process.env.SUPABASE_ANON_KEY) {
		elizaLogger.info("Initializing Supabase connection...")
		const db = new SupabaseDatabaseAdapter(process.env.SUPABASE_URL, process.env.SUPABASE_ANON_KEY)

		// Test the connection
		db.init()
			.then(() => {
				elizaLogger.success("Successfully connected to Supabase database")
			})
			.catch((error) => {
				elizaLogger.error("Failed to connect to Supabase:", error)
			})

		return db
	} else if (process.env.POSTGRES_URL) {
		elizaLogger.info("Initializing PostgreSQL connection...")
		const db = new PostgresDatabaseAdapter({
			connectionString: process.env.POSTGRES_URL,
			parseInputs: true,
		})

		// Test the connection
		db.init()
			.then(() => {
				elizaLogger.success("Successfully connected to PostgreSQL database")
			})
			.catch((error) => {
				elizaLogger.error("Failed to connect to PostgreSQL:", error)
			})

		return db
	} else if (process.env.PGLITE_DATA_DIR) {
		elizaLogger.info("Initializing PgLite adapter...")
		// `dataDir: memory://` for in memory pg
		const db = new PGLiteDatabaseAdapter({
			dataDir: process.env.PGLITE_DATA_DIR,
		})
		return db
	} else if (
        process.env.QDRANT_URL && process.env.QDRANT_KEY && process.env.QDRANT_PORT && process.env.QDRANT_VECTOR_SIZE) {
		elizaLogger.info("Initializing Qdrant adapter...")
		const db = new QdrantDatabaseAdapter(process.env.QDRANT_URL, process.env.QDRANT_KEY, Number(process.env.QDRANT_PORT), Number(process.env.QDRANT_VECTOR_SIZE),)
		return db
	}  else {
		const filePath = process.env.SQLITE_FILE ?? path.resolve(dataDir, "db.sqlite")
		elizaLogger.info(`Initializing SQLite database at ${filePath}...`)
		const db = new SqliteDatabaseAdapter(new Database(filePath))

		// Test the connection
		db.init()
			.then(() => {
				elizaLogger.success("Successfully connected to SQLite database")
			})
			.catch((error) => {
				elizaLogger.error("Failed to connect to SQLite:", error)
			})

		return db
	}
}

// also adds plugins from character file into the runtime
export async function initializeClients(character: Character, runtime: IAgentRuntime) {
	// each client can only register once
	// and if we want two we can explicitly support it
	const clients: Record<string, any> = {}
	const clientTypes: string[] = character.clients?.map((str) => str.toLowerCase()) || []
	elizaLogger.log("initializeClients", clientTypes, "for", character.name)

	// Start Auto Client if "auto" detected as a configured client
	if (clientTypes.includes(Clients.AUTO)) {
		const autoClient = await AutoClientInterface.start(runtime)
		if (autoClient) clients.auto = autoClient
	}

	if (clientTypes.includes(Clients.DISCORD)) {
		const discordClient = await DiscordClientInterface.start(runtime)
		if (discordClient) clients.discord = discordClient
	}

	if (clientTypes.includes(Clients.TELEGRAM)) {
		const telegramClient = await TelegramClientInterface.start(runtime)
		if (telegramClient) clients.telegram = telegramClient
	}

	if (clientTypes.includes(Clients.TWITTER)) {
		const twitterClient = await TwitterClientInterface.start(runtime)
		if (twitterClient) {
			clients.twitter = twitterClient
		}
	}

	if (clientTypes.includes(Clients.INSTAGRAM)) {
		const instagramClient = await InstagramClientInterface.start(runtime)
		if (instagramClient) {
			clients.instagram = instagramClient
		}
	}

	if (clientTypes.includes(Clients.FARCASTER)) {
		const farcasterClient = await FarcasterClientInterface.start(runtime)
		if (farcasterClient) {
			clients.farcaster = farcasterClient
		}
	}

	if (clientTypes.includes("lens")) {
		const lensClient = new LensAgentClient(runtime)
		lensClient.start()
		clients.lens = lensClient
	}

	if (clientTypes.includes(Clients.SIMSAI)) {
		const simsaiClient = await JeeterClientInterface.start(runtime)
		if (simsaiClient) clients.simsai = simsaiClient
	}

	elizaLogger.log("client keys", Object.keys(clients))

	// TODO: Add Slack client to the list
	// Initialize clients as an object

	if (clientTypes.includes("slack")) {
		const slackClient = await SlackClientInterface.start(runtime)
		if (slackClient) clients.slack = slackClient // Use object property instead of push
	}

	function determineClientType(client: Client): string {
		// Check if client has a direct type identifier
		if ("type" in client) {
			return (client as any).type
		}

		// Check constructor name
		const constructorName = client.constructor?.name
		if (constructorName && !constructorName.includes("Object")) {
			return constructorName.toLowerCase().replace("client", "")
		}

		// Fallback: Generate a unique identifier
		return `client_${Date.now()}`
	}

	if (character.plugins?.length > 0) {
		for (const plugin of character.plugins) {
			if (plugin.clients) {
				for (const client of plugin.clients) {
					const startedClient = await client.start(runtime)
					const clientType = determineClientType(client)
					elizaLogger.debug(`Initializing client of type: ${clientType}`)
					clients[clientType] = startedClient
				}
			}
		}
	}

	return clients
}

function getSecret(character: Character, secret: string) {
	return character.settings?.secrets?.[secret] || process.env[secret]
}

let nodePlugin: any | undefined

export async function createAgent(character: Character, db: IDatabaseAdapter, cache: ICacheManager, token: string): Promise<AgentRuntime> {
	elizaLogger.log(`Creating runtime for character ${character.name}`)

	nodePlugin ??= createNodePlugin()

	const teeMode = getSecret(character, "TEE_MODE") || "OFF"
	const walletSecretSalt = getSecret(character, "WALLET_SECRET_SALT")

	// Validate TEE configuration
	if (teeMode !== TEEMode.OFF && !walletSecretSalt) {
		elizaLogger.error("A WALLET_SECRET_SALT required when TEE_MODE is enabled")
		throw new Error("Invalid TEE configuration")
	}

	let goatPlugin: any | undefined

	if (getSecret(character, "EVM_PRIVATE_KEY")) {
		goatPlugin = await createGoatPlugin((secret) => getSecret(character, secret))
	}

	// Initialize Reclaim adapter if environment variables are present
	// let verifiableInferenceAdapter;
	// if (
	//     process.env.RECLAIM_APP_ID &&
	//     process.env.RECLAIM_APP_SECRET &&
	//     process.env.VERIFIABLE_INFERENCE_ENABLED === "true"
	// ) {
	//     verifiableInferenceAdapter = new ReclaimAdapter({
	//         appId: process.env.RECLAIM_APP_ID,
	//         appSecret: process.env.RECLAIM_APP_SECRET,
	//         modelProvider: character.modelProvider,
	//         token,
	//     });
	//     elizaLogger.log("Verifiable inference adapter initialized");
	// }
	// Initialize Opacity adapter if environment variables are present
	let verifiableInferenceAdapter
	if (process.env.OPACITY_TEAM_ID && process.env.OPACITY_CLOUDFLARE_NAME && process.env.OPACITY_PROVER_URL && process.env.VERIFIABLE_INFERENCE_ENABLED === "true") {
		verifiableInferenceAdapter = new OpacityAdapter({
			teamId: process.env.OPACITY_TEAM_ID,
			teamName: process.env.OPACITY_CLOUDFLARE_NAME,
			opacityProverUrl: process.env.OPACITY_PROVER_URL,
			modelProvider: character.modelProvider,
			token: token,
		})
		elizaLogger.log("Verifiable inference adapter initialized")
		elizaLogger.log("teamId", process.env.OPACITY_TEAM_ID)
		elizaLogger.log("teamName", process.env.OPACITY_CLOUDFLARE_NAME)
		elizaLogger.log("opacityProverUrl", process.env.OPACITY_PROVER_URL)
		elizaLogger.log("modelProvider", character.modelProvider)
		elizaLogger.log("token", token)
	}
	if (process.env.PRIMUS_APP_ID && process.env.PRIMUS_APP_SECRET && process.env.VERIFIABLE_INFERENCE_ENABLED === "true") {
		verifiableInferenceAdapter = new PrimusAdapter({
			appId: process.env.PRIMUS_APP_ID,
			appSecret: process.env.PRIMUS_APP_SECRET,
			attMode: "proxytls",
			modelProvider: character.modelProvider,
			token,
		})
		elizaLogger.log("Verifiable inference primus adapter initialized")
	}

	return new AgentRuntime({
		databaseAdapter: db,
		token,
		modelProvider: character.modelProvider,
		evaluators: [],
		character,
		// character.plugins are handled when clients are added
		plugins: [
            parseBooleanFromText(getSecret(character, "BITMIND")) && getSecret(character, "BITMIND_API_TOKEN") ? bittensorPlugin : null,
            parseBooleanFromText(getSecret(character, "EMAIL_AUTOMATION_ENABLED")) ? emailAutomationPlugin : null,
			getSecret(character, "IQ_WALLET_ADDRESS") && getSecret(character, "IQSOlRPC") ? elizaCodeinPlugin : null,
			bootstrapPlugin,
			getSecret(character, "CDP_API_KEY_NAME") && getSecret(character, "CDP_API_KEY_PRIVATE_KEY") && getSecret(character, "CDP_AGENT_KIT_NETWORK") ? agentKitPlugin : null,
			getSecret(character, "DEXSCREENER_API_KEY") ? dexScreenerPlugin : null,
			getSecret(character, "FOOTBALL_API_KEY") ? footballPlugin : null,
			getSecret(character, "CONFLUX_CORE_PRIVATE_KEY") ? confluxPlugin : null,
			nodePlugin,
			getSecret(character, "ROUTER_NITRO_EVM_PRIVATE_KEY") && getSecret(character, "ROUTER_NITRO_EVM_ADDRESS") ? nitroPlugin : null,
			getSecret(character, "TAVILY_API_KEY") ? webSearchPlugin : null,
			getSecret(character, "SOLANA_PUBLIC_KEY") || (getSecret(character, "WALLET_PUBLIC_KEY") && !getSecret(character, "WALLET_PUBLIC_KEY")?.startsWith("0x")) ? solanaPlugin : null,
			getSecret(character, "SOLANA_PRIVATE_KEY") ? solanaAgentkitPlugin : null,
			getSecret(character, "AUTONOME_JWT_TOKEN") ? autonomePlugin : null,
			(getSecret(character, "NEAR_ADDRESS") || getSecret(character, "NEAR_WALLET_PUBLIC_KEY")) && getSecret(character, "NEAR_WALLET_SECRET_KEY") ? nearPlugin : null,
			getSecret(character, "EVM_PUBLIC_KEY") || (getSecret(character, "WALLET_PUBLIC_KEY") && getSecret(character, "WALLET_PUBLIC_KEY")?.startsWith("0x")) ? evmPlugin : null,
			(getSecret(character, "EVM_PUBLIC_KEY") || getSecret(character, "INJECTIVE_PUBLIC_KEY")) && getSecret(character, "INJECTIVE_PRIVATE_KEY") ? injectivePlugin : null,
			getSecret(character, "COSMOS_RECOVERY_PHRASE") && getSecret(character, "COSMOS_AVAILABLE_CHAINS") && createCosmosPlugin(),
			(getSecret(character, "SOLANA_PUBLIC_KEY") || (getSecret(character, "WALLET_PUBLIC_KEY") && !getSecret(character, "WALLET_PUBLIC_KEY")?.startsWith("0x"))) &&
			getSecret(character, "SOLANA_ADMIN_PUBLIC_KEY") &&
			getSecret(character, "SOLANA_PRIVATE_KEY") &&
			getSecret(character, "SOLANA_ADMIN_PRIVATE_KEY")
				? nftGenerationPlugin
				: null,
			getSecret(character, "ZEROG_PRIVATE_KEY") ? zgPlugin : null,
			getSecret(character, "COINMARKETCAP_API_KEY") ? coinmarketcapPlugin : null,
			getSecret(character, "ZERION_API_KEY") ? zerionPlugin : null,
			getSecret(character, "COINBASE_COMMERCE_KEY") ? coinbaseCommercePlugin : null,
			getSecret(character, "FAL_API_KEY") ||
			getSecret(character, "OPENAI_API_KEY") ||
			getSecret(character, "VENICE_API_KEY") ||
			getSecret(character, "NVIDIA_API_KEY") ||
			getSecret(character, "NINETEEN_AI_API_KEY") ||
			getSecret(character, "HEURIST_API_KEY") ||
			getSecret(character, "LIVEPEER_GATEWAY_URL")
				? imageGenerationPlugin
				: null,
			getSecret(character, "FAL_API_KEY") ? ThreeDGenerationPlugin : null,
			...(getSecret(character, "COINBASE_API_KEY") && getSecret(character, "COINBASE_PRIVATE_KEY") ? [coinbaseMassPaymentsPlugin, tradePlugin, tokenContractPlugin, advancedTradePlugin] : []),
			...(teeMode !== TEEMode.OFF && walletSecretSalt ? [teePlugin] : []),
			teeMode !== TEEMode.OFF && walletSecretSalt && getSecret(character, "VLOG") ? verifiableLogPlugin : null,
			getSecret(character, "SGX") ? sgxPlugin : null,
			getSecret(character, "ENABLE_TEE_LOG") && ((teeMode !== TEEMode.OFF && walletSecretSalt) || getSecret(character, "SGX")) ? teeLogPlugin : null,
			getSecret(character, "OMNIFLIX_API_URL") && getSecret(character, "OMNIFLIX_MNEMONIC") ? OmniflixPlugin : null,
			getSecret(character, "COINBASE_API_KEY") && getSecret(character, "COINBASE_PRIVATE_KEY") && getSecret(character, "COINBASE_NOTIFICATION_URI") ? webhookPlugin : null,
			goatPlugin,
			getSecret(character, "COINGECKO_API_KEY") || getSecret(character, "COINGECKO_PRO_API_KEY") ? coingeckoPlugin : null,
            getSecret(character, "MORALIS_API_KEY") ? moralisPlugin : null,
			getSecret(character, "EVM_PROVIDER_URL") ? goatPlugin : null,
			getSecret(character, "ABSTRACT_PRIVATE_KEY") ? abstractPlugin : null,
			getSecret(character, "B2_PRIVATE_KEY") ? b2Plugin : null,
			getSecret(character, "BINANCE_API_KEY") && getSecret(character, "BINANCE_SECRET_KEY") ? binancePlugin : null,
			getSecret(character, "FLOW_ADDRESS") && getSecret(character, "FLOW_PRIVATE_KEY") ? flowPlugin : null,
			getSecret(character, "LENS_ADDRESS") && getSecret(character, "LENS_PRIVATE_KEY") ? lensPlugin : null,
			getSecret(character, "APTOS_PRIVATE_KEY") ? aptosPlugin : null,
			getSecret(character, "MVX_PRIVATE_KEY") ? multiversxPlugin : null,
			getSecret(character, "ZKSYNC_PRIVATE_KEY") ? zksyncEraPlugin : null,
			getSecret(character, "CRONOSZKEVM_PRIVATE_KEY") ? cronosZkEVMPlugin : null,
			getSecret(character, "TEE_MARLIN") ? teeMarlinPlugin : null,
			getSecret(character, "TON_PRIVATE_KEY") ? tonPlugin : null,
			getSecret(character, "THIRDWEB_SECRET_KEY") ? thirdwebPlugin : null,
			getSecret(character, "SUI_PRIVATE_KEY") ? suiPlugin : null,
			getSecret(character, "STORY_PRIVATE_KEY") ? storyPlugin : null,
			getSecret(character, "SQUID_SDK_URL") && getSecret(character, "SQUID_INTEGRATOR_ID") && getSecret(character, "SQUID_EVM_ADDRESS") && getSecret(character, "SQUID_EVM_PRIVATE_KEY") && getSecret(character, "SQUID_API_THROTTLE_INTERVAL")
				? squidRouterPlugin
				: null,
			getSecret(character, "FUEL_PRIVATE_KEY") ? fuelPlugin : null,
			getSecret(character, "AVALANCHE_PRIVATE_KEY") ? avalanchePlugin : null,
			getSecret(character, "BIRDEYE_API_KEY") ? birdeyePlugin : null,
			getSecret(character, "ECHOCHAMBERS_API_URL") && getSecret(character, "ECHOCHAMBERS_API_KEY") ? echoChambersPlugin : null,
			getSecret(character, "LETZAI_API_KEY") ? letzAIPlugin : null,
			getSecret(character, "STARGAZE_ENDPOINT") ? stargazePlugin : null,
			getSecret(character, "GIPHY_API_KEY") ? giphyPlugin : null,
			getSecret(character, "PASSPORT_API_KEY") ? gitcoinPassportPlugin : null,
			getSecret(character, "GENLAYER_PRIVATE_KEY") ? genLayerPlugin : null,
			getSecret(character, "AVAIL_SEED") && getSecret(character, "AVAIL_APP_ID") ? availPlugin : null,
			getSecret(character, "OPEN_WEATHER_API_KEY") ? openWeatherPlugin : null,
			getSecret(character, "OBSIDIAN_API_TOKEN") ? obsidianPlugin : null,
			getSecret(character, "ARTHERA_PRIVATE_KEY")?.startsWith("0x") ? artheraPlugin : null,
			getSecret(character, "ALLORA_API_KEY") ? alloraPlugin : null,
			getSecret(character, "HYPERLIQUID_PRIVATE_KEY") ? hyperliquidPlugin : null,
			getSecret(character, "HYPERLIQUID_TESTNET") ? hyperliquidPlugin : null,
			getSecret(character, "AKASH_MNEMONIC") && getSecret(character, "AKASH_WALLET_ADDRESS") ? akashPlugin : null,
			getSecret(character, "CHAINBASE_API_KEY") ? chainbasePlugin : null,
			getSecret(character, "QUAI_PRIVATE_KEY") ? quaiPlugin : null,
			getSecret(character, "RESERVOIR_API_KEY") ? createNFTCollectionsPlugin() : null,
			getSecret(character, "ZERO_EX_API_KEY") ? zxPlugin : null,
			getSecret(character, "DKG_PRIVATE_KEY") ? dkgPlugin : null,
			getSecret(character, "PYTH_TESTNET_PROGRAM_KEY") || getSecret(character, "PYTH_MAINNET_PROGRAM_KEY") ? pythDataPlugin : null,
			getSecret(character, "LND_TLS_CERT") && getSecret(character, "LND_MACAROON") && getSecret(character, "LND_SOCKET") ? lightningPlugin : null,
			getSecret(character, "OPENAI_API_KEY") && parseBooleanFromText(getSecret(character, "ENABLE_OPEN_AI_COMMUNITY_PLUGIN")) ? openaiPlugin : null,
			getSecret(character, "DEVIN_API_TOKEN") ? devinPlugin : null,
			getSecret(character, "INITIA_PRIVATE_KEY") ? initiaPlugin : null,
			getSecret(character, "HOLDSTATION_PRIVATE_KEY") ? holdstationPlugin : null,
			getSecret(character, "NVIDIA_NIM_API_KEY") || getSecret(character, "NVIDIA_NGC_API_KEY") ? nvidiaNimPlugin : null,
			getSecret(character, "BNB_PRIVATE_KEY") || getSecret(character, "BNB_PUBLIC_KEY")?.startsWith("0x") ? bnbPlugin : null,
			(getSecret(character, "EMAIL_INCOMING_USER") && getSecret(character, "EMAIL_INCOMING_PASS")) || (getSecret(character, "EMAIL_OUTGOING_USER") && getSecret(character, "EMAIL_OUTGOING_PASS")) ? emailPlugin : null,
			getSecret(character, "SEI_PRIVATE_KEY") ? seiPlugin : null,
			getSecret(character, "HYPERBOLIC_API_KEY") ? hyperbolicPlugin : null,
			getSecret(character, "SUNO_API_KEY") ? sunoPlugin : null,
			getSecret(character, "UDIO_AUTH_TOKEN") ? udioPlugin : null,
			getSecret(character, "IMGFLIP_USERNAME") && getSecret(character, "IMGFLIP_PASSWORD") ? imgflipPlugin : null,
			getSecret(character, "FUNDING_PRIVATE_KEY") && getSecret(character, "EVM_RPC_URL") ? litPlugin : null,
			getSecret(character, "ETHSTORAGE_PRIVATE_KEY") ? ethstoragePlugin : null,
			getSecret(character, "MINA_PRIVATE_KEY") ? minaPlugin : null,
<<<<<<< HEAD
			getSecret(character, "DCAP_EVM_PRIVATE_KEY") && getSecret(character, "DCAP_MODE") ? dcapPlugin : null,
=======
            getSecret(character, "FORM_PRIVATE_KEY") ? formPlugin : null,
            getSecret(character, "ANKR_WALLET") ? ankrPlugin : null,
>>>>>>> 52660d5f
		].filter(Boolean),
		providers: [],
		managers: [],
		cacheManager: cache,
		fetch: logFetch,
		verifiableInferenceAdapter,
	})
}

function initializeFsCache(baseDir: string, character: Character) {
	if (!character?.id) {
		throw new Error("initializeFsCache requires id to be set in character definition")
	}
	const cacheDir = path.resolve(baseDir, character.id, "cache")

	const cache = new CacheManager(new FsCacheAdapter(cacheDir))
	return cache
}

function initializeDbCache(character: Character, db: IDatabaseCacheAdapter) {
	if (!character?.id) {
		throw new Error("initializeFsCache requires id to be set in character definition")
	}
	const cache = new CacheManager(new DbCacheAdapter(db, character.id))
	return cache
}

function initializeCache(cacheStore: string, character: Character, baseDir?: string, db?: IDatabaseCacheAdapter) {
	switch (cacheStore) {
		case CacheStore.REDIS:
			if (process.env.REDIS_URL) {
				elizaLogger.info("Connecting to Redis...")
				const redisClient = new RedisClient(process.env.REDIS_URL)
				if (!character?.id) {
					throw new Error("CacheStore.REDIS requires id to be set in character definition")
				}
				return new CacheManager(
					new DbCacheAdapter(redisClient, character.id) // Using DbCacheAdapter since RedisClient also implements IDatabaseCacheAdapter
				)
			} else {
				throw new Error("REDIS_URL environment variable is not set.")
			}

		case CacheStore.DATABASE:
			if (db) {
				elizaLogger.info("Using Database Cache...")
				return initializeDbCache(character, db)
			} else {
				throw new Error("Database adapter is not provided for CacheStore.Database.")
			}

		case CacheStore.FILESYSTEM:
			elizaLogger.info("Using File System Cache...")
			if (!baseDir) {
				throw new Error("baseDir must be provided for CacheStore.FILESYSTEM.")
			}
			return initializeFsCache(baseDir, character)

		default:
			throw new Error(`Invalid cache store: ${cacheStore} or required configuration missing.`)
	}
}

async function startAgent(character: Character, directClient: DirectClient): Promise<AgentRuntime> {
	let db: IDatabaseAdapter & IDatabaseCacheAdapter
	try {
		character.id ??= stringToUuid(character.name)
		character.username ??= character.name

		const token = getTokenForProvider(character.modelProvider, character)
		const dataDir = path.join(__dirname, "../data")

		if (!fs.existsSync(dataDir)) {
			fs.mkdirSync(dataDir, { recursive: true })
		}

		db = initializeDatabase(dataDir) as IDatabaseAdapter & IDatabaseCacheAdapter

		await db.init()

		const cache = initializeCache(process.env.CACHE_STORE ?? CacheStore.DATABASE, character, "", db) // "" should be replaced with dir for file system caching. THOUGHTS: might probably make this into an env
		const runtime: AgentRuntime = await createAgent(character, db, cache, token)

		// start services/plugins/process knowledge
		await runtime.initialize()

		// start assigned clients
		runtime.clients = await initializeClients(character, runtime)

		// add to container
		directClient.registerAgent(runtime)

		// report to console
		elizaLogger.debug(`Started ${character.name} as ${runtime.agentId}`)

		return runtime
	} catch (error) {
		elizaLogger.error(`Error starting agent for character ${character.name}:`, error)
		elizaLogger.error(error)
		if (db) {
			await db.close()
		}
		throw error
	}
}

const checkPortAvailable = (port: number): Promise<boolean> => {
	return new Promise((resolve) => {
		const server = net.createServer()

		server.once("error", (err: NodeJS.ErrnoException) => {
			if (err.code === "EADDRINUSE") {
				resolve(false)
			}
		})

		server.once("listening", () => {
			server.close()
			resolve(true)
		})

		server.listen(port)
	})
}

const hasValidRemoteUrls = () => process.env.REMOTE_CHARACTER_URLS && process.env.REMOTE_CHARACTER_URLS !== "" && process.env.REMOTE_CHARACTER_URLS.startsWith("http")

const startAgents = async () => {
	const directClient = new DirectClient()
	let serverPort = Number.parseInt(settings.SERVER_PORT || "3000")
	const args = parseArguments()
	const charactersArg = args.characters || args.character
	let characters = [defaultCharacter]

	if (process.env.IQ_WALLET_ADDRESS && process.env.IQSOlRPC) {
		characters = await loadCharacterFromOnchain()
	}

	const notOnchainJson = !onchainJson || onchainJson == "null"

	if ((notOnchainJson && charactersArg) || hasValidRemoteUrls()) {
		characters = await loadCharacters(charactersArg)
	}

	// Normalize characters for injectable plugins
	characters = await Promise.all(characters.map(normalizeCharacter))

	try {
		for (const character of characters) {
			await startAgent(character, directClient)
		}
	} catch (error) {
		elizaLogger.error("Error starting agents:", error)
	}

	// Find available port
	while (!(await checkPortAvailable(serverPort))) {
		elizaLogger.warn(`Port ${serverPort} is in use, trying ${serverPort + 1}`)
		serverPort++
	}

	// upload some agent functionality into directClient
	directClient.startAgent = async (character) => {
		// Handle plugins
		character.plugins = await handlePluginImporting(character.plugins)

		// wrap it so we don't have to inject directClient later
		return startAgent(character, directClient)
	}

	directClient.loadCharacterTryPath = loadCharacterTryPath
	directClient.jsonToCharacter = jsonToCharacter

	directClient.start(serverPort)

	if (serverPort !== Number.parseInt(settings.SERVER_PORT || "3000")) {
		elizaLogger.log(`Server started on alternate port ${serverPort}`)
	}

	elizaLogger.log("Run `pnpm start:client` to start the client and visit the outputted URL (http://localhost:5173) to chat with your agents. When running multiple agents, use client with different port `SERVER_PORT=3001 pnpm start:client`")
}

startAgents().catch((error) => {
	elizaLogger.error("Unhandled error in startAgents:", error)
	process.exit(1)
})

// Prevent unhandled exceptions from crashing the process if desired
if (
    process.env.PREVENT_UNHANDLED_EXIT &&
    parseBooleanFromText(process.env.PREVENT_UNHANDLED_EXIT)
) {
    // Handle uncaught exceptions to prevent the process from crashing
    process.on("uncaughtException", function (err) {
        console.error("uncaughtException", err);
    });

    // Handle unhandled rejections to prevent the process from crashing
    process.on("unhandledRejection", function (err) {
        console.error("unhandledRejection", err);
    });
}<|MERGE_RESOLUTION|>--- conflicted
+++ resolved
@@ -851,12 +851,9 @@
 			getSecret(character, "FUNDING_PRIVATE_KEY") && getSecret(character, "EVM_RPC_URL") ? litPlugin : null,
 			getSecret(character, "ETHSTORAGE_PRIVATE_KEY") ? ethstoragePlugin : null,
 			getSecret(character, "MINA_PRIVATE_KEY") ? minaPlugin : null,
-<<<<<<< HEAD
-			getSecret(character, "DCAP_EVM_PRIVATE_KEY") && getSecret(character, "DCAP_MODE") ? dcapPlugin : null,
-=======
             getSecret(character, "FORM_PRIVATE_KEY") ? formPlugin : null,
             getSecret(character, "ANKR_WALLET") ? ankrPlugin : null,
->>>>>>> 52660d5f
+			getSecret(character, "DCAP_EVM_PRIVATE_KEY") && getSecret(character, "DCAP_MODE") ? dcapPlugin : null,
 		].filter(Boolean),
 		providers: [],
 		managers: [],
