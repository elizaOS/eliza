--- conflicted
+++ resolved
@@ -1,8 +1,5 @@
-<<<<<<< HEAD
+import { PGLiteDatabaseAdapter } from "@elizaos/adapter-pglite";
 import { MongoClient } from 'mongodb';
-=======
-import { PGLiteDatabaseAdapter } from "@elizaos/adapter-pglite";
->>>>>>> 6490485e
 import { PostgresDatabaseAdapter } from "@elizaos/adapter-postgres";
 import { QdrantDatabaseAdapter } from "@elizaos/adapter-qdrant";
 import { RedisClient } from "@elizaos/adapter-redis";
@@ -15,11 +12,8 @@
 import { SlackClientInterface } from "@elizaos/client-slack";
 import { TelegramClientInterface } from "@elizaos/client-telegram";
 import { TwitterClientInterface } from "@elizaos/client-twitter";
-<<<<<<< HEAD
 import { MongoDBDatabaseAdapter } from "@elizaos/adapter-mongodb"
 
-// import { ReclaimAdapter } from "@elizaos/plugin-reclaim";
-=======
 import { FarcasterClientInterface } from "@elizaos/client-farcaster";
 import { OmniflixPlugin } from "@elizaos/plugin-omniflix";
 import { JeeterClientInterface } from "@elizaos/client-simsai";
@@ -31,7 +25,6 @@
 import { lightningPlugin } from "@elizaos/plugin-lightning";
 import { elizaCodeinPlugin, onchainJson } from "@elizaos/plugin-iq6900";
 
->>>>>>> 6490485e
 import {
     AgentRuntime,
     CacheManager,
@@ -667,7 +660,6 @@
 }
 
 function initializeDatabase(dataDir: string) {
-<<<<<<< HEAD
     if (process.env.MONGODB_CONNECTION_STRING) {
         elizaLogger.log("Initializing database on MongoDB Atlas");
         const client = new MongoClient(process.env.MONGODB_CONNECTION_STRING, {
@@ -684,33 +676,37 @@
 
         const dbName = process.env.MONGODB_DATABASE || 'CumulusAiAgent'; // Default database name
         const db = new MongoDBDatabaseAdapter(client, dbName);
-=======
-    if (process.env.SUPABASE_URL && process.env.SUPABASE_ANON_KEY) {
-        elizaLogger.info("Initializing Supabase connection...");
-        const db = new SupabaseDatabaseAdapter(
-            process.env.SUPABASE_URL,
-            process.env.SUPABASE_ANON_KEY,
-        );
->>>>>>> 6490485e
 
         // Test the connection
         db.init()
             .then(() => {
                 elizaLogger.success(
-<<<<<<< HEAD
                     "Successfully connected to MongoDB Atlas"
                 );
             })
             .catch((error) => {
                 elizaLogger.error("Failed to connect to MongoDB Atlas:", error);
                 throw error; // Re-throw to handle it in the calling code
-=======
+            });
+
+        return db;
+    } else if
+    if (process.env.SUPABASE_URL && process.env.SUPABASE_ANON_KEY) {
+        elizaLogger.info("Initializing Supabase connection...");
+        const db = new SupabaseDatabaseAdapter(
+            process.env.SUPABASE_URL,
+            process.env.SUPABASE_ANON_KEY,
+        );
+
+        // Test the connection
+        db.init()
+            .then(() => {
+                elizaLogger.success(
                     "Successfully connected to Supabase database",
                 );
             })
             .catch((error) => {
                 elizaLogger.error("Failed to connect to Supabase:", error);
->>>>>>> 6490485e
             });
 
         return db;
@@ -756,10 +752,7 @@
     }else {
         const filePath =
             process.env.SQLITE_FILE ?? path.resolve(dataDir, "db.sqlite");
-<<<<<<< HEAD
-=======
         elizaLogger.info(`Initializing SQLite database at ${filePath}...`);
->>>>>>> 6490485e
         const db = new SqliteDatabaseAdapter(new Database(filePath));
 
         // Test the connection
