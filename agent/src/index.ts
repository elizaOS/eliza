import { PGLiteDatabaseAdapter } from "@elizaos/adapter-pglite";
import { PostgresDatabaseAdapter } from "@elizaos/adapter-postgres";
import { RedisClient } from "@elizaos/adapter-redis";
import { SqliteDatabaseAdapter } from "@elizaos/adapter-sqlite";
import { SupabaseDatabaseAdapter } from "@elizaos/adapter-supabase";
import { AutoClientInterface } from "@elizaos/client-auto";
import { DiscordClientInterface } from "@elizaos/client-discord";
import { InstagramClientInterface } from "@elizaos/client-instagram";
import { LensAgentClient } from "@elizaos/client-lens";
import { SlackClientInterface } from "@elizaos/client-slack";
import { TelegramClientInterface } from "@elizaos/client-telegram";
import { TwitterClientInterface } from "@elizaos/client-twitter";
import { FarcasterClientInterface } from "@elizaos/client-farcaster";
// import { ReclaimAdapter } from "@elizaos/plugin-reclaim";
import { PrimusAdapter } from "@elizaos/plugin-primus";

import {
    AgentRuntime,
    CacheManager,
    CacheStore,
    Character,
    Client,
    Clients,
    DbCacheAdapter,
    defaultCharacter,
    elizaLogger,
    FsCacheAdapter,
    IAgentRuntime,
    ICacheManager,
    IDatabaseAdapter,
    IDatabaseCacheAdapter,
    ModelProviderName,
    parseBooleanFromText,
    settings,
    stringToUuid,
    validateCharacterConfig,
} from "@elizaos/core";
import { zgPlugin } from "@elizaos/plugin-0g";

import { bootstrapPlugin } from "@elizaos/plugin-bootstrap";
import createGoatPlugin from "@elizaos/plugin-goat";
// import { intifacePlugin } from "@elizaos/plugin-intiface";
import { DirectClient } from "@elizaos/client-direct";
import { ThreeDGenerationPlugin } from "@elizaos/plugin-3d-generation";
import { abstractPlugin } from "@elizaos/plugin-abstract";
import { akashPlugin } from "@elizaos/plugin-akash";
import { alloraPlugin } from "@elizaos/plugin-allora";
import { aptosPlugin } from "@elizaos/plugin-aptos";
import { artheraPlugin } from "@elizaos/plugin-arthera";
import { autonomePlugin } from "@elizaos/plugin-autonome";
import { availPlugin } from "@elizaos/plugin-avail";
import { avalanchePlugin } from "@elizaos/plugin-avalanche";
import { b2Plugin } from "@elizaos/plugin-b2";
import { binancePlugin } from "@elizaos/plugin-binance";
import { birdeyePlugin } from "@elizaos/plugin-birdeye";
import {
    advancedTradePlugin,
    coinbaseCommercePlugin,
    coinbaseMassPaymentsPlugin,
    tokenContractPlugin,
    tradePlugin,
    webhookPlugin,
} from "@elizaos/plugin-coinbase";
import { coingeckoPlugin } from "@elizaos/plugin-coingecko";
import { coinmarketcapPlugin } from "@elizaos/plugin-coinmarketcap";
import { confluxPlugin } from "@elizaos/plugin-conflux";
import { createCosmosPlugin } from "@elizaos/plugin-cosmos";
import { cronosZkEVMPlugin } from "@elizaos/plugin-cronoszkevm";
import { evmPlugin } from "@elizaos/plugin-evm";
import { flowPlugin } from "@elizaos/plugin-flow";
import { fuelPlugin } from "@elizaos/plugin-fuel";
import { genLayerPlugin } from "@elizaos/plugin-genlayer";
import { giphyPlugin } from "@elizaos/plugin-giphy";
import { gitcoinPassportPlugin } from "@elizaos/plugin-gitcoin-passport";
import { hyperliquidPlugin } from "@elizaos/plugin-hyperliquid";
import { imageGenerationPlugin } from "@elizaos/plugin-image-generation";
import { lensPlugin } from "@elizaos/plugin-lensNetwork";
import { letzAIPlugin } from "@elizaos/plugin-letzai";
import { multiversxPlugin } from "@elizaos/plugin-multiversx";
import { nearPlugin } from "@elizaos/plugin-near";
import createNFTCollectionsPlugin from "@elizaos/plugin-nft-collections";
import { nftGenerationPlugin } from "@elizaos/plugin-nft-generation";
import { createNodePlugin } from "@elizaos/plugin-node";
import { obsidianPlugin } from "@elizaos/plugin-obsidian";
import { OpacityAdapter } from "@elizaos/plugin-opacity";
import { openWeatherPlugin } from "@elizaos/plugin-open-weather";
import { quaiPlugin } from "@elizaos/plugin-quai";
import { sgxPlugin } from "@elizaos/plugin-sgx";
import { solanaPlugin } from "@elizaos/plugin-solana";
import { solanaAgentkitPlguin } from "@elizaos/plugin-solana-agentkit";
import { squidRouterPlugin } from "@elizaos/plugin-squid-router";
import { stargazePlugin } from "@elizaos/plugin-stargaze";
import { storyPlugin } from "@elizaos/plugin-story";
import { suiPlugin } from "@elizaos/plugin-sui";
import { TEEMode, teePlugin } from "@elizaos/plugin-tee";
import { teeLogPlugin } from "@elizaos/plugin-tee-log";
import { teeMarlinPlugin } from "@elizaos/plugin-tee-marlin";
import { verifiableLogPlugin } from "@elizaos/plugin-tee-verifiable-log";
import { thirdwebPlugin } from "@elizaos/plugin-thirdweb";
import { tonPlugin } from "@elizaos/plugin-ton";
import { webSearchPlugin } from "@elizaos/plugin-web-search";
import { echoChambersPlugin } from "@elizaos/plugin-echochambers";
import { dexScreenerPlugin } from "@elizaos/plugin-dexscreener";

import { zksyncEraPlugin } from "@elizaos/plugin-zksync-era";
import Database from "better-sqlite3";
import fs from "fs";
import net from "net";
import path from "path";
import { fileURLToPath } from "url";
import yargs from "yargs";
<<<<<<< HEAD
import { Plugin } from "@elizaos/core";
import { dominosPlugin } from "@elizaos/plugin-dominos";
import createNFTCollectionsPlugin from "@elizaos/plugin-nft-collections";
=======

>>>>>>> e36327a7

const __filename = fileURLToPath(import.meta.url); // get the resolved path to the file
const __dirname = path.dirname(__filename); // get the name of the directory

export const wait = (minTime: number = 1000, maxTime: number = 3000) => {
    const waitTime =
        Math.floor(Math.random() * (maxTime - minTime + 1)) + minTime;
    return new Promise((resolve) => setTimeout(resolve, waitTime));
};

const logFetch = async (url: string, options: any) => {
    elizaLogger.debug(`Fetching ${url}`);
    // Disabled to avoid disclosure of sensitive information such as API keys
    // elizaLogger.debug(JSON.stringify(options, null, 2));
    return fetch(url, options);
};

function isAllStrings(arr: unknown[]): boolean {
    return Array.isArray(arr) && arr.every((item) => typeof item === "string");
}

export function parseArguments(): {
    character?: string;
    characters?: string;
} {
    try {
        return yargs(process.argv.slice(3))
            .option("character", {
                type: "string",
                description: "Path to the character JSON file",
            })
            .option("characters", {
                type: "string",
                description:
                    "Comma separated list of paths to character JSON files",
            })
            .parseSync();
    } catch (error) {
        elizaLogger.error("Error parsing arguments:", error);
        return {};
    }
}

function tryLoadFile(filePath: string): string | null {
    try {
        return fs.readFileSync(filePath, "utf8");
    } catch (e) {
        return null;
    }
}
function mergeCharacters(base: Character, child: Character): Character {
    const mergeObjects = (baseObj: any, childObj: any) => {
        const result: any = {};
        const keys = new Set([
            ...Object.keys(baseObj || {}),
            ...Object.keys(childObj || {}),
        ]);
        keys.forEach((key) => {
            if (
                typeof baseObj[key] === "object" &&
                typeof childObj[key] === "object" &&
                !Array.isArray(baseObj[key]) &&
                !Array.isArray(childObj[key])
            ) {
                result[key] = mergeObjects(baseObj[key], childObj[key]);
            } else if (
                Array.isArray(baseObj[key]) ||
                Array.isArray(childObj[key])
            ) {
                result[key] = [
                    ...(baseObj[key] || []),
                    ...(childObj[key] || []),
                ];
            } else {
                result[key] =
                    childObj[key] !== undefined ? childObj[key] : baseObj[key];
            }
        });
        return result;
    };
    return mergeObjects(base, child);
}

async function loadCharacterFromUrl(url: string): Promise<Character> {
    const response = await fetch(url);
    const character = await response.json();
    return jsonToCharacter(url, character);
}

async function jsonToCharacter(
    filePath: string,
    character: any
): Promise<Character> {
    validateCharacterConfig(character);

    // .id isn't really valid
    const characterId = character.id || character.name;
    const characterPrefix = `CHARACTER.${characterId.toUpperCase().replace(/ /g, "_")}.`;
    const characterSettings = Object.entries(process.env)
        .filter(([key]) => key.startsWith(characterPrefix))
        .reduce((settings, [key, value]) => {
            const settingKey = key.slice(characterPrefix.length);
            return { ...settings, [settingKey]: value };
        }, {});
    if (Object.keys(characterSettings).length > 0) {
        character.settings = character.settings || {};
        character.settings.secrets = {
            ...characterSettings,
            ...character.settings.secrets,
        };
    }
    // Handle plugins
    character.plugins = await handlePluginImporting(character.plugins);
    if (character.extends) {
        elizaLogger.info(
            `Merging  ${character.name} character with parent characters`
        );
        for (const extendPath of character.extends) {
            const baseCharacter = await loadCharacter(
                path.resolve(path.dirname(filePath), extendPath)
            );
            character = mergeCharacters(baseCharacter, character);
            elizaLogger.info(
                `Merged ${character.name} with ${baseCharacter.name}`
            );
        }
    }
    return character;
}

async function loadCharacter(filePath: string): Promise<Character> {
    const content = tryLoadFile(filePath);
    if (!content) {
        throw new Error(`Character file not found: ${filePath}`);
    }
    let character = JSON.parse(content);
    return jsonToCharacter(filePath, character);
}

export async function loadCharacters(
    charactersArg: string
): Promise<Character[]> {
    let characterPaths = charactersArg
        ?.split(",")
        .map((filePath) => filePath.trim());
    const loadedCharacters: Character[] = [];

    if (characterPaths?.length > 0) {
        for (const characterPath of characterPaths) {
            let content: string | null = null;
            let resolvedPath = "";

            // Try different path resolutions in order
            const pathsToTry = [
                characterPath, // exact path as specified
                path.resolve(process.cwd(), characterPath), // relative to cwd
                path.resolve(process.cwd(), "agent", characterPath), // Add this
                path.resolve(__dirname, characterPath), // relative to current script
                path.resolve(
                    __dirname,
                    "characters",
                    path.basename(characterPath)
                ), // relative to agent/characters
                path.resolve(
                    __dirname,
                    "../characters",
                    path.basename(characterPath)
                ), // relative to characters dir from agent
                path.resolve(
                    __dirname,
                    "../../characters",
                    path.basename(characterPath)
                ), // relative to project root characters dir
            ];

            elizaLogger.info(
                "Trying paths:",
                pathsToTry.map((p) => ({
                    path: p,
                    exists: fs.existsSync(p),
                }))
            );

            for (const tryPath of pathsToTry) {
                content = tryLoadFile(tryPath);
                if (content !== null) {
                    resolvedPath = tryPath;
                    break;
                }
            }

            if (content === null) {
                elizaLogger.error(
                    `Error loading character from ${characterPath}: File not found in any of the expected locations`
                );
                elizaLogger.error("Tried the following paths:");
                pathsToTry.forEach((p) => elizaLogger.error(` - ${p}`));
                process.exit(1);
            }

            try {
                const character = JSON.parse(content);
                validateCharacterConfig(character);

                // .id isn't really valid
                const characterId = character.id || character.name;
                const characterPrefix = `CHARACTER.${characterId.toUpperCase().replace(/ /g, "_")}.`;

                const characterSettings = Object.entries(process.env)
                    .filter(([key]) => key.startsWith(characterPrefix))
                    .reduce((settings, [key, value]) => {
                        const settingKey = key.slice(characterPrefix.length);
                        return { ...settings, [settingKey]: value };
                    }, {});

                if (Object.keys(characterSettings).length > 0) {
                    character.settings = character.settings || {};
                    character.settings.secrets = {
                        ...characterSettings,
                        ...character.settings.secrets,
                    };
                }

                function isPlugin(value: any): value is Plugin {
                    return (
                        typeof value === "object" &&
                        value !== null &&
                        typeof value.name === "string" &&
                        typeof value.description === "string" &&
                        (value.actions === undefined ||
                            Array.isArray(value.actions)) &&
                        (value.providers === undefined ||
                            Array.isArray(value.providers)) &&
                        (value.evaluators === undefined ||
                            Array.isArray(value.evaluators)) &&
                        (value.services === undefined ||
                            Array.isArray(value.services)) &&
                        (value.clients === undefined ||
                            Array.isArray(value.clients))
                    );
                }

                // Handle plugins
                if (isAllStrings(character.plugins)) {
                    elizaLogger.info("Plugins are: ", character.plugins);

                    const importedPlugins = await Promise.all(
                        character.plugins.map(async (plugin) => {
                            try {
                                // Dynamically import the plugin
                                const importedPlugin = await import(plugin);

                                // Check if there's a default export
                                if (importedPlugin.default) {
                                    return importedPlugin.default;
                                }

                                // Check other exports for potential plugins
                                const possiblePlugins = [];
                                for (const [key, value] of Object.entries(
                                    importedPlugin
                                )) {
                                    // Check if the export matches the plugin type
                                    if (isPlugin(value)) {
                                        possiblePlugins.push(value);
                                    }
                                }

                                return possiblePlugins.length > 0
                                    ? possiblePlugins
                                    : null;
                            } catch (error) {
                                elizaLogger.error(
                                    `Failed to import plugin "${plugin}":`,
                                    error
                                );
                                return null; // Return null for failed imports
                            }
                        })
                    );

                    // Flatten and filter out null or empty plugin arrays
                    character.plugins = importedPlugins.flat().filter(Boolean);
                }

                loadedCharacters.push(character);
                elizaLogger.info(
                    `Successfully loaded character from: ${resolvedPath}`
                );
            } catch (e) {
                elizaLogger.error(
                    `Error parsing character from ${resolvedPath}: ${e}`
                );
                process.exit(1);
            }
        }
    }

    if (loadedCharacters.length === 0) {
        if (
            process.env.REMOTE_CHARACTER_URL != "" &&
            process.env.REMOTE_CHARACTER_URL.startsWith("http")
        ) {
            const character = await loadCharacterFromUrl(
                process.env.REMOTE_CHARACTER_URL
            );
            loadedCharacters.push(character);
        }

        elizaLogger.info("No characters found, using default character");
        loadedCharacters.push(defaultCharacter);
    }

    return loadedCharacters;
}

async function handlePluginImporting(plugins: string[]) {
    if (plugins.length > 0) {
        elizaLogger.info("Plugins are: ", plugins);
        const importedPlugins = await Promise.all(
            plugins.map(async (plugin) => {
                try {
                    const importedPlugin = await import(plugin);
                    const functionName =
                        plugin
                            .replace("@elizaos/plugin-", "")
                            .replace(/-./g, (x) => x[1].toUpperCase()) +
                        "Plugin"; // Assumes plugin function is camelCased with Plugin suffix
                    return (
                        importedPlugin.default || importedPlugin[functionName]
                    );
                } catch (importError) {
                    elizaLogger.error(
                        `Failed to import plugin: ${plugin}`,
                        importError
                    );
                    return []; // Return null for failed imports
                }
            })
        );
        return importedPlugins;
    } else {
        return [];
    }
}

export function getTokenForProvider(
    provider: ModelProviderName,
    character: Character
): string | undefined {
    switch (provider) {
        // no key needed for llama_local or gaianet
        case ModelProviderName.LLAMALOCAL:
            return "";
        case ModelProviderName.OLLAMA:
            return "";
        case ModelProviderName.GAIANET:
            return "";
        case ModelProviderName.OPENAI:
            return (
                character.settings?.secrets?.OPENAI_API_KEY ||
                settings.OPENAI_API_KEY
            );
        case ModelProviderName.ETERNALAI:
            return (
                character.settings?.secrets?.ETERNALAI_API_KEY ||
                settings.ETERNALAI_API_KEY
            );
        case ModelProviderName.NINETEEN_AI:
            return (
                character.settings?.secrets?.NINETEEN_AI_API_KEY ||
                settings.NINETEEN_AI_API_KEY
            );
        case ModelProviderName.LLAMACLOUD:
        case ModelProviderName.TOGETHER:
            return (
                character.settings?.secrets?.LLAMACLOUD_API_KEY ||
                settings.LLAMACLOUD_API_KEY ||
                character.settings?.secrets?.TOGETHER_API_KEY ||
                settings.TOGETHER_API_KEY ||
                character.settings?.secrets?.OPENAI_API_KEY ||
                settings.OPENAI_API_KEY
            );
        case ModelProviderName.CLAUDE_VERTEX:
        case ModelProviderName.ANTHROPIC:
            return (
                character.settings?.secrets?.ANTHROPIC_API_KEY ||
                character.settings?.secrets?.CLAUDE_API_KEY ||
                settings.ANTHROPIC_API_KEY ||
                settings.CLAUDE_API_KEY
            );
        case ModelProviderName.REDPILL:
            return (
                character.settings?.secrets?.REDPILL_API_KEY ||
                settings.REDPILL_API_KEY
            );
        case ModelProviderName.OPENROUTER:
            return (
                character.settings?.secrets?.OPENROUTER_API_KEY ||
                settings.OPENROUTER_API_KEY
            );
        case ModelProviderName.GROK:
            return (
                character.settings?.secrets?.GROK_API_KEY ||
                settings.GROK_API_KEY
            );
        case ModelProviderName.HEURIST:
            return (
                character.settings?.secrets?.HEURIST_API_KEY ||
                settings.HEURIST_API_KEY
            );
        case ModelProviderName.GROQ:
            return (
                character.settings?.secrets?.GROQ_API_KEY ||
                settings.GROQ_API_KEY
            );
        case ModelProviderName.GALADRIEL:
            return (
                character.settings?.secrets?.GALADRIEL_API_KEY ||
                settings.GALADRIEL_API_KEY
            );
        case ModelProviderName.FAL:
            return (
                character.settings?.secrets?.FAL_API_KEY || settings.FAL_API_KEY
            );
        case ModelProviderName.ALI_BAILIAN:
            return (
                character.settings?.secrets?.ALI_BAILIAN_API_KEY ||
                settings.ALI_BAILIAN_API_KEY
            );
        case ModelProviderName.VOLENGINE:
            return (
                character.settings?.secrets?.VOLENGINE_API_KEY ||
                settings.VOLENGINE_API_KEY
            );
        case ModelProviderName.NANOGPT:
            return (
                character.settings?.secrets?.NANOGPT_API_KEY ||
                settings.NANOGPT_API_KEY
            );
        case ModelProviderName.HYPERBOLIC:
            return (
                character.settings?.secrets?.HYPERBOLIC_API_KEY ||
                settings.HYPERBOLIC_API_KEY
            );
        case ModelProviderName.VENICE:
            return (
                character.settings?.secrets?.VENICE_API_KEY ||
                settings.VENICE_API_KEY
            );
        case ModelProviderName.AKASH_CHAT_API:
            return (
                character.settings?.secrets?.AKASH_CHAT_API_KEY ||
                settings.AKASH_CHAT_API_KEY
            );
        case ModelProviderName.GOOGLE:
            return (
                character.settings?.secrets?.GOOGLE_GENERATIVE_AI_API_KEY ||
                settings.GOOGLE_GENERATIVE_AI_API_KEY
            );
        case ModelProviderName.MISTRAL:
            return (
                character.settings?.secrets?.MISTRAL_API_KEY ||
                settings.MISTRAL_API_KEY
            );
        case ModelProviderName.LETZAI:
            return (
                character.settings?.secrets?.LETZAI_API_KEY ||
                settings.LETZAI_API_KEY
            );
        case ModelProviderName.INFERA:
            return (
                character.settings?.secrets?.INFERA_API_KEY ||
                settings.INFERA_API_KEY
            );
        case ModelProviderName.DEEPSEEK:
            return (
                character.settings?.secrets?.DEEPSEEK_API_KEY ||
                settings.DEEPSEEK_API_KEY
            );
        default:
            const errorMessage = `Failed to get token - unsupported model provider: ${provider}`;
            elizaLogger.error(errorMessage);
            throw new Error(errorMessage);
    }
}

function initializeDatabase(dataDir: string) {
    if (process.env.SUPABASE_URL && process.env.SUPABASE_ANON_KEY) {
        elizaLogger.info("Initializing Supabase connection...");
        const db = new SupabaseDatabaseAdapter(
            process.env.SUPABASE_URL,
            process.env.SUPABASE_ANON_KEY
        );

        // Test the connection
        db.init()
            .then(() => {
                elizaLogger.success(
                    "Successfully connected to Supabase database"
                );
            })
            .catch((error) => {
                elizaLogger.error("Failed to connect to Supabase:", error);
            });

        return db;
    } else if (process.env.POSTGRES_URL) {
        elizaLogger.info("Initializing PostgreSQL connection...");
        const db = new PostgresDatabaseAdapter({
            connectionString: process.env.POSTGRES_URL,
            parseInputs: true,
        });

        // Test the connection
        db.init()
            .then(() => {
                elizaLogger.success(
                    "Successfully connected to PostgreSQL database"
                );
            })
            .catch((error) => {
                elizaLogger.error("Failed to connect to PostgreSQL:", error);
            });

        return db;
    } else if (process.env.PGLITE_DATA_DIR) {
        elizaLogger.info("Initializing PgLite adapter...");
        // `dataDir: memory://` for in memory pg
        const db = new PGLiteDatabaseAdapter({
            dataDir: process.env.PGLITE_DATA_DIR,
        });
        return db;
    } else {
        const filePath =
            process.env.SQLITE_FILE ?? path.resolve(dataDir, "db.sqlite");
        elizaLogger.info(`Initializing SQLite database at ${filePath}...`);
        const db = new SqliteDatabaseAdapter(new Database(filePath));

        // Test the connection
        db.init()
            .then(() => {
                elizaLogger.success(
                    "Successfully connected to SQLite database"
                );
            })
            .catch((error) => {
                elizaLogger.error("Failed to connect to SQLite:", error);
            });

        return db;
    }
}

// also adds plugins from character file into the runtime
export async function initializeClients(
    character: Character,
    runtime: IAgentRuntime
) {
    // each client can only register once
    // and if we want two we can explicitly support it
    const clients: Record<string, any> = {};
    const clientTypes: string[] =
        character.clients?.map((str) => str.toLowerCase()) || [];
    elizaLogger.log("initializeClients", clientTypes, "for", character.name);

    // Start Auto Client if "auto" detected as a configured client
    if (clientTypes.includes(Clients.AUTO)) {
        const autoClient = await AutoClientInterface.start(runtime);
        if (autoClient) clients.auto = autoClient;
    }

    if (clientTypes.includes(Clients.DISCORD)) {
        const discordClient = await DiscordClientInterface.start(runtime);
        if (discordClient) clients.discord = discordClient;
    }

    if (clientTypes.includes(Clients.TELEGRAM)) {
        const telegramClient = await TelegramClientInterface.start(runtime);
        if (telegramClient) clients.telegram = telegramClient;
    }

    if (clientTypes.includes(Clients.TWITTER)) {
        const twitterClient = await TwitterClientInterface.start(runtime);
        if (twitterClient) {
            clients.twitter = twitterClient;
        }
    }

    if (clientTypes.includes(Clients.INSTAGRAM)) {
        const instagramClient = await InstagramClientInterface.start(runtime);
        if (instagramClient) {
            clients.instagram = instagramClient;
        }
    }

    if (clientTypes.includes(Clients.FARCASTER)) {
        const farcasterClient = await FarcasterClientInterface.start(runtime);
        if (farcasterClient) {
            clients.farcaster = farcasterClient;
        }
    }
    if (clientTypes.includes("lens")) {
        const lensClient = new LensAgentClient(runtime);
        lensClient.start();
        clients.lens = lensClient;
    }

    elizaLogger.log("client keys", Object.keys(clients));

    // TODO: Add Slack client to the list
    // Initialize clients as an object

    if (clientTypes.includes("slack")) {
        const slackClient = await SlackClientInterface.start(runtime);
        if (slackClient) clients.slack = slackClient; // Use object property instead of push
    }

    function determineClientType(client: Client): string {
        // Check if client has a direct type identifier
        if ("type" in client) {
            return (client as any).type;
        }

        // Check constructor name
        const constructorName = client.constructor?.name;
        if (constructorName && !constructorName.includes("Object")) {
            return constructorName.toLowerCase().replace("client", "");
        }

        // Fallback: Generate a unique identifier
        return `client_${Date.now()}`;
    }

    if (character.plugins?.length > 0) {
        for (const plugin of character.plugins) {
            if (plugin.clients) {
                for (const client of plugin.clients) {
                    const startedClient = await client.start(runtime);
                    const clientType = determineClientType(client);
                    elizaLogger.debug(
                        `Initializing client of type: ${clientType}`
                    );
                    clients[clientType] = startedClient;
                }
            }
        }
    }

    return clients;
}

function getSecret(character: Character, secret: string) {
    return character.settings?.secrets?.[secret] || process.env[secret];
}

let nodePlugin: any | undefined;

export async function createAgent(
    character: Character,
    db: IDatabaseAdapter,
    cache: ICacheManager,
    token: string
): Promise<AgentRuntime> {
    elizaLogger.log(`Creating runtime for character ${character.name}`);

    nodePlugin ??= createNodePlugin();

    const teeMode = getSecret(character, "TEE_MODE") || "OFF";
    const walletSecretSalt = getSecret(character, "WALLET_SECRET_SALT");

    // Validate TEE configuration
    if (teeMode !== TEEMode.OFF && !walletSecretSalt) {
        elizaLogger.error(
            "WALLET_SECRET_SALT required when TEE_MODE is enabled"
        );
        throw new Error("Invalid TEE configuration");
    }

    let goatPlugin: any | undefined;

    if (getSecret(character, "EVM_PRIVATE_KEY")) {
        goatPlugin = await createGoatPlugin((secret) =>
            getSecret(character, secret)
        );
    }

    // Initialize Reclaim adapter if environment variables are present
    // let verifiableInferenceAdapter;
    // if (
    //     process.env.RECLAIM_APP_ID &&
    //     process.env.RECLAIM_APP_SECRET &&
    //     process.env.VERIFIABLE_INFERENCE_ENABLED === "true"
    // ) {
    //     verifiableInferenceAdapter = new ReclaimAdapter({
    //         appId: process.env.RECLAIM_APP_ID,
    //         appSecret: process.env.RECLAIM_APP_SECRET,
    //         modelProvider: character.modelProvider,
    //         token,
    //     });
    //     elizaLogger.log("Verifiable inference adapter initialized");
    // }
    // Initialize Opacity adapter if environment variables are present
    let verifiableInferenceAdapter;
    if (
        process.env.OPACITY_TEAM_ID &&
        process.env.OPACITY_CLOUDFLARE_NAME &&
        process.env.OPACITY_PROVER_URL &&
        process.env.VERIFIABLE_INFERENCE_ENABLED === "true"
    ) {
        verifiableInferenceAdapter = new OpacityAdapter({
            teamId: process.env.OPACITY_TEAM_ID,
            teamName: process.env.OPACITY_CLOUDFLARE_NAME,
            opacityProverUrl: process.env.OPACITY_PROVER_URL,
            modelProvider: character.modelProvider,
            token: token,
        });
        elizaLogger.log("Verifiable inference adapter initialized");
        elizaLogger.log("teamId", process.env.OPACITY_TEAM_ID);
        elizaLogger.log("teamName", process.env.OPACITY_CLOUDFLARE_NAME);
        elizaLogger.log("opacityProverUrl", process.env.OPACITY_PROVER_URL);
        elizaLogger.log("modelProvider", character.modelProvider);
        elizaLogger.log("token", token);
    }
    if (
        process.env.PRIMUS_APP_ID &&
        process.env.PRIMUS_APP_SECRET &&
        process.env.VERIFIABLE_INFERENCE_ENABLED === "true"
    ) {
        verifiableInferenceAdapter = new PrimusAdapter({
            appId: process.env.PRIMUS_APP_ID,
            appSecret: process.env.PRIMUS_APP_SECRET,
            attMode: "proxytls",
            modelProvider: character.modelProvider,
            token,
        });
        elizaLogger.log("Verifiable inference primus adapter initialized");
    }

    return new AgentRuntime({
        databaseAdapter: db,
        token,
        modelProvider: character.modelProvider,
        evaluators: [],
        character,
        // character.plugins are handled when clients are added
        plugins: [
            bootstrapPlugin,
            getSecret(character, "DEXSCREENER_API_KEY")
                ? dexScreenerPlugin
                : null,
            getSecret(character, "CONFLUX_CORE_PRIVATE_KEY")
                ? confluxPlugin
                : null,
            nodePlugin,
            getSecret(character, "TAVILY_API_KEY") ? webSearchPlugin : null,
            getSecret(character, "SOLANA_PUBLIC_KEY") ||
            (getSecret(character, "WALLET_PUBLIC_KEY") &&
                !getSecret(character, "WALLET_PUBLIC_KEY")?.startsWith("0x"))
                ? solanaPlugin
                : null,
            getSecret(character, "SOLANA_PRIVATE_KEY")
                ? solanaAgentkitPlguin
                : null,
            getSecret(character, "AUTONOME_JWT_TOKEN") ? autonomePlugin : null,
            (getSecret(character, "NEAR_ADDRESS") ||
                getSecret(character, "NEAR_WALLET_PUBLIC_KEY")) &&
            getSecret(character, "NEAR_WALLET_SECRET_KEY")
                ? nearPlugin
                : null,
            getSecret(character, "EVM_PUBLIC_KEY") ||
            (getSecret(character, "WALLET_PUBLIC_KEY") &&
                getSecret(character, "WALLET_PUBLIC_KEY")?.startsWith("0x"))
                ? evmPlugin
                : null,
            getSecret(character, "COSMOS_RECOVERY_PHRASE") &&
                getSecret(character, "COSMOS_AVAILABLE_CHAINS") &&
                createCosmosPlugin(),
            (getSecret(character, "SOLANA_PUBLIC_KEY") ||
                (getSecret(character, "WALLET_PUBLIC_KEY") &&
                    !getSecret(character, "WALLET_PUBLIC_KEY")?.startsWith(
                        "0x"
                    ))) &&
            getSecret(character, "SOLANA_ADMIN_PUBLIC_KEY") &&
            getSecret(character, "SOLANA_PRIVATE_KEY") &&
            getSecret(character, "SOLANA_ADMIN_PRIVATE_KEY")
                ? nftGenerationPlugin
                : null,
            getSecret(character, "ZEROG_PRIVATE_KEY") ? zgPlugin : null,
            getSecret(character, "COINMARKETCAP_API_KEY")
                ? coinmarketcapPlugin
                : null,
            getSecret(character, "COINBASE_COMMERCE_KEY")
                ? coinbaseCommercePlugin
                : null,
            getSecret(character, "FAL_API_KEY") ||
            getSecret(character, "OPENAI_API_KEY") ||
            getSecret(character, "VENICE_API_KEY") ||
            getSecret(character, "NINETEEN_AI_API_KEY") ||
            getSecret(character, "HEURIST_API_KEY") ||
            getSecret(character, "LIVEPEER_GATEWAY_URL")
                ? imageGenerationPlugin
                : null,
            getSecret(character, "FAL_API_KEY") ? ThreeDGenerationPlugin : null,
            ...(getSecret(character, "COINBASE_API_KEY") &&
            getSecret(character, "COINBASE_PRIVATE_KEY")
                ? [
                      coinbaseMassPaymentsPlugin,
                      tradePlugin,
                      tokenContractPlugin,
                      advancedTradePlugin,
                  ]
                : []),
            ...(teeMode !== TEEMode.OFF && walletSecretSalt ? [teePlugin] : []),
            teeMode !== TEEMode.OFF &&
            walletSecretSalt &&
            getSecret(character, "VLOG")
                ? verifiableLogPlugin
                : null,
            getSecret(character, "SGX") ? sgxPlugin : null,
            getSecret(character, "ENABLE_TEE_LOG") &&
            ((teeMode !== TEEMode.OFF && walletSecretSalt) ||
                getSecret(character, "SGX"))
                ? teeLogPlugin
                : null,
            getSecret(character, "COINBASE_API_KEY") &&
            getSecret(character, "COINBASE_PRIVATE_KEY") &&
            getSecret(character, "COINBASE_NOTIFICATION_URI")
                ? webhookPlugin
                : null,
            goatPlugin,
            getSecret(character, "COINGECKO_API_KEY") ||
            getSecret(character, "COINGECKO_PRO_API_KEY")
                ? coingeckoPlugin
                : null,
            getSecret(character, "EVM_PROVIDER_URL") ? goatPlugin : null,
            getSecret(character, "ABSTRACT_PRIVATE_KEY")
                ? abstractPlugin
                : null,
            getSecret(character, "B2_PRIVATE_KEY") ? b2Plugin : null,
            getSecret(character, "BINANCE_API_KEY") &&
            getSecret(character, "BINANCE_SECRET_KEY")
                ? binancePlugin
                : null,
            getSecret(character, "FLOW_ADDRESS") &&
            getSecret(character, "FLOW_PRIVATE_KEY")
                ? flowPlugin
                : null,
            getSecret(character, "LENS_ADDRESS") &&
            getSecret(character, "LENS_PRIVATE_KEY")
                ? lensPlugin
                : null,
            getSecret(character, "APTOS_PRIVATE_KEY") ? aptosPlugin : null,
            getSecret(character, "MVX_PRIVATE_KEY") ? multiversxPlugin : null,
            getSecret(character, "ZKSYNC_PRIVATE_KEY") ? zksyncEraPlugin : null,
            getSecret(character, "CRONOSZKEVM_PRIVATE_KEY")
                ? cronosZkEVMPlugin
                : null,
            getSecret(character, "TEE_MARLIN") ? teeMarlinPlugin : null,
            getSecret(character, "TON_PRIVATE_KEY") ? tonPlugin : null,
            getSecret(character, "THIRDWEB_SECRET_KEY") ? thirdwebPlugin : null,
            getSecret(character, "SUI_PRIVATE_KEY") ? suiPlugin : null,
            getSecret(character, "STORY_PRIVATE_KEY") ? storyPlugin : null,
            getSecret(character, "SQUID_SDK_URL") &&
            getSecret(character, "SQUID_INTEGRATOR_ID") &&
            getSecret(character, "SQUID_EVM_ADDRESS") &&
            getSecret(character, "SQUID_EVM_PRIVATE_KEY") &&
            getSecret(character, "SQUID_API_THROTTLE_INTERVAL")
                ? squidRouterPlugin
                : null,
            getSecret(character, "FUEL_PRIVATE_KEY") ? fuelPlugin : null,
            getSecret(character, "AVALANCHE_PRIVATE_KEY")
                ? avalanchePlugin
                : null,
            getSecret(character, "BIRDEYE_API_KEY") ? birdeyePlugin : null,
            getSecret(character, "ECHOCHAMBERS_API_URL") &&
            getSecret(character, "ECHOCHAMBERS_API_KEY")
                ? echoChambersPlugin
                : null,
            getSecret(character, "LETZAI_API_KEY") ? letzAIPlugin : null,
            getSecret(character, "STARGAZE_ENDPOINT") ? stargazePlugin : null,
            getSecret(character, "GIPHY_API_KEY") ? giphyPlugin : null,
            getSecret(character, "PASSPORT_API_KEY")
                ? gitcoinPassportPlugin
                : null,
            getSecret(character, "GENLAYER_PRIVATE_KEY")
                ? genLayerPlugin
                : null,
            getSecret(character, "AVAIL_SEED") &&
            getSecret(character, "AVAIL_APP_ID")
                ? availPlugin
                : null,
            getSecret(character, "OPEN_WEATHER_API_KEY")
                ? openWeatherPlugin
                : null,
            getSecret(character, "OBSIDIAN_API_TOKEN") ? obsidianPlugin : null,
            getSecret(character, "ARTHERA_PRIVATE_KEY")?.startsWith("0x")
                ? artheraPlugin
                : null,
            getSecret(character, "ALLORA_API_KEY") ? alloraPlugin : null,
            getSecret(character, "HYPERLIQUID_PRIVATE_KEY")
                ? hyperliquidPlugin
                : null,
            getSecret(character, "HYPERLIQUID_TESTNET")
                ? hyperliquidPlugin
                : null,
            getSecret(character, "AKASH_MNEMONIC") &&
            getSecret(character, "AKASH_WALLET_ADDRESS")
                ? akashPlugin
                : null,
            getSecret(character, "QUAI_PRIVATE_KEY") ? quaiPlugin : null,
            getSecret(character, "RESERVOIR_API_KEY")
                ? createNFTCollectionsPlugin()
                : null,
        ].filter(Boolean),
        providers: [],
        actions: [],
        services: [],
        managers: [],
        cacheManager: cache,
        fetch: logFetch,
        verifiableInferenceAdapter,
    });
}

function initializeFsCache(baseDir: string, character: Character) {
    if (!character?.id) {
        throw new Error(
            "initializeFsCache requires id to be set in character definition"
        );
    }
    const cacheDir = path.resolve(baseDir, character.id, "cache");

    const cache = new CacheManager(new FsCacheAdapter(cacheDir));
    return cache;
}

function initializeDbCache(character: Character, db: IDatabaseCacheAdapter) {
    if (!character?.id) {
        throw new Error(
            "initializeFsCache requires id to be set in character definition"
        );
    }
    const cache = new CacheManager(new DbCacheAdapter(db, character.id));
    return cache;
}

function initializeCache(
    cacheStore: string,
    character: Character,
    baseDir?: string,
    db?: IDatabaseCacheAdapter
) {
    switch (cacheStore) {
        case CacheStore.REDIS:
            if (process.env.REDIS_URL) {
                elizaLogger.info("Connecting to Redis...");
                const redisClient = new RedisClient(process.env.REDIS_URL);
                if (!character?.id) {
                    throw new Error(
                        "CacheStore.REDIS requires id to be set in character definition"
                    );
                }
                return new CacheManager(
                    new DbCacheAdapter(redisClient, character.id) // Using DbCacheAdapter since RedisClient also implements IDatabaseCacheAdapter
                );
            } else {
                throw new Error("REDIS_URL environment variable is not set.");
            }

        case CacheStore.DATABASE:
            if (db) {
                elizaLogger.info("Using Database Cache...");
                return initializeDbCache(character, db);
            } else {
                throw new Error(
                    "Database adapter is not provided for CacheStore.Database."
                );
            }

        case CacheStore.FILESYSTEM:
            elizaLogger.info("Using File System Cache...");
            if (!baseDir) {
                throw new Error(
                    "baseDir must be provided for CacheStore.FILESYSTEM."
                );
            }
            return initializeFsCache(baseDir, character);

        default:
            throw new Error(
                `Invalid cache store: ${cacheStore} or required configuration missing.`
            );
    }
}

async function startAgent(
    character: Character,
    directClient: DirectClient
): Promise<AgentRuntime> {
    let db: IDatabaseAdapter & IDatabaseCacheAdapter;
    try {
        character.id ??= stringToUuid(character.name);
        character.username ??= character.name;

        const token = getTokenForProvider(character.modelProvider, character);
        const dataDir = path.join(__dirname, "../data");

        if (!fs.existsSync(dataDir)) {
            fs.mkdirSync(dataDir, { recursive: true });
        }

        db = initializeDatabase(dataDir) as IDatabaseAdapter &
            IDatabaseCacheAdapter;

        await db.init();

        const cache = initializeCache(
            process.env.CACHE_STORE ?? CacheStore.DATABASE,
            character,
            "",
            db
        ); // "" should be replaced with dir for file system caching. THOUGHTS: might probably make this into an env
        const runtime: AgentRuntime = await createAgent(
            character,
            db,
            cache,
            token
        );

        // start services/plugins/process knowledge
        await runtime.initialize();

        // start assigned clients
        runtime.clients = await initializeClients(character, runtime);

        // add to container
        directClient.registerAgent(runtime);

        // report to console
        elizaLogger.debug(`Started ${character.name} as ${runtime.agentId}`);

        return runtime;
    } catch (error) {
        elizaLogger.error(
            `Error starting agent for character ${character.name}:`,
            error
        );
        elizaLogger.error(error);
        if (db) {
            await db.close();
        }
        throw error;
    }
}

const checkPortAvailable = (port: number): Promise<boolean> => {
    return new Promise((resolve) => {
        const server = net.createServer();

        server.once("error", (err: NodeJS.ErrnoException) => {
            if (err.code === "EADDRINUSE") {
                resolve(false);
            }
        });

        server.once("listening", () => {
            server.close();
            resolve(true);
        });

        server.listen(port);
    });
};

const startAgents = async () => {
    const directClient = new DirectClient();
    let serverPort = parseInt(settings.SERVER_PORT || "3000");
    const args = parseArguments();
    let charactersArg = args.characters || args.character;
    let characters = [defaultCharacter];

    if (charactersArg) {
        characters = await loadCharacters(charactersArg);
    }

    try {
        for (const character of characters) {
            await startAgent(character, directClient);
        }
    } catch (error) {
        elizaLogger.error("Error starting agents:", error);
    }

    // Find available port
    while (!(await checkPortAvailable(serverPort))) {
        elizaLogger.warn(
            `Port ${serverPort} is in use, trying ${serverPort + 1}`
        );
        serverPort++;
    }

    // upload some agent functionality into directClient
    directClient.startAgent = async (character) => {
        // Handle plugins
        character.plugins = await handlePluginImporting(character.plugins);

        // wrap it so we don't have to inject directClient later
        return startAgent(character, directClient);
    };

    directClient.start(serverPort);

    if (serverPort !== parseInt(settings.SERVER_PORT || "3000")) {
        elizaLogger.log(`Server started on alternate port ${serverPort}`);
    }

    elizaLogger.log(
        "Run `pnpm start:client` to start the client and visit the outputted URL (http://localhost:5173) to chat with your agents. When running multiple agents, use client with different port `SERVER_PORT=3001 pnpm start:client`"
    );
};

startAgents().catch((error) => {
    elizaLogger.error("Unhandled error in startAgents:", error);
    process.exit(1);
});

// Prevent unhandled exceptions from crashing the process if desired
if (
    process.env.PREVENT_UNHANDLED_EXIT &&
    parseBooleanFromText(process.env.PREVENT_UNHANDLED_EXIT)
) {
    // Handle uncaught exceptions to prevent the process from crashing
    process.on("uncaughtException", function (err) {
        console.error("uncaughtException", err);
    });

    // Handle unhandled rejections to prevent the process from crashing
    process.on("unhandledRejection", function (err) {
        console.error("unhandledRejection", err);
    });
}<|MERGE_RESOLUTION|>--- conflicted
+++ resolved
@@ -109,13 +109,9 @@
 import path from "path";
 import { fileURLToPath } from "url";
 import yargs from "yargs";
-<<<<<<< HEAD
 import { Plugin } from "@elizaos/core";
 import { dominosPlugin } from "@elizaos/plugin-dominos";
 import createNFTCollectionsPlugin from "@elizaos/plugin-nft-collections";
-=======
-
->>>>>>> e36327a7
 
 const __filename = fileURLToPath(import.meta.url); // get the resolved path to the file
 const __dirname = path.dirname(__filename); // get the name of the directory
