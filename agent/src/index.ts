--- conflicted
+++ resolved
@@ -33,16 +33,12 @@
 import { bootstrapPlugin } from "@elizaos/plugin-bootstrap";
 import createGoatPlugin from "@elizaos/plugin-goat";
 // import { intifacePlugin } from "@elizaos/plugin-intiface";
-import { genLayerPlugin } from "@elizaos/plugin-genlayer";
 import { DirectClient } from "@elizaos/client-direct";
 import { ThreeDGenerationPlugin } from "@elizaos/plugin-3d-generation";
 import { abstractPlugin } from "@elizaos/plugin-abstract";
 import { aptosPlugin } from "@elizaos/plugin-aptos";
 import { avalanchePlugin } from "@elizaos/plugin-avalanche";
-<<<<<<< HEAD
-=======
 import { binancePlugin } from "@elizaos/plugin-binance";
->>>>>>> ae566593
 import {
     advancedTradePlugin,
     coinbaseCommercePlugin,
@@ -64,27 +60,18 @@
 import { nftGenerationPlugin } from "@elizaos/plugin-nft-generation";
 import { createNodePlugin } from "@elizaos/plugin-node";
 import { solanaPlugin } from "@elizaos/plugin-solana";
-<<<<<<< HEAD
-=======
 import { solanaAgentkitPlguin } from "@elizaos/plugin-solana-agentkit";
->>>>>>> ae566593
 import { storyPlugin } from "@elizaos/plugin-story";
 import { suiPlugin } from "@elizaos/plugin-sui";
 import { TEEMode, teePlugin } from "@elizaos/plugin-tee";
 import { teeMarlinPlugin } from "@elizaos/plugin-tee-marlin";
 import { tonPlugin } from "@elizaos/plugin-ton";
 import { webSearchPlugin } from "@elizaos/plugin-web-search";
-<<<<<<< HEAD
-import { stargazePlugin } from "@elizaos/plugin-stargaze";
-import { zksyncEraPlugin } from "@elizaos/plugin-zksync-era";
-import { availPlugin } from "@elizaos/plugin-avail";
-=======
 import { zksyncEraPlugin } from "@elizaos/plugin-zksync-era";
 
 import { availPlugin } from "@elizaos/plugin-avail";
 import { openWeatherPlugin } from "@elizaos/plugin-open-weather";
 import { stargazePlugin } from "@elizaos/plugin-stargaze";
->>>>>>> ae566593
 import Database from "better-sqlite3";
 import fs from "fs";
 import net from "net";
@@ -660,17 +647,12 @@
             getSecret(character, "STARGAZE_ENDPOINT") ? stargazePlugin : null,
             getSecret(character, "GENLAYER_PRIVATE_KEY")
                 ? genLayerPlugin
-<<<<<<< HEAD
-=======
                 : null,
             getSecret(character, "AVAIL_SEED") ? availPlugin : null,
             getSecret(character, "AVAIL_APP_ID") ? availPlugin : null,
             getSecret(character, "OPEN_WEATHER_API_KEY")
                 ? openWeatherPlugin
->>>>>>> ae566593
-                : null,
-            getSecret(character, "AVAIL_SEED") ? availPlugin : null,
-            getSecret(character, "AVAIL_APP_ID") ? availPlugin : null,
+                : null,
         ].filter(Boolean),
         providers: [],
         actions: [],
