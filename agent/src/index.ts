import { PostgresDatabaseAdapter } from "@ai16z/adapter-postgres";
import { SqliteDatabaseAdapter } from "@ai16z/adapter-sqlite";
import { DirectClientInterface } from "@ai16z/client-direct";
import { DiscordClientInterface } from "@ai16z/client-discord";
import { AutoClientInterface } from "@ai16z/client-auto";
import { TelegramClientInterface } from "@ai16z/client-telegram";
import { TwitterClientInterface } from "@ai16z/client-twitter";
import { TerminalClientInterface } from "@ai16z/client-terminal";
import {
    DbCacheAdapter,
    defaultCharacter,
    FsCacheAdapter,
    ICacheManager,
    IDatabaseCacheAdapter,
    stringToUuid,
    AgentRuntime,
    CacheManager,
    Character,
    IAgentRuntime,
    ModelProviderName,
    elizaLogger,
    settings,
    IDatabaseAdapter,
    validateCharacterConfig,
} from "@ai16z/eliza";
import { bootstrapPlugin } from "@ai16z/plugin-bootstrap";
import { solanaPlugin } from "@ai16z/plugin-solana";
import { nodePlugin } from "@ai16z/plugin-node";
import Database from "better-sqlite3";
import fs from "fs";
import yargs from "yargs";

import path from "path";
import { fileURLToPath } from "url";
import { character } from "./character.ts";
import type { DirectClient } from "@ai16z/client-direct";

const __filename = fileURLToPath(import.meta.url); // get the resolved path to the file
const __dirname = path.dirname(__filename); // get the name of the directory

import { getTokenForProvider } from "./libs/utils.ts";
import { character } from "./character.ts";

export function parseArguments(): {
    character?: string;
    characters?: string;
} {
    try {
        return yargs(process.argv.slice(2))
            .option("character", {
                type: "string",
                description: "Path to the character JSON file",
            })
            .option("characters", {
                type: "string",
                description:
                    "Comma separated list of paths to character JSON files",
            })
            .parseSync();
    } catch (error) {
        console.error("Error parsing arguments:", error);
        return {};
    }
}

export async function loadCharacters(
    charactersArg: string
): Promise<Character[]> {
    let characterPaths = charactersArg?.split(",").map((filePath) => {
        if (path.basename(filePath) === filePath) {
            filePath = "../characters/" + filePath;
        }
        return path.resolve(process.cwd(), filePath.trim());
    });

    const loadedCharacters = [];

    if (characterPaths?.length > 0) {
        for (const path of characterPaths) {
            try {
                const character = JSON.parse(fs.readFileSync(path, "utf8"));

                validateCharacterConfig(character);

                // is there a "plugins" field?
                if (character.plugins) {
                    console.log("Plugins are: ", character.plugins);

                    const importedPlugins = await Promise.all(
                        character.plugins.map(async (plugin) => {
                            // if the plugin name doesnt start with @eliza,

                            const importedPlugin = await import(plugin);
                            return importedPlugin;
                        })
                    );

                    character.plugins = importedPlugins;
                }

                loadedCharacters.push(character);
            } catch (e) {
                console.error(`Error loading character from ${path}: ${e}`);
                // don't continue to load if a specified file is not found
                process.exit(1);
            }
        }
    }

    if (loadedCharacters.length === 0) {
        console.log("No characters found, using default character");
        loadedCharacters.push(defaultCharacter);
    }

    return loadedCharacters;
}

function initializeDatabase() {
    if (process.env.POSTGRES_URL) {
        const db = new PostgresDatabaseAdapter({
            connectionString: process.env.POSTGRES_URL,
        });
        return db;
    } else {
        const filePath =
            process.env.SQLITE_FILE ?? path.resolve(dataDir, "db.sqlite");
        // ":memory:";
        const db = new SqliteDatabaseAdapter(new Database(filePath));
        return db;
    }
}

export async function initializeClients(
    character: Character,
    runtime: IAgentRuntime
) {
    const clients = [];
    const clientTypes =
        character.clients?.map((str) => str.toLowerCase()) || [];

    if (clientTypes.includes("direct")) {
        const directClient = await DirectClientInterface.start(runtime);

        if (directClient) {
            directClient.registerAgent(runtime);
            clients.push(directClient);
        }
    }

    if (clientTypes.includes("terminal")) {
        const terminalClient = await TerminalClientInterface.start(runtime);
        if (terminalClient) clients.push(terminalClient);
    }

    if (clientTypes.includes("auto")) {
        const autoClient = await AutoClientInterface.start(runtime);
        if (autoClient) clients.push(autoClient);
    }

    if (clientTypes.includes("discord")) {
        clients.push(await DiscordClientInterface.start(runtime));
    }

    if (clientTypes.includes("telegram")) {
        const telegramClient = await TelegramClientInterface.start(runtime);
        if (telegramClient) clients.push(telegramClient);
    }

    if (clientTypes.includes("twitter")) {
        const twitterClients = await TwitterClientInterface.start(runtime);
        clients.push(twitterClients);
    }

    if (character.plugins?.length > 0) {
        for (const plugin of character.plugins) {
            if (plugin.clients) {
                for (const client of plugin.clients) {
                    clients.push(await client.start(runtime));
                }
            }
        }
    }

    return clients;
}

export function createAgent(
    character: Character,
    db: IDatabaseAdapter,
    cache: ICacheManager,
    token: string
) {
    elizaLogger.success(
        elizaLogger.successesTitle,
        "Creating runtime for character",
        character.name
    );
    return new AgentRuntime({
        databaseAdapter: db,
        token,
        modelProvider: character.modelProvider,
        evaluators: [],
        character,
        plugins: [
            bootstrapPlugin,
            nodePlugin,
            character.settings.secrets?.WALLET_PUBLIC_KEY
                ? solanaPlugin
                : undefined,
        ].filter(Boolean),
        providers: [],
        actions: [],
        services: [],
        managers: [],
        cacheManager: cache,
    });
}

function intializeFsCache(baseDir: string, character: Character) {
    const cacheDir = path.resolve(baseDir, character.id, "cache");

    const cache = new CacheManager(new FsCacheAdapter(cacheDir));
    return cache;
}

function intializeDbCache(character: Character, db: IDatabaseCacheAdapter) {
    const cache = new CacheManager(new DbCacheAdapter(db, character.id));
    return cache;
}

async function startAgent(character: Character, directClient: DirectClient) {
    try {
        character.id ??= stringToUuid(character.name);
        character.username ??= character.name;

        const token = getTokenForProvider(character.modelProvider, character);
        const dataDir = path.join(__dirname, "../data");

        if (!fs.existsSync(dataDir)) {
            fs.mkdirSync(dataDir, { recursive: true });
        }

        const db = initializeDatabase(dataDir);

        await db.init();

        const cache = intializeDbCache(character, db);
        const runtime = createAgent(character, db, cache, token);

        await runtime.initialize();

        const clients = await initializeClients(character, runtime);

        return clients;
    } catch (error) {
        elizaLogger.error(
            `Error starting agent for character ${character.name}:`,
            error
        );
        console.error(error);
        throw error;
    }
}

const startAgents = async () => {
    const args = parseArguments();

    let charactersArg = args.characters || args.character;

    let characters = [character];

    if (charactersArg) {
        characters = await loadCharacters(charactersArg);
    }

    try {
        for (const character of characters) {
<<<<<<< HEAD
            await startAgent(character);
=======
            await startAgent(character, directClient as DirectClient);
>>>>>>> 15f3c391
        }
    } catch (error) {
        elizaLogger.error("Error starting agents:", error);
    }
};

startAgents().catch((error) => {
    elizaLogger.error("Unhandled error in startAgents:", error);
    process.exit(1); // Exit the process after logging
<<<<<<< HEAD
});
=======
});

const rl = readline.createInterface({
    input: process.stdin,
    output: process.stdout,
});

rl.on("SIGINT", () => {
    rl.close();
    process.exit(0);
});

async function handleUserInput(input, agentId) {
    if (input.toLowerCase() === "exit") {
        rl.close();
        process.exit(0);
        return;
    }

    try {
        const serverPort = parseInt(settings.SERVER_PORT || "3000");

        const response = await fetch(
            `http://localhost:${serverPort}/${agentId}/message`,
            {
                method: "POST",
                headers: { "Content-Type": "application/json" },
                body: JSON.stringify({
                    text: input,
                    userId: "user",
                    userName: "User",
                }),
            }
        );

        const data = await response.json();
        data.forEach((message) => console.log(`${"Agent"}: ${message.text}`));
    } catch (error) {
        console.error("Error fetching response:", error);
    }
}
>>>>>>> 15f3c391
<|MERGE_RESOLUTION|>--- conflicted
+++ resolved
@@ -275,11 +275,7 @@
 
     try {
         for (const character of characters) {
-<<<<<<< HEAD
             await startAgent(character);
-=======
-            await startAgent(character, directClient as DirectClient);
->>>>>>> 15f3c391
         }
     } catch (error) {
         elizaLogger.error("Error starting agents:", error);
@@ -289,48 +285,4 @@
 startAgents().catch((error) => {
     elizaLogger.error("Unhandled error in startAgents:", error);
     process.exit(1); // Exit the process after logging
-<<<<<<< HEAD
-});
-=======
-});
-
-const rl = readline.createInterface({
-    input: process.stdin,
-    output: process.stdout,
-});
-
-rl.on("SIGINT", () => {
-    rl.close();
-    process.exit(0);
-});
-
-async function handleUserInput(input, agentId) {
-    if (input.toLowerCase() === "exit") {
-        rl.close();
-        process.exit(0);
-        return;
-    }
-
-    try {
-        const serverPort = parseInt(settings.SERVER_PORT || "3000");
-
-        const response = await fetch(
-            `http://localhost:${serverPort}/${agentId}/message`,
-            {
-                method: "POST",
-                headers: { "Content-Type": "application/json" },
-                body: JSON.stringify({
-                    text: input,
-                    userId: "user",
-                    userName: "User",
-                }),
-            }
-        );
-
-        const data = await response.json();
-        data.forEach((message) => console.log(`${"Agent"}: ${message.text}`));
-    } catch (error) {
-        console.error("Error fetching response:", error);
-    }
-}
->>>>>>> 15f3c391
+});