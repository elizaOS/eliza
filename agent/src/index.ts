import { PGLiteDatabaseAdapter } from "@elizaos/adapter-pglite";
import { PostgresDatabaseAdapter } from "@elizaos/adapter-postgres";
import { RedisClient } from "@elizaos/adapter-redis";
import { SqliteDatabaseAdapter } from "@elizaos/adapter-sqlite";
import { AutoClientInterface } from "@elizaos/client-auto";
import { DiscordClientInterface } from "@elizaos/client-discord";
import { FarcasterAgentClient } from "@elizaos/client-farcaster";
import { LensAgentClient } from "@elizaos/client-lens";
import { SlackClientInterface } from "@elizaos/client-slack";
import { TelegramClientInterface } from "@elizaos/client-telegram";
import { TwitterClientInterface } from "@elizaos/client-twitter";
// import { ReclaimAdapter } from "@elizaos/plugin-reclaim";
import {
    AgentRuntime,
    CacheManager,
    CacheStore,
    Character,
    Client,
    Clients,
    DbCacheAdapter,
    defaultCharacter,
    elizaLogger,
    FsCacheAdapter,
    IAgentRuntime,
    ICacheManager,
    IDatabaseAdapter,
    IDatabaseCacheAdapter,
    ModelProviderName,
    settings,
    stringToUuid,
    validateCharacterConfig,
} from "@elizaos/core";
import { zgPlugin } from "@elizaos/plugin-0g";

import { bootstrapPlugin } from "@elizaos/plugin-bootstrap";
import createGoatPlugin from "@elizaos/plugin-goat";
// import { intifacePlugin } from "@elizaos/plugin-intiface";
import { DirectClient } from "@elizaos/client-direct";
import { ThreeDGenerationPlugin } from "@elizaos/plugin-3d-generation";
import { abstractPlugin } from "@elizaos/plugin-abstract";
import { alloraPlugin } from "@elizaos/plugin-allora";
import { aptosPlugin } from "@elizaos/plugin-aptos";
import { artheraPlugin } from "@elizaos/plugin-arthera";
import { availPlugin } from "@elizaos/plugin-avail";
import { avalanchePlugin } from "@elizaos/plugin-avalanche";
import { binancePlugin } from "@elizaos/plugin-binance";
import {
    advancedTradePlugin,
    coinbaseCommercePlugin,
    coinbaseMassPaymentsPlugin,
    tokenContractPlugin,
    tradePlugin,
    webhookPlugin,
} from "@elizaos/plugin-coinbase";
import { coinmarketcapPlugin } from "@elizaos/plugin-coinmarketcap";
import { coingeckoPlugin } from "@elizaos/plugin-coingecko";
import { confluxPlugin } from "@elizaos/plugin-conflux";
import { createCosmosPlugin } from "@elizaos/plugin-cosmos";
import { cronosZkEVMPlugin } from "@elizaos/plugin-cronoszkevm";
import { echoChambersPlugin } from "@elizaos/plugin-echochambers";
import { evmPlugin } from "@elizaos/plugin-evm";
import { flowPlugin } from "@elizaos/plugin-flow";
import { fuelPlugin } from "@elizaos/plugin-fuel";
import { genLayerPlugin } from "@elizaos/plugin-genlayer";
import { imageGenerationPlugin } from "@elizaos/plugin-image-generation";
import { multiversxPlugin } from "@elizaos/plugin-multiversx";
import { nearPlugin } from "@elizaos/plugin-near";
import { nftGenerationPlugin } from "@elizaos/plugin-nft-generation";
import { createNodePlugin } from "@elizaos/plugin-node";
import { obsidianPlugin } from "@elizaos/plugin-obsidian";
import { sgxPlugin } from "@elizaos/plugin-sgx";
import { solanaPlugin } from "@elizaos/plugin-solana";
import { solanaAgentkitPlguin } from "@elizaos/plugin-solana-agentkit";
import { autonomePlugin } from "@elizaos/plugin-autonome";
import { storyPlugin } from "@elizaos/plugin-story";
import { suiPlugin } from "@elizaos/plugin-sui";
import { TEEMode, teePlugin } from "@elizaos/plugin-tee";
import { teeLogPlugin } from "@elizaos/plugin-tee-log";
import { teeMarlinPlugin } from "@elizaos/plugin-tee-marlin";
import { tonPlugin } from "@elizaos/plugin-ton";
import { webSearchPlugin } from "@elizaos/plugin-web-search";

import { coingeckoPlugin } from "@elizaos/plugin-coingecko";
import { giphyPlugin } from "@elizaos/plugin-giphy";
import { letzAIPlugin } from "@elizaos/plugin-letzai";
import { thirdwebPlugin } from "@elizaos/plugin-thirdweb";

import { zksyncEraPlugin } from "@elizaos/plugin-zksync-era";

import { OpacityAdapter } from "@elizaos/plugin-opacity";
import { openWeatherPlugin } from "@elizaos/plugin-open-weather";
import { stargazePlugin } from "@elizaos/plugin-stargaze";
import Database from "better-sqlite3";
import fs from "fs";
import net from "net";
import path from "path";
import { fileURLToPath } from "url";
import yargs from "yargs";
import { Plugin } from "@ai16z/eliza/src/types";

const __filename = fileURLToPath(import.meta.url); // get the resolved path to the file
const __dirname = path.dirname(__filename); // get the name of the directory

export const wait = (minTime: number = 1000, maxTime: number = 3000) => {
    const waitTime =
        Math.floor(Math.random() * (maxTime - minTime + 1)) + minTime;
    return new Promise((resolve) => setTimeout(resolve, waitTime));
};

const logFetch = async (url: string, options: any) => {
    elizaLogger.debug(`Fetching ${url}`);
    // Disabled to avoid disclosure of sensitive information such as API keys
    // elizaLogger.debug(JSON.stringify(options, null, 2));
    return fetch(url, options);
};

export function parseArguments(): {
    character?: string;
    characters?: string;
} {
    try {
        return yargs(process.argv.slice(3))
            .option("character", {
                type: "string",
                description: "Path to the character JSON file",
            })
            .option("characters", {
                type: "string",
                description:
                    "Comma separated list of paths to character JSON files",
            })
            .parseSync();
    } catch (error) {
        elizaLogger.error("Error parsing arguments:", error);
        return {};
    }
}

function tryLoadFile(filePath: string): string | null {
    try {
        return fs.readFileSync(filePath, "utf8");
    } catch (e) {
        return null;
    }
}

export async function loadCharacters(
    charactersArg: string
): Promise<Character[]> {
    let characterPaths = charactersArg
        ?.split(",")
        .map((filePath) => filePath.trim());
    const loadedCharacters: Character[] = [];

    if (characterPaths?.length > 0) {
        for (const characterPath of characterPaths) {
            let content: string | null = null;
            let resolvedPath = "";

            // Try different path resolutions in order
            const pathsToTry = [
                characterPath, // exact path as specified
                path.resolve(process.cwd(), characterPath), // relative to cwd
                path.resolve(process.cwd(), "agent", characterPath), // Add this
                path.resolve(__dirname, characterPath), // relative to current script
                path.resolve(
                    __dirname,
                    "characters",
                    path.basename(characterPath)
                ), // relative to agent/characters
                path.resolve(
                    __dirname,
                    "../characters",
                    path.basename(characterPath)
                ), // relative to characters dir from agent
                path.resolve(
                    __dirname,
                    "../../characters",
                    path.basename(characterPath)
                ), // relative to project root characters dir
            ];

            elizaLogger.info(
                "Trying paths:",
                pathsToTry.map((p) => ({
                    path: p,
                    exists: fs.existsSync(p),
                }))
            );

            for (const tryPath of pathsToTry) {
                content = tryLoadFile(tryPath);
                if (content !== null) {
                    resolvedPath = tryPath;
                    break;
                }
            }

            if (content === null) {
                elizaLogger.error(
                    `Error loading character from ${characterPath}: File not found in any of the expected locations`
                );
                elizaLogger.error("Tried the following paths:");
                pathsToTry.forEach((p) => elizaLogger.error(` - ${p}`));
                process.exit(1);
            }

            try {
                const character = JSON.parse(content);
                validateCharacterConfig(character);

                // .id isn't really valid
                const characterId = character.id || character.name;
                const characterPrefix = `CHARACTER.${characterId.toUpperCase().replace(/ /g, "_")}.`;

                const characterSettings = Object.entries(process.env)
                    .filter(([key]) => key.startsWith(characterPrefix))
                    .reduce((settings, [key, value]) => {
                        const settingKey = key.slice(characterPrefix.length);
                        return { ...settings, [settingKey]: value };
                    }, {});

                if (Object.keys(characterSettings).length > 0) {
                    character.settings = character.settings || {};
                    character.settings.secrets = {
                        ...characterSettings,
                        ...character.settings.secrets,
                    };
                }
              
                function isPlugin(value: any): value is Plugin {
                    return (
                        typeof value === "object" &&
                        value !== null &&
                        typeof value.name === "string" &&
                        typeof value.description === "string" &&
                        (value.actions === undefined ||
                            Array.isArray(value.actions)) &&
                        (value.providers === undefined ||
                            Array.isArray(value.providers)) &&
                        (value.evaluators === undefined ||
                            Array.isArray(value.evaluators)) &&
                        (value.services === undefined ||
                            Array.isArray(value.services)) &&
                        (value.clients === undefined ||
                            Array.isArray(value.clients))
                    );
                } 

                // Handle plugins
<<<<<<< HEAD
                if (isAllStrings(character.plugins)) {
                    elizaLogger.info("Plugins are: ", character.plugins);

                    const importedPlugins = await Promise.all(
                        character.plugins.map(async (plugin) => {
                            try {
                                // Dynamically import the plugin
                                const importedPlugin = await import(plugin);

                                // Check if there's a default export
                                if (importedPlugin.default) {
                                    return importedPlugin.default;
                                }

                                // Check other exports for potential plugins
                                const possiblePlugins = [];
                                for (const [key, value] of Object.entries(
                                    importedPlugin
                                )) {
                                    // Check if the export matches the plugin type
                                    if (isPlugin(value)) {
                                        possiblePlugins.push(value);
                                    }
                                }

                                return possiblePlugins.length > 0
                                    ? possiblePlugins
                                    : null;
                            } catch (error) {
                                elizaLogger.error(
                                    `Failed to import plugin "${plugin}":`,
                                    error
                                );
                                return null; // Return null for failed imports
                            }
                        })
                    );

                    // Flatten and filter out null or empty plugin arrays
                    character.plugins = importedPlugins.flat().filter(Boolean);
                }
=======
                character.plugins = await handlePluginImporting(
                    character.plugins
                );
>>>>>>> e1b7c805

                loadedCharacters.push(character);
                elizaLogger.info(
                    `Successfully loaded character from: ${resolvedPath}`
                );
            } catch (e) {
                elizaLogger.error(
                    `Error parsing character from ${resolvedPath}: ${e}`
                );
                process.exit(1);
            }
        }
    }

    if (loadedCharacters.length === 0) {
        elizaLogger.info("No characters found, using default character");
        loadedCharacters.push(defaultCharacter);
    }

    return loadedCharacters;
}

async function handlePluginImporting(plugins: string[]) {
    if (plugins.length > 0) {
        elizaLogger.info("Plugins are: ", plugins);
        const importedPlugins = await Promise.all(
            plugins.map(async (plugin) => {
                try {
                    const importedPlugin = await import(plugin);
                    const functionName =
                        plugin
                            .replace("@elizaos/plugin-", "")
                            .replace(/-./g, (x) => x[1].toUpperCase()) +
                        "Plugin"; // Assumes plugin function is camelCased with Plugin suffix
                    return (
                        importedPlugin.default || importedPlugin[functionName]
                    );
                } catch (importError) {
                    elizaLogger.error(
                        `Failed to import plugin: ${plugin}`,
                        importError
                    );
                    return []; // Return null for failed imports
                }
            })
        );
        return importedPlugins;
    } else {
        return [];
    }
}

export function getTokenForProvider(
    provider: ModelProviderName,
    character: Character
): string | undefined {
    switch (provider) {
        // no key needed for llama_local or gaianet
        case ModelProviderName.LLAMALOCAL:
            return "";
        case ModelProviderName.OLLAMA:
            return "";
        case ModelProviderName.GAIANET:
            return "";
        case ModelProviderName.OPENAI:
            return (
                character.settings?.secrets?.OPENAI_API_KEY ||
                settings.OPENAI_API_KEY
            );
        case ModelProviderName.ETERNALAI:
            return (
                character.settings?.secrets?.ETERNALAI_API_KEY ||
                settings.ETERNALAI_API_KEY
            );
        case ModelProviderName.NINETEEN_AI:
            return (
                character.settings?.secrets?.NINETEEN_AI_API_KEY ||
                settings.NINETEEN_AI_API_KEY
            );
        case ModelProviderName.LLAMACLOUD:
        case ModelProviderName.TOGETHER:
            return (
                character.settings?.secrets?.LLAMACLOUD_API_KEY ||
                settings.LLAMACLOUD_API_KEY ||
                character.settings?.secrets?.TOGETHER_API_KEY ||
                settings.TOGETHER_API_KEY ||
                character.settings?.secrets?.OPENAI_API_KEY ||
                settings.OPENAI_API_KEY
            );
        case ModelProviderName.CLAUDE_VERTEX:
        case ModelProviderName.ANTHROPIC:
            return (
                character.settings?.secrets?.ANTHROPIC_API_KEY ||
                character.settings?.secrets?.CLAUDE_API_KEY ||
                settings.ANTHROPIC_API_KEY ||
                settings.CLAUDE_API_KEY
            );
        case ModelProviderName.REDPILL:
            return (
                character.settings?.secrets?.REDPILL_API_KEY ||
                settings.REDPILL_API_KEY
            );
        case ModelProviderName.OPENROUTER:
            return (
                character.settings?.secrets?.OPENROUTER ||
                settings.OPENROUTER_API_KEY
            );
        case ModelProviderName.GROK:
            return (
                character.settings?.secrets?.GROK_API_KEY ||
                settings.GROK_API_KEY
            );
        case ModelProviderName.HEURIST:
            return (
                character.settings?.secrets?.HEURIST_API_KEY ||
                settings.HEURIST_API_KEY
            );
        case ModelProviderName.GROQ:
            return (
                character.settings?.secrets?.GROQ_API_KEY ||
                settings.GROQ_API_KEY
            );
        case ModelProviderName.GALADRIEL:
            return (
                character.settings?.secrets?.GALADRIEL_API_KEY ||
                settings.GALADRIEL_API_KEY
            );
        case ModelProviderName.FAL:
            return (
                character.settings?.secrets?.FAL_API_KEY || settings.FAL_API_KEY
            );
        case ModelProviderName.ALI_BAILIAN:
            return (
                character.settings?.secrets?.ALI_BAILIAN_API_KEY ||
                settings.ALI_BAILIAN_API_KEY
            );
        case ModelProviderName.VOLENGINE:
            return (
                character.settings?.secrets?.VOLENGINE_API_KEY ||
                settings.VOLENGINE_API_KEY
            );
        case ModelProviderName.NANOGPT:
            return (
                character.settings?.secrets?.NANOGPT_API_KEY ||
                settings.NANOGPT_API_KEY
            );
        case ModelProviderName.HYPERBOLIC:
            return (
                character.settings?.secrets?.HYPERBOLIC_API_KEY ||
                settings.HYPERBOLIC_API_KEY
            );
        case ModelProviderName.VENICE:
            return (
                character.settings?.secrets?.VENICE_API_KEY ||
                settings.VENICE_API_KEY
            );
        case ModelProviderName.AKASH_CHAT_API:
            return (
                character.settings?.secrets?.AKASH_CHAT_API_KEY ||
                settings.AKASH_CHAT_API_KEY
            );
        case ModelProviderName.GOOGLE:
            return (
                character.settings?.secrets?.GOOGLE_GENERATIVE_AI_API_KEY ||
                settings.GOOGLE_GENERATIVE_AI_API_KEY
            );
        case ModelProviderName.LETZAI:
            return (
                character.settings?.secrets?.LETZAI_API_KEY ||
                settings.LETZAI_API_KEY
            );
        case ModelProviderName.INFERA:
            return (
                character.settings?.secrets?.INFERA_API_KEY ||
                settings.INFERA_API_KEY
            );
        default:
            const errorMessage = `Failed to get token - unsupported model provider: ${provider}`;
            elizaLogger.error(errorMessage);
            throw new Error(errorMessage);
    }
}

function initializeDatabase(dataDir: string) {
    if (process.env.POSTGRES_URL) {
        elizaLogger.info("Initializing PostgreSQL connection...");
        const db = new PostgresDatabaseAdapter({
            connectionString: process.env.POSTGRES_URL,
            parseInputs: true,
        });

        // Test the connection
        db.init()
            .then(() => {
                elizaLogger.success(
                    "Successfully connected to PostgreSQL database"
                );
            })
            .catch((error) => {
                elizaLogger.error("Failed to connect to PostgreSQL:", error);
            });

        return db;
    } else if (process.env.PGLITE_DATA_DIR) {
        elizaLogger.info("Initializing PgLite adapter...");
        // `dataDir: memory://` for in memory pg
        const db = new PGLiteDatabaseAdapter({
            dataDir: process.env.PGLITE_DATA_DIR,
        });
        return db;
    } else {
        const filePath =
            process.env.SQLITE_FILE ?? path.resolve(dataDir, "db.sqlite");
        // ":memory:";
        const db = new SqliteDatabaseAdapter(new Database(filePath));
        return db;
    }
}

// also adds plugins from character file into the runtime
export async function initializeClients(
    character: Character,
    runtime: IAgentRuntime
) {
    // each client can only register once
    // and if we want two we can explicitly support it
    const clients: Record<string, any> = {};
    const clientTypes: string[] =
        character.clients?.map((str) => str.toLowerCase()) || [];
    elizaLogger.log("initializeClients", clientTypes, "for", character.name);

    // Start Auto Client if "auto" detected as a configured client
    if (clientTypes.includes(Clients.AUTO)) {
        const autoClient = await AutoClientInterface.start(runtime);
        if (autoClient) clients.auto = autoClient;
    }

    if (clientTypes.includes(Clients.DISCORD)) {
        const discordClient = await DiscordClientInterface.start(runtime);
        if (discordClient) clients.discord = discordClient;
    }

    if (clientTypes.includes(Clients.TELEGRAM)) {
        const telegramClient = await TelegramClientInterface.start(runtime);
        if (telegramClient) clients.telegram = telegramClient;
    }

    if (clientTypes.includes(Clients.TWITTER)) {
        const twitterClient = await TwitterClientInterface.start(runtime);
        if (twitterClient) {
            clients.twitter = twitterClient;
        }
    }

    if (clientTypes.includes(Clients.FARCASTER)) {
        // why is this one different :(
        const farcasterClient = new FarcasterAgentClient(runtime);
        if (farcasterClient) {
            farcasterClient.start();
            clients.farcaster = farcasterClient;
        }
    }
    if (clientTypes.includes("lens")) {
        const lensClient = new LensAgentClient(runtime);
        lensClient.start();
        clients.lens = lensClient;
    }

    elizaLogger.log("client keys", Object.keys(clients));

    // TODO: Add Slack client to the list
    // Initialize clients as an object

    if (clientTypes.includes("slack")) {
        const slackClient = await SlackClientInterface.start(runtime);
        if (slackClient) clients.slack = slackClient; // Use object property instead of push
    }

    function determineClientType(client: Client): string {
        // Check if client has a direct type identifier
        if ("type" in client) {
            return (client as any).type;
        }

        // Check constructor name
        const constructorName = client.constructor?.name;
        if (constructorName && !constructorName.includes("Object")) {
            return constructorName.toLowerCase().replace("client", "");
        }

        // Fallback: Generate a unique identifier
        return `client_${Date.now()}`;
    }

    if (character.plugins?.length > 0) {
        for (const plugin of character.plugins) {
            if (plugin.clients) {
                for (const client of plugin.clients) {
                    const startedClient = await client.start(runtime);
                    const clientType = determineClientType(client);
                    elizaLogger.debug(
                        `Initializing client of type: ${clientType}`
                    );
                    clients[clientType] = startedClient;
                }
            }
        }
    }

    return clients;
}

function getSecret(character: Character, secret: string) {
    return character.settings?.secrets?.[secret] || process.env[secret];
}

let nodePlugin: any | undefined;

export async function createAgent(
    character: Character,
    db: IDatabaseAdapter,
    cache: ICacheManager,
    token: string
): Promise<AgentRuntime> {
    elizaLogger.log(`Creating runtime for character ${character.name}`);

    nodePlugin ??= createNodePlugin();

    const teeMode = getSecret(character, "TEE_MODE") || "OFF";
    const walletSecretSalt = getSecret(character, "WALLET_SECRET_SALT");

    // Validate TEE configuration
    if (teeMode !== TEEMode.OFF && !walletSecretSalt) {
        elizaLogger.error(
            "WALLET_SECRET_SALT required when TEE_MODE is enabled"
        );
        throw new Error("Invalid TEE configuration");
    }

    let goatPlugin: any | undefined;

    if (getSecret(character, "EVM_PRIVATE_KEY")) {
        goatPlugin = await createGoatPlugin((secret) =>
            getSecret(character, secret)
        );
    }

    // Initialize Reclaim adapter if environment variables are present
    // let verifiableInferenceAdapter;
    // if (
    //     process.env.RECLAIM_APP_ID &&
    //     process.env.RECLAIM_APP_SECRET &&
    //     process.env.VERIFIABLE_INFERENCE_ENABLED === "true"
    // ) {
    //     verifiableInferenceAdapter = new ReclaimAdapter({
    //         appId: process.env.RECLAIM_APP_ID,
    //         appSecret: process.env.RECLAIM_APP_SECRET,
    //         modelProvider: character.modelProvider,
    //         token,
    //     });
    //     elizaLogger.log("Verifiable inference adapter initialized");
    // }
    // Initialize Opacity adapter if environment variables are present
    let verifiableInferenceAdapter;
    if (
        process.env.OPACITY_TEAM_ID &&
        process.env.OPACITY_CLOUDFLARE_NAME &&
        process.env.OPACITY_PROVER_URL &&
        process.env.VERIFIABLE_INFERENCE_ENABLED === "true"
    ) {
        verifiableInferenceAdapter = new OpacityAdapter({
            teamId: process.env.OPACITY_TEAM_ID,
            teamName: process.env.OPACITY_CLOUDFLARE_NAME,
            opacityProverUrl: process.env.OPACITY_PROVER_URL,
            modelProvider: character.modelProvider,
            token: token,
        });
        elizaLogger.log("Verifiable inference adapter initialized");
        elizaLogger.log("teamId", process.env.OPACITY_TEAM_ID);
        elizaLogger.log("teamName", process.env.OPACITY_CLOUDFLARE_NAME);
        elizaLogger.log("opacityProverUrl", process.env.OPACITY_PROVER_URL);
        elizaLogger.log("modelProvider", character.modelProvider);
        elizaLogger.log("token", token);
    }

    return new AgentRuntime({
        databaseAdapter: db,
        token,
        modelProvider: character.modelProvider,
        evaluators: [],
        character,
        // character.plugins are handled when clients are added
        plugins: [
            bootstrapPlugin,
            getSecret(character, "CONFLUX_CORE_PRIVATE_KEY")
                ? confluxPlugin
                : null,
            nodePlugin,
            getSecret(character, "TAVILY_API_KEY") ? webSearchPlugin : null,
            getSecret(character, "SOLANA_PUBLIC_KEY") ||
            (getSecret(character, "WALLET_PUBLIC_KEY") &&
                !getSecret(character, "WALLET_PUBLIC_KEY")?.startsWith("0x"))
                ? solanaPlugin
                : null,
            getSecret(character, "SOLANA_PRIVATE_KEY")
                ? solanaAgentkitPlguin
                : null,
            getSecret(character, "AUTONOME_JWT_TOKEN") ? autonomePlugin : null,
            (getSecret(character, "NEAR_ADDRESS") ||
                getSecret(character, "NEAR_WALLET_PUBLIC_KEY")) &&
            getSecret(character, "NEAR_WALLET_SECRET_KEY")
                ? nearPlugin
                : null,
            getSecret(character, "EVM_PUBLIC_KEY") ||
            (getSecret(character, "WALLET_PUBLIC_KEY") &&
                getSecret(character, "WALLET_PUBLIC_KEY")?.startsWith("0x"))
                ? evmPlugin
                : null,
            getSecret(character, "COSMOS_RECOVERY_PHRASE") &&
                getSecret(character, "COSMOS_AVAILABLE_CHAINS") &&
                createCosmosPlugin(),
            (getSecret(character, "SOLANA_PUBLIC_KEY") ||
                (getSecret(character, "WALLET_PUBLIC_KEY") &&
                    !getSecret(character, "WALLET_PUBLIC_KEY")?.startsWith(
                        "0x"
                    ))) &&
            getSecret(character, "SOLANA_ADMIN_PUBLIC_KEY") &&
            getSecret(character, "SOLANA_PRIVATE_KEY") &&
            getSecret(character, "SOLANA_ADMIN_PRIVATE_KEY")
                ? nftGenerationPlugin
                : null,
            getSecret(character, "ZEROG_PRIVATE_KEY") ? zgPlugin : null,
            getSecret(character, "COINMARKETCAP_API_KEY")
                ? coinmarketcapPlugin
                : null,
            getSecret(character, "COINBASE_COMMERCE_KEY")
                ? coinbaseCommercePlugin
                : null,
            getSecret(character, "FAL_API_KEY") ||
            getSecret(character, "OPENAI_API_KEY") ||
            getSecret(character, "VENICE_API_KEY") ||
            getSecret(character, "NINETEEN_AI_API_KEY") ||
            getSecret(character, "HEURIST_API_KEY") ||
            getSecret(character, "LIVEPEER_GATEWAY_URL")
                ? imageGenerationPlugin
                : null,
            getSecret(character, "FAL_API_KEY") ? ThreeDGenerationPlugin : null,
            ...(getSecret(character, "COINBASE_API_KEY") &&
            getSecret(character, "COINBASE_PRIVATE_KEY")
                ? [
                      coinbaseMassPaymentsPlugin,
                      tradePlugin,
                      tokenContractPlugin,
                      advancedTradePlugin,
                  ]
                : []),
            ...(teeMode !== TEEMode.OFF && walletSecretSalt ? [teePlugin] : []),
            getSecret(character, "SGX") ? sgxPlugin : null,
            getSecret(character, "ENABLE_TEE_LOG") &&
            ((teeMode !== TEEMode.OFF && walletSecretSalt) ||
                getSecret(character, "SGX"))
                ? teeLogPlugin
                : null,
            getSecret(character, "COINBASE_API_KEY") &&
            getSecret(character, "COINBASE_PRIVATE_KEY") &&
            getSecret(character, "COINBASE_NOTIFICATION_URI")
                ? webhookPlugin
                : null,
            goatPlugin,
            getSecret(character, "COINGECKO_API_KEY") ||
            getSecret(character, "COINGECKO_PRO_API_KEY")
            ? coingeckoPlugin
            : null,
            getSecret(character, "EVM_PROVIDER_URL") ? goatPlugin : null,
            getSecret(character, "ABSTRACT_PRIVATE_KEY")
                ? abstractPlugin
                : null,
            getSecret(character, "BINANCE_API_KEY") &&
            getSecret(character, "BINANCE_SECRET_KEY")
                ? binancePlugin
                : null,
            getSecret(character, "FLOW_ADDRESS") &&
            getSecret(character, "FLOW_PRIVATE_KEY")
                ? flowPlugin
                : null,
            getSecret(character, "APTOS_PRIVATE_KEY") ? aptosPlugin : null,
            getSecret(character, "MVX_PRIVATE_KEY") ? multiversxPlugin : null,
            getSecret(character, "ZKSYNC_PRIVATE_KEY") ? zksyncEraPlugin : null,
            getSecret(character, "CRONOSZKEVM_PRIVATE_KEY")
                ? cronosZkEVMPlugin
                : null,
            getSecret(character, "TEE_MARLIN") ? teeMarlinPlugin : null,
            getSecret(character, "TON_PRIVATE_KEY") ? tonPlugin : null,
            getSecret(character, "THIRDWEB_SECRET_KEY") ? thirdwebPlugin : null,
            getSecret(character, "SUI_PRIVATE_KEY") ? suiPlugin : null,
            getSecret(character, "STORY_PRIVATE_KEY") ? storyPlugin : null,
            getSecret(character, "FUEL_PRIVATE_KEY") ? fuelPlugin : null,
            getSecret(character, "AVALANCHE_PRIVATE_KEY")
                ? avalanchePlugin
                : null,
            getSecret(character, "ECHOCHAMBERS_API_URL") &&
            getSecret(character, "ECHOCHAMBERS_API_KEY")
                ? echoChambersPlugin
                : null,
            getSecret(character, "LETZAI_API_KEY") ? letzAIPlugin : null,
            getSecret(character, "STARGAZE_ENDPOINT") ? stargazePlugin : null,
            getSecret(character, "GIPHY_API_KEY") ? giphyPlugin : null,
            getSecret(character, "GENLAYER_PRIVATE_KEY")
                ? genLayerPlugin
                : null,
            getSecret(character, "AVAIL_SEED") &&
            getSecret(character, "AVAIL_APP_ID")
                ? availPlugin
                : null,
            getSecret(character, "OPEN_WEATHER_API_KEY")
                ? openWeatherPlugin
                : null,
            getSecret(character, "OBSIDIAN_API_TOKEN") ? obsidianPlugin : null,
            getSecret(character, "ARTHERA_PRIVATE_KEY")?.startsWith("0x")
                ? artheraPlugin
                : null,
            getSecret(character, "ALLORA_API_KEY") ? alloraPlugin : null,
        ].filter(Boolean),
        providers: [],
        actions: [],
        services: [],
        managers: [],
        cacheManager: cache,
        fetch: logFetch,
        verifiableInferenceAdapter,
    });
}

function initializeFsCache(baseDir: string, character: Character) {
    if (!character?.id) {
        throw new Error(
            "initializeFsCache requires id to be set in character definition"
        );
    }
    const cacheDir = path.resolve(baseDir, character.id, "cache");

    const cache = new CacheManager(new FsCacheAdapter(cacheDir));
    return cache;
}

function initializeDbCache(character: Character, db: IDatabaseCacheAdapter) {
    if (!character?.id) {
        throw new Error(
            "initializeFsCache requires id to be set in character definition"
        );
    }
    const cache = new CacheManager(new DbCacheAdapter(db, character.id));
    return cache;
}

function initializeCache(
    cacheStore: string,
    character: Character,
    baseDir?: string,
    db?: IDatabaseCacheAdapter
) {
    switch (cacheStore) {
        case CacheStore.REDIS:
            if (process.env.REDIS_URL) {
                elizaLogger.info("Connecting to Redis...");
                const redisClient = new RedisClient(process.env.REDIS_URL);
                if (!character?.id) {
                    throw new Error(
                        "CacheStore.REDIS requires id to be set in character definition"
                    );
                }
                return new CacheManager(
                    new DbCacheAdapter(redisClient, character.id) // Using DbCacheAdapter since RedisClient also implements IDatabaseCacheAdapter
                );
            } else {
                throw new Error("REDIS_URL environment variable is not set.");
            }

        case CacheStore.DATABASE:
            if (db) {
                elizaLogger.info("Using Database Cache...");
                return initializeDbCache(character, db);
            } else {
                throw new Error(
                    "Database adapter is not provided for CacheStore.Database."
                );
            }

        case CacheStore.FILESYSTEM:
            elizaLogger.info("Using File System Cache...");
            if (!baseDir) {
                throw new Error(
                    "baseDir must be provided for CacheStore.FILESYSTEM."
                );
            }
            return initializeFsCache(baseDir, character);

        default:
            throw new Error(
                `Invalid cache store: ${cacheStore} or required configuration missing.`
            );
    }
}

async function startAgent(
    character: Character,
    directClient: DirectClient
): Promise<AgentRuntime> {
    let db: IDatabaseAdapter & IDatabaseCacheAdapter;
    try {
        character.id ??= stringToUuid(character.name);
        character.username ??= character.name;

        const token = getTokenForProvider(character.modelProvider, character);
        const dataDir = path.join(__dirname, "../data");

        if (!fs.existsSync(dataDir)) {
            fs.mkdirSync(dataDir, { recursive: true });
        }

        db = initializeDatabase(dataDir) as IDatabaseAdapter &
            IDatabaseCacheAdapter;

        await db.init();

        const cache = initializeCache(
            process.env.CACHE_STORE ?? CacheStore.DATABASE,
            character,
            "",
            db
        ); // "" should be replaced with dir for file system caching. THOUGHTS: might probably make this into an env
        const runtime: AgentRuntime = await createAgent(
            character,
            db,
            cache,
            token
        );

        // start services/plugins/process knowledge
        await runtime.initialize();

        // start assigned clients
        runtime.clients = await initializeClients(character, runtime);

        // add to container
        directClient.registerAgent(runtime);

        // report to console
        elizaLogger.debug(`Started ${character.name} as ${runtime.agentId}`);

        return runtime;
    } catch (error) {
        elizaLogger.error(
            `Error starting agent for character ${character.name}:`,
            error
        );
        elizaLogger.error(error);
        if (db) {
            await db.close();
        }
        throw error;
    }
}

const checkPortAvailable = (port: number): Promise<boolean> => {
    return new Promise((resolve) => {
        const server = net.createServer();

        server.once("error", (err: NodeJS.ErrnoException) => {
            if (err.code === "EADDRINUSE") {
                resolve(false);
            }
        });

        server.once("listening", () => {
            server.close();
            resolve(true);
        });

        server.listen(port);
    });
};

const startAgents = async () => {
    const directClient = new DirectClient();
    let serverPort = parseInt(settings.SERVER_PORT || "3000");
    const args = parseArguments();
    let charactersArg = args.characters || args.character;
    let characters = [defaultCharacter];

    if (charactersArg) {
        characters = await loadCharacters(charactersArg);
    }

    try {
        for (const character of characters) {
            await startAgent(character, directClient);
        }
    } catch (error) {
        elizaLogger.error("Error starting agents:", error);
    }

    // Find available port
    while (!(await checkPortAvailable(serverPort))) {
        elizaLogger.warn(
            `Port ${serverPort} is in use, trying ${serverPort + 1}`
        );
        serverPort++;
    }

    // upload some agent functionality into directClient
    directClient.startAgent = async (character) => {
        // Handle plugins
        character.plugins = await handlePluginImporting(character.plugins);

        // wrap it so we don't have to inject directClient later
        return startAgent(character, directClient);
    };

    directClient.start(serverPort);

    if (serverPort !== parseInt(settings.SERVER_PORT || "3000")) {
        elizaLogger.log(`Server started on alternate port ${serverPort}`);
    }

    elizaLogger.log(
        "Run `pnpm start:client` to start the client and visit the outputted URL (http://localhost:5173) to chat with your agents. When running multiple agents, use client with different port `SERVER_PORT=3001 pnpm start:client`"
    );
};

startAgents().catch((error) => {
    elizaLogger.error("Unhandled error in startAgents:", error);
    process.exit(1);
});<|MERGE_RESOLUTION|>--- conflicted
+++ resolved
@@ -248,7 +248,6 @@
                 } 
 
                 // Handle plugins
-<<<<<<< HEAD
                 if (isAllStrings(character.plugins)) {
                     elizaLogger.info("Plugins are: ", character.plugins);
 
@@ -290,11 +289,6 @@
                     // Flatten and filter out null or empty plugin arrays
                     character.plugins = importedPlugins.flat().filter(Boolean);
                 }
-=======
-                character.plugins = await handlePluginImporting(
-                    character.plugins
-                );
->>>>>>> e1b7c805
 
                 loadedCharacters.push(character);
                 elizaLogger.info(
