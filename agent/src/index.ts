--- conflicted
+++ resolved
@@ -657,16 +657,7 @@
                       advancedTradePlugin,
                   ]
                 : []),
-<<<<<<< HEAD
             ...(teeMode !== TEEMode.OFF && walletSecretSalt ? [teePlugin] : []),
-=======
-            ...(teeMode !== TEEMode.OFF && walletSecretSalt
-                ? [teePlugin, solanaPlugin]
-                : []),
-            (teeMode !== TEEMode.OFF && walletSecretSalt &&getSecret(character,"VLOG")
-                ? verifiableLogPlugin
-                : null),
->>>>>>> 5dfbaaad
             getSecret(character, "COINBASE_API_KEY") &&
             getSecret(character, "COINBASE_PRIVATE_KEY") &&
             getSecret(character, "COINBASE_NOTIFICATION_URI")
