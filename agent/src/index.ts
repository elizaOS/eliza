--- conflicted
+++ resolved
@@ -40,6 +40,7 @@
 import { bootstrapPlugin } from "@elizaos/plugin-bootstrap";
 import createGoatPlugin from "@elizaos/plugin-goat";
 // import { intifacePlugin } from "@elizaos/plugin-intiface";
+import { DirectClient } from "@elizaos/client-direct";
 import { ThreeDGenerationPlugin } from "@elizaos/plugin-3d-generation";
 import { abstractPlugin } from "@elizaos/plugin-abstract";
 import { akashPlugin } from "@elizaos/plugin-akash";
@@ -65,11 +66,6 @@
 import { confluxPlugin } from "@elizaos/plugin-conflux";
 import { createCosmosPlugin } from "@elizaos/plugin-cosmos";
 import { cronosZkEVMPlugin } from "@elizaos/plugin-cronoszkevm";
-<<<<<<< HEAD
-import { dkgPlugin } from "@elizaos/plugin-dkg";
-import { echoChambersPlugin } from "@elizaos/plugin-echochambers";
-=======
->>>>>>> f8b9e3ec
 import { evmPlugin } from "@elizaos/plugin-evm";
 import { flowPlugin } from "@elizaos/plugin-flow";
 import { fuelPlugin } from "@elizaos/plugin-fuel";
@@ -103,6 +99,7 @@
 import { thirdwebPlugin } from "@elizaos/plugin-thirdweb";
 import { tonPlugin } from "@elizaos/plugin-ton";
 import { webSearchPlugin } from "@elizaos/plugin-web-search";
+import { dkgPlugin } from "@elizaos/plugin-dkg";
 import { echoChambersPlugin } from "@elizaos/plugin-echochambers";
 import { dexScreenerPlugin } from "@elizaos/plugin-dexscreener";
 
@@ -113,11 +110,6 @@
 import path from "path";
 import { fileURLToPath } from "url";
 import yargs from "yargs";
-<<<<<<< HEAD
-import { dominosPlugin } from "@elizaos/plugin-dominos";
-=======
-
->>>>>>> f8b9e3ec
 
 const __filename = fileURLToPath(import.meta.url); // get the resolved path to the file
 const __dirname = path.dirname(__filename); // get the name of the directory
@@ -254,14 +246,13 @@
 }
 
 function commaSeparatedStringToArray(commaSeparated: string): string[] {
-    return commaSeparated?.split(",").map(value => value.trim())
-}
-
+    return commaSeparated?.split(",").map((value) => value.trim());
+}
 
 export async function loadCharacters(
     charactersArg: string
 ): Promise<Character[]> {
-    let characterPaths = commaSeparatedStringToArray(charactersArg)
+    let characterPaths = commaSeparatedStringToArray(charactersArg);
     const loadedCharacters: Character[] = [];
 
     if (characterPaths?.length > 0) {
@@ -335,7 +326,9 @@
 
     if (hasValidRemoteUrls()) {
         elizaLogger.info("Loading characters from remote URLs");
-        let characterUrls = commaSeparatedStringToArray(process.env.REMOTE_CHARACTER_URLS)
+        let characterUrls = commaSeparatedStringToArray(
+            process.env.REMOTE_CHARACTER_URLS
+        );
         for (const characterUrl of characterUrls) {
             const character = await loadCharacterFromUrl(characterUrl);
             loadedCharacters.push(character);
@@ -945,13 +938,10 @@
                 ? akashPlugin
                 : null,
             getSecret(character, "QUAI_PRIVATE_KEY") ? quaiPlugin : null,
-<<<<<<< HEAD
-            getSecret(character, "DKG_PRIVATE_KEY") ? dkgPlugin : null,
-=======
             getSecret(character, "RESERVOIR_API_KEY")
                 ? createNFTCollectionsPlugin()
                 : null,
->>>>>>> f8b9e3ec
+            getSecret(character, "DKG_PRIVATE_KEY") ? dkgPlugin : null,
         ].filter(Boolean),
         providers: [],
         actions: [],
@@ -1115,7 +1105,7 @@
 
 const hasValidRemoteUrls = () =>
     process.env.REMOTE_CHARACTER_URLS != "" &&
-    process.env.REMOTE_CHARACTER_URLS.startsWith("http")
+    process.env.REMOTE_CHARACTER_URLS.startsWith("http");
 
 const startAgents = async () => {
     const directClient = new DirectClient();
