--- conflicted
+++ resolved
@@ -304,65 +304,8 @@
 
     if (characterPaths?.length > 0) {
         for (const characterPath of characterPaths) {
-<<<<<<< HEAD
             try {
                 const character = await loadCharacter(characterPath);
-=======
-            let content: string | null = null;
-            let resolvedPath = "";
-
-            // Try different path resolutions in order
-            const pathsToTry = [
-                characterPath, // exact path as specified
-                path.resolve(process.cwd(), characterPath), // relative to cwd
-                path.resolve(process.cwd(), "agent", characterPath), // Add this
-                path.resolve(__dirname, characterPath), // relative to current script
-                path.resolve(
-                    __dirname,
-                    "characters",
-                    path.basename(characterPath)
-                ), // relative to agent/characters
-                path.resolve(
-                    __dirname,
-                    "../characters",
-                    path.basename(characterPath)
-                ), // relative to characters dir from agent
-                path.resolve(
-                    __dirname,
-                    "../../characters",
-                    path.basename(characterPath)
-                ), // relative to project root characters dir
-            ];
-
-            elizaLogger.info(
-                "Trying paths:",
-                pathsToTry.map((p) => ({
-                    path: p,
-                    exists: fs.existsSync(p),
-                }))
-            );
-
-            for (const tryPath of pathsToTry) {
-                content = tryLoadFile(tryPath);
-                if (content !== null) {
-                    resolvedPath = tryPath;
-                    break;
-                }
-            }
-
-            if (content === null) {
-                elizaLogger.error(
-                    `Error loading character from ${characterPath}: File not found in any of the expected locations`
-                );
-                elizaLogger.error("Tried the following paths:");
-                pathsToTry.forEach((p) => elizaLogger.error(` - ${p}`));
-                process.exit(1);
-            }
-
-            try {
-                const character: Character = await loadCharacter(resolvedPath);
-
->>>>>>> d55c86c9
                 loadedCharacters.push(character);
             } catch (e) {
                 process.exit(1);
