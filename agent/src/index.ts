--- conflicted
+++ resolved
@@ -102,11 +102,8 @@
 import path from "path";
 import { fileURLToPath } from "url";
 import yargs from "yargs";
-<<<<<<< HEAD
 import { Plugin } from "@ai16z/eliza/src/types";
-=======
 import {dominosPlugin} from "@elizaos/plugin-dominos";
->>>>>>> 7df280d4
 
 const __filename = fileURLToPath(import.meta.url); // get the resolved path to the file
 const __dirname = path.dirname(__filename); // get the name of the directory
@@ -271,7 +268,6 @@
             }
 
             try {
-<<<<<<< HEAD
                 const character = JSON.parse(content);
                 validateCharacterConfig(character);
 
@@ -355,9 +351,6 @@
                     // Flatten and filter out null or empty plugin arrays
                     character.plugins = importedPlugins.flat().filter(Boolean);
                 }
-=======
-                const character: Character = await loadCharacter(resolvedPath);
->>>>>>> 7df280d4
 
                 loadedCharacters.push(character);
                 elizaLogger.info(
