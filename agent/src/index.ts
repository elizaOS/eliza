import { PGLiteDatabaseAdapter } from "@elizaos/adapter-pglite";
import { PostgresDatabaseAdapter } from "@elizaos/adapter-postgres";
import { RedisClient } from "@elizaos/adapter-redis";
import { SqliteDatabaseAdapter } from "@elizaos/adapter-sqlite";
import { SupabaseDatabaseAdapter } from "@elizaos/adapter-supabase";
import { AutoClientInterface } from "@elizaos/client-auto";
import { DiscordClientInterface } from "@elizaos/client-discord";
import { InstagramClientInterface } from "@elizaos/client-instagram";
import { LensAgentClient } from "@elizaos/client-lens";
import { SlackClientInterface } from "@elizaos/client-slack";
import { TelegramClientInterface } from "@elizaos/client-telegram";
import { TwitterClientInterface } from "@elizaos/client-twitter";
import { FarcasterClientInterface } from "@elizaos/client-farcaster";
import { DirectClient } from "@elizaos/client-direct";
import { agentKitPlugin } from "@elizaos/plugin-agentkit";
// import { ReclaimAdapter } from "@elizaos/plugin-reclaim";
import { PrimusAdapter } from "@elizaos/plugin-primus";
import { lightningPlugin } from "@elizaos/plugin-lightning";
import { elizaCodeinPlugin, onchainJson } from "@elizaos/plugin-iq6900";

import {
    AgentRuntime,
    CacheManager,
    CacheStore,
    type Character,
    type Client,
    Clients,
    DbCacheAdapter,
    defaultCharacter,
    elizaLogger,
    FsCacheAdapter,
    type IAgentRuntime,
    type ICacheManager,
    type IDatabaseAdapter,
    type IDatabaseCacheAdapter,
    ModelProviderName,
    parseBooleanFromText,
    settings,
    stringToUuid,
    validateCharacterConfig,
} from "@elizaos/core";
import { zgPlugin } from "@elizaos/plugin-0g";

import { bootstrapPlugin } from "@elizaos/plugin-bootstrap";
import { normalizeCharacter } from "@elizaos/plugin-di";
import createGoatPlugin from "@elizaos/plugin-goat";
// import { intifacePlugin } from "@elizaos/plugin-intiface";
import { ThreeDGenerationPlugin } from "@elizaos/plugin-3d-generation";
import { abstractPlugin } from "@elizaos/plugin-abstract";
import { akashPlugin } from "@elizaos/plugin-akash";
import { alloraPlugin } from "@elizaos/plugin-allora";
import { aptosPlugin } from "@elizaos/plugin-aptos";
import { artheraPlugin } from "@elizaos/plugin-arthera";
import { autonomePlugin } from "@elizaos/plugin-autonome";
import { availPlugin } from "@elizaos/plugin-avail";
import { avalanchePlugin } from "@elizaos/plugin-avalanche";
import { b2Plugin } from "@elizaos/plugin-b2";
import { binancePlugin } from "@elizaos/plugin-binance";
import { birdeyePlugin } from "@elizaos/plugin-birdeye";
import {
    advancedTradePlugin,
    coinbaseCommercePlugin,
    coinbaseMassPaymentsPlugin,
    tokenContractPlugin,
    tradePlugin,
    webhookPlugin,
} from "@elizaos/plugin-coinbase";
import { coingeckoPlugin } from "@elizaos/plugin-coingecko";
import { coinmarketcapPlugin } from "@elizaos/plugin-coinmarketcap";
import { confluxPlugin } from "@elizaos/plugin-conflux";
import { createCosmosPlugin } from "@elizaos/plugin-cosmos";
import { cronosZkEVMPlugin } from "@elizaos/plugin-cronoszkevm";
import { evmPlugin } from "@elizaos/plugin-evm";
import { flowPlugin } from "@elizaos/plugin-flow";
import { fuelPlugin } from "@elizaos/plugin-fuel";
import { genLayerPlugin } from "@elizaos/plugin-genlayer";
import { gitcoinPassportPlugin } from "@elizaos/plugin-gitcoin-passport";
import { imageGenerationPlugin } from "@elizaos/plugin-image-generation";
import { lensPlugin } from "@elizaos/plugin-lensNetwork";
import { multiversxPlugin } from "@elizaos/plugin-multiversx";
import { nearPlugin } from "@elizaos/plugin-near";
import createNFTCollectionsPlugin from "@elizaos/plugin-nft-collections";
import { nftGenerationPlugin } from "@elizaos/plugin-nft-generation";
import { createNodePlugin } from "@elizaos/plugin-node";
import { obsidianPlugin } from "@elizaos/plugin-obsidian";
import { OpacityAdapter } from "@elizaos/plugin-opacity";
import { openWeatherPlugin } from "@elizaos/plugin-open-weather";
import { quaiPlugin } from "@elizaos/plugin-quai";
import { sgxPlugin } from "@elizaos/plugin-sgx";
import { solanaPlugin } from "@elizaos/plugin-solana";
import { solanaAgentkitPlugin } from "@elizaos/plugin-solana-agent-kit";
import { squidRouterPlugin } from "@elizaos/plugin-squid-router";
import { stargazePlugin } from "@elizaos/plugin-stargaze";
import { storyPlugin } from "@elizaos/plugin-story";
import { suiPlugin } from "@elizaos/plugin-sui";
import { TEEMode, teePlugin } from "@elizaos/plugin-tee";
import { teeLogPlugin } from "@elizaos/plugin-tee-log";
import { teeMarlinPlugin } from "@elizaos/plugin-tee-marlin";
import { verifiableLogPlugin } from "@elizaos/plugin-tee-verifiable-log";
import { tonPlugin } from "@elizaos/plugin-ton";
import { webSearchPlugin } from "@elizaos/plugin-web-search";
import { injectivePlugin } from "@elizaos/plugin-injective";
import { giphyPlugin } from "@elizaos/plugin-giphy";
import { letzAIPlugin } from "@elizaos/plugin-letzai";
import { thirdwebPlugin } from "@elizaos/plugin-thirdweb";
import { hyperliquidPlugin } from "@elizaos/plugin-hyperliquid";
import { echoChambersPlugin } from "@elizaos/plugin-echochambers";
import { dexScreenerPlugin } from "@elizaos/plugin-dexscreener";
import { pythDataPlugin } from "@elizaos/plugin-pyth-data";
<<<<<<< HEAD
import { openaiPlugin } from '@elizaos/plugin-openai';
import { devinPlugin } from '@elizaos/plugin-devin';
=======
import { openaiPlugin } from "@elizaos/plugin-openai";
>>>>>>> bb69cb0e

import { zksyncEraPlugin } from "@elizaos/plugin-zksync-era";
import Database from "better-sqlite3";
import fs from "fs";
import net from "net";
import path from "path";
import { fileURLToPath } from "url";
import yargs from "yargs";

const __filename = fileURLToPath(import.meta.url); // get the resolved path to the file
const __dirname = path.dirname(__filename); // get the name of the directory

export const wait = (minTime = 1000, maxTime = 3000) => {
    const waitTime =
        Math.floor(Math.random() * (maxTime - minTime + 1)) + minTime;
    return new Promise((resolve) => setTimeout(resolve, waitTime));
};

const logFetch = async (url: string, options: any) => {
    elizaLogger.debug(`Fetching ${url}`);
    // Disabled to avoid disclosure of sensitive information such as API keys
    // elizaLogger.debug(JSON.stringify(options, null, 2));
    return fetch(url, options);
};

export function parseArguments(): {
    character?: string;
    characters?: string;
} {
    try {
        return yargs(process.argv.slice(3))
            .option("character", {
                type: "string",
                description: "Path to the character JSON file",
            })
            .option("characters", {
                type: "string",
                description:
                    "Comma separated list of paths to character JSON files",
            })
            .parseSync();
    } catch (error) {
        elizaLogger.error("Error parsing arguments:", error);
        return {};
    }
}

function tryLoadFile(filePath: string): string | null {
    try {
        return fs.readFileSync(filePath, "utf8");
    } catch (e) {
        return null;
    }
}
function mergeCharacters(base: Character, child: Character): Character {
    const mergeObjects = (baseObj: any, childObj: any) => {
        const result: any = {};
        const keys = new Set([
            ...Object.keys(baseObj || {}),
            ...Object.keys(childObj || {}),
        ]);
        keys.forEach((key) => {
            if (
                typeof baseObj[key] === "object" &&
                typeof childObj[key] === "object" &&
                !Array.isArray(baseObj[key]) &&
                !Array.isArray(childObj[key])
            ) {
                result[key] = mergeObjects(baseObj[key], childObj[key]);
            } else if (
                Array.isArray(baseObj[key]) ||
                Array.isArray(childObj[key])
            ) {
                result[key] = [
                    ...(baseObj[key] || []),
                    ...(childObj[key] || []),
                ];
            } else {
                result[key] =
                    childObj[key] !== undefined ? childObj[key] : baseObj[key];
            }
        });
        return result;
    };
    return mergeObjects(base, child);
}
function isAllStrings(arr: unknown[]): boolean {
    return Array.isArray(arr) && arr.every((item) => typeof item === "string");
}
export async function loadCharacterFromOnchain(): Promise<Character[]> {
    const jsonText = onchainJson;

    console.log("JSON:", jsonText);
    if (!jsonText) return [];
    const loadedCharacters = [];
    try {
        const character = JSON.parse(jsonText);
        validateCharacterConfig(character);

        // .id isn't really valid
        const characterId = character.id || character.name;
        const characterPrefix = `CHARACTER.${characterId
            .toUpperCase()
            .replace(/ /g, "_")}.`;

        const characterSettings = Object.entries(process.env)
            .filter(([key]) => key.startsWith(characterPrefix))
            .reduce((settings, [key, value]) => {
                const settingKey = key.slice(characterPrefix.length);
                settings[settingKey] = value;
                return settings;
            }, {});

        if (Object.keys(characterSettings).length > 0) {
            character.settings = character.settings || {};
            character.settings.secrets = {
                ...characterSettings,
                ...character.settings.secrets,
            };
        }

        // Handle plugins
        if (isAllStrings(character.plugins)) {
            elizaLogger.info("Plugins are: ", character.plugins);
            const importedPlugins = await Promise.all(
                character.plugins.map(async (plugin) => {
                    const importedPlugin = await import(plugin);
                    return importedPlugin.default;
                })
            );
            character.plugins = importedPlugins;
        }

        loadedCharacters.push(character);
        elizaLogger.info(
            `Successfully loaded character from: ${process.env.IQ_WALLET_ADDRESS}`
        );
        return loadedCharacters;
    } catch (e) {
        elizaLogger.error(
            `Error parsing character from ${process.env.IQ_WALLET_ADDRESS}: ${e}`
        );
        process.exit(1);
    }
}

async function loadCharactersFromUrl(url: string): Promise<Character[]> {
    try {
        const response = await fetch(url);
        const responseJson = await response.json();

        let characters: Character[] = [];
        if (Array.isArray(responseJson)) {
            characters = await Promise.all(
                responseJson.map((character) => jsonToCharacter(url, character))
            );
        } else {
            const character = await jsonToCharacter(url, responseJson);
            characters.push(character);
        }
        return characters;
    } catch (e) {
        elizaLogger.error(`Error loading character(s) from ${url}: ${e}`);
        process.exit(1);
    }
}

async function jsonToCharacter(
    filePath: string,
    character: any
): Promise<Character> {
    validateCharacterConfig(character);

    // .id isn't really valid
    const characterId = character.id || character.name;
    const characterPrefix = `CHARACTER.${characterId
        .toUpperCase()
        .replace(/ /g, "_")}.`;
    const characterSettings = Object.entries(process.env)
        .filter(([key]) => key.startsWith(characterPrefix))
        .reduce((settings, [key, value]) => {
            const settingKey = key.slice(characterPrefix.length);
            return { ...settings, [settingKey]: value };
        }, {});
    if (Object.keys(characterSettings).length > 0) {
        character.settings = character.settings || {};
        character.settings.secrets = {
            ...characterSettings,
            ...character.settings.secrets,
        };
    }
    // Handle plugins
    character.plugins = await handlePluginImporting(character.plugins);
    if (character.extends) {
        elizaLogger.info(
            `Merging  ${character.name} character with parent characters`
        );
        for (const extendPath of character.extends) {
            const baseCharacter = await loadCharacter(
                path.resolve(path.dirname(filePath), extendPath)
            );
            character = mergeCharacters(baseCharacter, character);
            elizaLogger.info(
                `Merged ${character.name} with ${baseCharacter.name}`
            );
        }
    }
    return character;
}

async function loadCharacter(filePath: string): Promise<Character> {
    const content = tryLoadFile(filePath);
    if (!content) {
        throw new Error(`Character file not found: ${filePath}`);
    }
    const character = JSON.parse(content);
    return jsonToCharacter(filePath, character);
}

async function loadCharacterTryPath(characterPath: string): Promise<Character> {
    let content: string | null = null;
    let resolvedPath = "";

    // Try different path resolutions in order
    const pathsToTry = [
        characterPath, // exact path as specified
        path.resolve(process.cwd(), characterPath), // relative to cwd
        path.resolve(process.cwd(), "agent", characterPath), // Add this
        path.resolve(__dirname, characterPath), // relative to current script
        path.resolve(__dirname, "characters", path.basename(characterPath)), // relative to agent/characters
        path.resolve(__dirname, "../characters", path.basename(characterPath)), // relative to characters dir from agent
        path.resolve(
            __dirname,
            "../../characters",
            path.basename(characterPath)
        ), // relative to project root characters dir
    ];

    elizaLogger.info(
        "Trying paths:",
        pathsToTry.map((p) => ({
            path: p,
            exists: fs.existsSync(p),
        }))
    );

    for (const tryPath of pathsToTry) {
        content = tryLoadFile(tryPath);
        if (content !== null) {
            resolvedPath = tryPath;
            break;
        }
    }

    if (content === null) {
        elizaLogger.error(
            `Error loading character from ${characterPath}: File not found in any of the expected locations`
        );
        elizaLogger.error("Tried the following paths:");
        pathsToTry.forEach((p) => elizaLogger.error(` - ${p}`));
        throw new Error(
            `Error loading character from ${characterPath}: File not found in any of the expected locations`
        );
    }
    try {
        const character: Character = await loadCharacter(resolvedPath);
        elizaLogger.info(`Successfully loaded character from: ${resolvedPath}`);
        return character;
    } catch (e) {
        elizaLogger.error(`Error parsing character from ${resolvedPath}: ${e}`);
        throw new Error(`Error parsing character from ${resolvedPath}: ${e}`);
    }
}

function commaSeparatedStringToArray(commaSeparated: string): string[] {
    return commaSeparated?.split(",").map((value) => value.trim());
}

export async function loadCharacters(
    charactersArg: string
): Promise<Character[]> {
    const characterPaths = commaSeparatedStringToArray(charactersArg);
    const loadedCharacters: Character[] = [];

    if (characterPaths?.length > 0) {
        for (const characterPath of characterPaths) {
            try {
                const character: Character = await loadCharacterTryPath(
                    characterPath
                );
                loadedCharacters.push(character);
            } catch (e) {
                process.exit(1);
            }
        }
    }

    if (hasValidRemoteUrls()) {
        elizaLogger.info("Loading characters from remote URLs");
        const characterUrls = commaSeparatedStringToArray(
            process.env.REMOTE_CHARACTER_URLS
        );
        for (const characterUrl of characterUrls) {
            const characters = await loadCharactersFromUrl(characterUrl);
            loadedCharacters.push(...characters);
        }
    }

    if (loadedCharacters.length === 0) {
        elizaLogger.info("No characters found, using default character");
        loadedCharacters.push(defaultCharacter);
    }

    return loadedCharacters;
}

async function handlePluginImporting(plugins: string[]) {
    if (plugins.length > 0) {
        elizaLogger.info("Plugins are: ", plugins);
        const importedPlugins = await Promise.all(
            plugins.map(async (plugin) => {
                try {
                    const importedPlugin = await import(plugin);
                    const functionName =
                        plugin
                            .replace("@elizaos/plugin-", "")
                            .replace(/-./g, (x) => x[1].toUpperCase()) +
                        "Plugin"; // Assumes plugin function is camelCased with Plugin suffix
                    return (
                        importedPlugin.default || importedPlugin[functionName]
                    );
                } catch (importError) {
                    elizaLogger.error(
                        `Failed to import plugin: ${plugin}`,
                        importError
                    );
                    return []; // Return null for failed imports
                }
            })
        );
        return importedPlugins;
    } else {
        return [];
    }
}

export function getTokenForProvider(
    provider: ModelProviderName,
    character: Character
): string | undefined {
    switch (provider) {
        // no key needed for llama_local or gaianet
        case ModelProviderName.LLAMALOCAL:
            return "";
        case ModelProviderName.OLLAMA:
            return "";
        case ModelProviderName.GAIANET:
            return "";
        case ModelProviderName.OPENAI:
            return (
                character.settings?.secrets?.OPENAI_API_KEY ||
                settings.OPENAI_API_KEY
            );
        case ModelProviderName.ETERNALAI:
            return (
                character.settings?.secrets?.ETERNALAI_API_KEY ||
                settings.ETERNALAI_API_KEY
            );
        case ModelProviderName.NINETEEN_AI:
            return (
                character.settings?.secrets?.NINETEEN_AI_API_KEY ||
                settings.NINETEEN_AI_API_KEY
            );
        case ModelProviderName.LLAMACLOUD:
        case ModelProviderName.TOGETHER:
            return (
                character.settings?.secrets?.LLAMACLOUD_API_KEY ||
                settings.LLAMACLOUD_API_KEY ||
                character.settings?.secrets?.TOGETHER_API_KEY ||
                settings.TOGETHER_API_KEY ||
                character.settings?.secrets?.OPENAI_API_KEY ||
                settings.OPENAI_API_KEY
            );
        case ModelProviderName.CLAUDE_VERTEX:
        case ModelProviderName.ANTHROPIC:
            return (
                character.settings?.secrets?.ANTHROPIC_API_KEY ||
                character.settings?.secrets?.CLAUDE_API_KEY ||
                settings.ANTHROPIC_API_KEY ||
                settings.CLAUDE_API_KEY
            );
        case ModelProviderName.REDPILL:
            return (
                character.settings?.secrets?.REDPILL_API_KEY ||
                settings.REDPILL_API_KEY
            );
        case ModelProviderName.OPENROUTER:
            return (
                character.settings?.secrets?.OPENROUTER_API_KEY ||
                settings.OPENROUTER_API_KEY
            );
        case ModelProviderName.GROK:
            return (
                character.settings?.secrets?.GROK_API_KEY ||
                settings.GROK_API_KEY
            );
        case ModelProviderName.HEURIST:
            return (
                character.settings?.secrets?.HEURIST_API_KEY ||
                settings.HEURIST_API_KEY
            );
        case ModelProviderName.GROQ:
            return (
                character.settings?.secrets?.GROQ_API_KEY ||
                settings.GROQ_API_KEY
            );
        case ModelProviderName.GALADRIEL:
            return (
                character.settings?.secrets?.GALADRIEL_API_KEY ||
                settings.GALADRIEL_API_KEY
            );
        case ModelProviderName.FAL:
            return (
                character.settings?.secrets?.FAL_API_KEY || settings.FAL_API_KEY
            );
        case ModelProviderName.ALI_BAILIAN:
            return (
                character.settings?.secrets?.ALI_BAILIAN_API_KEY ||
                settings.ALI_BAILIAN_API_KEY
            );
        case ModelProviderName.VOLENGINE:
            return (
                character.settings?.secrets?.VOLENGINE_API_KEY ||
                settings.VOLENGINE_API_KEY
            );
        case ModelProviderName.NANOGPT:
            return (
                character.settings?.secrets?.NANOGPT_API_KEY ||
                settings.NANOGPT_API_KEY
            );
        case ModelProviderName.HYPERBOLIC:
            return (
                character.settings?.secrets?.HYPERBOLIC_API_KEY ||
                settings.HYPERBOLIC_API_KEY
            );

        case ModelProviderName.VENICE:
            return (
                character.settings?.secrets?.VENICE_API_KEY ||
                settings.VENICE_API_KEY
            );
        case ModelProviderName.ATOMA:
            return (
                character.settings?.secrets?.ATOMASDK_BEARER_AUTH ||
                settings.ATOMASDK_BEARER_AUTH
            );
        case ModelProviderName.NVIDIA:
            return (
                character.settings?.secrets?.NVIDIA_API_KEY ||
                settings.NVIDIA_API_KEY
            );
        case ModelProviderName.AKASH_CHAT_API:
            return (
                character.settings?.secrets?.AKASH_CHAT_API_KEY ||
                settings.AKASH_CHAT_API_KEY
            );
        case ModelProviderName.GOOGLE:
            return (
                character.settings?.secrets?.GOOGLE_GENERATIVE_AI_API_KEY ||
                settings.GOOGLE_GENERATIVE_AI_API_KEY
            );
        case ModelProviderName.MISTRAL:
            return (
                character.settings?.secrets?.MISTRAL_API_KEY ||
                settings.MISTRAL_API_KEY
            );
        case ModelProviderName.LETZAI:
            return (
                character.settings?.secrets?.LETZAI_API_KEY ||
                settings.LETZAI_API_KEY
            );
        case ModelProviderName.INFERA:
            return (
                character.settings?.secrets?.INFERA_API_KEY ||
                settings.INFERA_API_KEY
            );
        case ModelProviderName.DEEPSEEK:
            return (
                character.settings?.secrets?.DEEPSEEK_API_KEY ||
                settings.DEEPSEEK_API_KEY
            );
        case ModelProviderName.LIVEPEER:
            return (
                character.settings?.secrets?.LIVEPEER_GATEWAY_URL ||
                settings.LIVEPEER_GATEWAY_URL
            );
        default:
            const errorMessage = `Failed to get token - unsupported model provider: ${provider}`;
            elizaLogger.error(errorMessage);
            throw new Error(errorMessage);
    }
}

function initializeDatabase(dataDir: string) {
    if (process.env.SUPABASE_URL && process.env.SUPABASE_ANON_KEY) {
        elizaLogger.info("Initializing Supabase connection...");
        const db = new SupabaseDatabaseAdapter(
            process.env.SUPABASE_URL,
            process.env.SUPABASE_ANON_KEY
        );

        // Test the connection
        db.init()
            .then(() => {
                elizaLogger.success(
                    "Successfully connected to Supabase database"
                );
            })
            .catch((error) => {
                elizaLogger.error("Failed to connect to Supabase:", error);
            });

        return db;
    } else if (process.env.POSTGRES_URL) {
        elizaLogger.info("Initializing PostgreSQL connection...");
        const db = new PostgresDatabaseAdapter({
            connectionString: process.env.POSTGRES_URL,
            parseInputs: true,
        });

        // Test the connection
        db.init()
            .then(() => {
                elizaLogger.success(
                    "Successfully connected to PostgreSQL database"
                );
            })
            .catch((error) => {
                elizaLogger.error("Failed to connect to PostgreSQL:", error);
            });

        return db;
    } else if (process.env.PGLITE_DATA_DIR) {
        elizaLogger.info("Initializing PgLite adapter...");
        // `dataDir: memory://` for in memory pg
        const db = new PGLiteDatabaseAdapter({
            dataDir: process.env.PGLITE_DATA_DIR,
        });
        return db;
    } else {
        const filePath =
            process.env.SQLITE_FILE ?? path.resolve(dataDir, "db.sqlite");
        elizaLogger.info(`Initializing SQLite database at ${filePath}...`);
        const db = new SqliteDatabaseAdapter(new Database(filePath));

        // Test the connection
        db.init()
            .then(() => {
                elizaLogger.success(
                    "Successfully connected to SQLite database"
                );
            })
            .catch((error) => {
                elizaLogger.error("Failed to connect to SQLite:", error);
            });

        return db;
    }
}

// also adds plugins from character file into the runtime
export async function initializeClients(
    character: Character,
    runtime: IAgentRuntime
) {
    // each client can only register once
    // and if we want two we can explicitly support it
    const clients: Record<string, any> = {};
    const clientTypes: string[] =
        character.clients?.map((str) => str.toLowerCase()) || [];
    elizaLogger.log("initializeClients", clientTypes, "for", character.name);

    // Start Auto Client if "auto" detected as a configured client
    if (clientTypes.includes(Clients.AUTO)) {
        const autoClient = await AutoClientInterface.start(runtime);
        if (autoClient) clients.auto = autoClient;
    }

    if (clientTypes.includes(Clients.DISCORD)) {
        const discordClient = await DiscordClientInterface.start(runtime);
        if (discordClient) clients.discord = discordClient;
    }

    if (clientTypes.includes(Clients.TELEGRAM)) {
        const telegramClient = await TelegramClientInterface.start(runtime);
        if (telegramClient) clients.telegram = telegramClient;
    }

    if (clientTypes.includes(Clients.TWITTER)) {
        const twitterClient = await TwitterClientInterface.start(runtime);
        if (twitterClient) {
            clients.twitter = twitterClient;
        }
    }

    if (clientTypes.includes(Clients.INSTAGRAM)) {
        const instagramClient = await InstagramClientInterface.start(runtime);
        if (instagramClient) {
            clients.instagram = instagramClient;
        }
    }

    if (clientTypes.includes(Clients.FARCASTER)) {
        const farcasterClient = await FarcasterClientInterface.start(runtime);
        if (farcasterClient) {
            clients.farcaster = farcasterClient;
        }
    }
    if (clientTypes.includes("lens")) {
        const lensClient = new LensAgentClient(runtime);
        lensClient.start();
        clients.lens = lensClient;
    }

    elizaLogger.log("client keys", Object.keys(clients));

    // TODO: Add Slack client to the list
    // Initialize clients as an object

    if (clientTypes.includes("slack")) {
        const slackClient = await SlackClientInterface.start(runtime);
        if (slackClient) clients.slack = slackClient; // Use object property instead of push
    }

    function determineClientType(client: Client): string {
        // Check if client has a direct type identifier
        if ("type" in client) {
            return (client as any).type;
        }

        // Check constructor name
        const constructorName = client.constructor?.name;
        if (constructorName && !constructorName.includes("Object")) {
            return constructorName.toLowerCase().replace("client", "");
        }

        // Fallback: Generate a unique identifier
        return `client_${Date.now()}`;
    }

    if (character.plugins?.length > 0) {
        for (const plugin of character.plugins) {
            if (plugin.clients) {
                for (const client of plugin.clients) {
                    const startedClient = await client.start(runtime);
                    const clientType = determineClientType(client);
                    elizaLogger.debug(
                        `Initializing client of type: ${clientType}`
                    );
                    clients[clientType] = startedClient;
                }
            }
        }
    }

    return clients;
}

function getSecret(character: Character, secret: string) {
    return character.settings?.secrets?.[secret] || process.env[secret];
}

let nodePlugin: any | undefined;

export async function createAgent(
    character: Character,
    db: IDatabaseAdapter,
    cache: ICacheManager,
    token: string
): Promise<AgentRuntime> {
    elizaLogger.log(`Creating runtime for character ${character.name}`);

    nodePlugin ??= createNodePlugin();

    const teeMode = getSecret(character, "TEE_MODE") || "OFF";
    const walletSecretSalt = getSecret(character, "WALLET_SECRET_SALT");

    // Validate TEE configuration
    if (teeMode !== TEEMode.OFF && !walletSecretSalt) {
        elizaLogger.error(
            "A WALLET_SECRET_SALT required when TEE_MODE is enabled"
        );
        throw new Error("Invalid TEE configuration");
    }

    let goatPlugin: any | undefined;

    if (getSecret(character, "EVM_PRIVATE_KEY")) {
        goatPlugin = await createGoatPlugin((secret) =>
            getSecret(character, secret)
        );
    }

    // Initialize Reclaim adapter if environment variables are present
    // let verifiableInferenceAdapter;
    // if (
    //     process.env.RECLAIM_APP_ID &&
    //     process.env.RECLAIM_APP_SECRET &&
    //     process.env.VERIFIABLE_INFERENCE_ENABLED === "true"
    // ) {
    //     verifiableInferenceAdapter = new ReclaimAdapter({
    //         appId: process.env.RECLAIM_APP_ID,
    //         appSecret: process.env.RECLAIM_APP_SECRET,
    //         modelProvider: character.modelProvider,
    //         token,
    //     });
    //     elizaLogger.log("Verifiable inference adapter initialized");
    // }
    // Initialize Opacity adapter if environment variables are present
    let verifiableInferenceAdapter;
    if (
        process.env.OPACITY_TEAM_ID &&
        process.env.OPACITY_CLOUDFLARE_NAME &&
        process.env.OPACITY_PROVER_URL &&
        process.env.VERIFIABLE_INFERENCE_ENABLED === "true"
    ) {
        verifiableInferenceAdapter = new OpacityAdapter({
            teamId: process.env.OPACITY_TEAM_ID,
            teamName: process.env.OPACITY_CLOUDFLARE_NAME,
            opacityProverUrl: process.env.OPACITY_PROVER_URL,
            modelProvider: character.modelProvider,
            token: token,
        });
        elizaLogger.log("Verifiable inference adapter initialized");
        elizaLogger.log("teamId", process.env.OPACITY_TEAM_ID);
        elizaLogger.log("teamName", process.env.OPACITY_CLOUDFLARE_NAME);
        elizaLogger.log("opacityProverUrl", process.env.OPACITY_PROVER_URL);
        elizaLogger.log("modelProvider", character.modelProvider);
        elizaLogger.log("token", token);
    }
    if (
        process.env.PRIMUS_APP_ID &&
        process.env.PRIMUS_APP_SECRET &&
        process.env.VERIFIABLE_INFERENCE_ENABLED === "true"
    ) {
        verifiableInferenceAdapter = new PrimusAdapter({
            appId: process.env.PRIMUS_APP_ID,
            appSecret: process.env.PRIMUS_APP_SECRET,
            attMode: "proxytls",
            modelProvider: character.modelProvider,
            token,
        });
        elizaLogger.log("Verifiable inference primus adapter initialized");
    }

    return new AgentRuntime({
        databaseAdapter: db,
        token,
        modelProvider: character.modelProvider,
        evaluators: [],
        character,
        // character.plugins are handled when clients are added
        plugins: [
            getSecret(character, "IQ_WALLET_ADDRESS") &&
            getSecret(character, "IQSOlRPC")
                ? elizaCodeinPlugin
                : null,
            bootstrapPlugin,
            getSecret(character, "CDP_API_KEY_NAME") &&
            getSecret(character, "CDP_API_KEY_PRIVATE_KEY")
                ? agentKitPlugin
                : null,
            getSecret(character, "DEXSCREENER_API_KEY")
                ? dexScreenerPlugin
                : null,
            getSecret(character, "CONFLUX_CORE_PRIVATE_KEY")
                ? confluxPlugin
                : null,
            nodePlugin,
            getSecret(character, "TAVILY_API_KEY") ? webSearchPlugin : null,
            getSecret(character, "SOLANA_PUBLIC_KEY") ||
            (getSecret(character, "WALLET_PUBLIC_KEY") &&
                !getSecret(character, "WALLET_PUBLIC_KEY")?.startsWith("0x"))
                ? solanaPlugin
                : null,
            getSecret(character, "SOLANA_PRIVATE_KEY")
                ? solanaAgentkitPlugin
                : null,
            getSecret(character, "AUTONOME_JWT_TOKEN") ? autonomePlugin : null,
            (getSecret(character, "NEAR_ADDRESS") ||
                getSecret(character, "NEAR_WALLET_PUBLIC_KEY")) &&
            getSecret(character, "NEAR_WALLET_SECRET_KEY")
                ? nearPlugin
                : null,
            getSecret(character, "EVM_PUBLIC_KEY") ||
            (getSecret(character, "WALLET_PUBLIC_KEY") &&
                getSecret(character, "WALLET_PUBLIC_KEY")?.startsWith("0x"))
                ? evmPlugin
                : null,
            (getSecret(character, "EVM_PUBLIC_KEY") ||
                getSecret(character, "INJECTIVE_PUBLIC_KEY")) &&
            getSecret(character, "INJECTIVE_PRIVATE_KEY")
                ? injectivePlugin
                : null,
            getSecret(character, "COSMOS_RECOVERY_PHRASE") &&
                getSecret(character, "COSMOS_AVAILABLE_CHAINS") &&
                createCosmosPlugin(),
            (getSecret(character, "SOLANA_PUBLIC_KEY") ||
                (getSecret(character, "WALLET_PUBLIC_KEY") &&
                    !getSecret(character, "WALLET_PUBLIC_KEY")?.startsWith(
                        "0x"
                    ))) &&
            getSecret(character, "SOLANA_ADMIN_PUBLIC_KEY") &&
            getSecret(character, "SOLANA_PRIVATE_KEY") &&
            getSecret(character, "SOLANA_ADMIN_PRIVATE_KEY")
                ? nftGenerationPlugin
                : null,
            getSecret(character, "ZEROG_PRIVATE_KEY") ? zgPlugin : null,
            getSecret(character, "COINMARKETCAP_API_KEY")
                ? coinmarketcapPlugin
                : null,
            getSecret(character, "COINBASE_COMMERCE_KEY")
                ? coinbaseCommercePlugin
                : null,
            getSecret(character, "FAL_API_KEY") ||
            getSecret(character, "OPENAI_API_KEY") ||
            getSecret(character, "VENICE_API_KEY") ||
            getSecret(character, "NVIDIA_API_KEY") ||
            getSecret(character, "NINETEEN_AI_API_KEY") ||
            getSecret(character, "HEURIST_API_KEY") ||
            getSecret(character, "LIVEPEER_GATEWAY_URL")
                ? imageGenerationPlugin
                : null,
            getSecret(character, "FAL_API_KEY") ? ThreeDGenerationPlugin : null,
            ...(getSecret(character, "COINBASE_API_KEY") &&
            getSecret(character, "COINBASE_PRIVATE_KEY")
                ? [
                      coinbaseMassPaymentsPlugin,
                      tradePlugin,
                      tokenContractPlugin,
                      advancedTradePlugin,
                  ]
                : []),
            ...(teeMode !== TEEMode.OFF && walletSecretSalt ? [teePlugin] : []),
            teeMode !== TEEMode.OFF &&
            walletSecretSalt &&
            getSecret(character, "VLOG")
                ? verifiableLogPlugin
                : null,
            getSecret(character, "SGX") ? sgxPlugin : null,
            getSecret(character, "ENABLE_TEE_LOG") &&
            ((teeMode !== TEEMode.OFF && walletSecretSalt) ||
                getSecret(character, "SGX"))
                ? teeLogPlugin
                : null,
            getSecret(character, "COINBASE_API_KEY") &&
            getSecret(character, "COINBASE_PRIVATE_KEY") &&
            getSecret(character, "COINBASE_NOTIFICATION_URI")
                ? webhookPlugin
                : null,
            goatPlugin,
            getSecret(character, "COINGECKO_API_KEY") ||
            getSecret(character, "COINGECKO_PRO_API_KEY")
                ? coingeckoPlugin
                : null,
            getSecret(character, "EVM_PROVIDER_URL") ? goatPlugin : null,
            getSecret(character, "ABSTRACT_PRIVATE_KEY")
                ? abstractPlugin
                : null,
            getSecret(character, "B2_PRIVATE_KEY") ? b2Plugin : null,
            getSecret(character, "BINANCE_API_KEY") &&
            getSecret(character, "BINANCE_SECRET_KEY")
                ? binancePlugin
                : null,
            getSecret(character, "FLOW_ADDRESS") &&
            getSecret(character, "FLOW_PRIVATE_KEY")
                ? flowPlugin
                : null,
            getSecret(character, "LENS_ADDRESS") &&
            getSecret(character, "LENS_PRIVATE_KEY")
                ? lensPlugin
                : null,
            getSecret(character, "APTOS_PRIVATE_KEY") ? aptosPlugin : null,
            getSecret(character, "MVX_PRIVATE_KEY") ? multiversxPlugin : null,
            getSecret(character, "ZKSYNC_PRIVATE_KEY") ? zksyncEraPlugin : null,
            getSecret(character, "CRONOSZKEVM_PRIVATE_KEY")
                ? cronosZkEVMPlugin
                : null,
            getSecret(character, "TEE_MARLIN") ? teeMarlinPlugin : null,
            getSecret(character, "TON_PRIVATE_KEY") ? tonPlugin : null,
            getSecret(character, "THIRDWEB_SECRET_KEY") ? thirdwebPlugin : null,
            getSecret(character, "SUI_PRIVATE_KEY") ? suiPlugin : null,
            getSecret(character, "STORY_PRIVATE_KEY") ? storyPlugin : null,
            getSecret(character, "SQUID_SDK_URL") &&
            getSecret(character, "SQUID_INTEGRATOR_ID") &&
            getSecret(character, "SQUID_EVM_ADDRESS") &&
            getSecret(character, "SQUID_EVM_PRIVATE_KEY") &&
            getSecret(character, "SQUID_API_THROTTLE_INTERVAL")
                ? squidRouterPlugin
                : null,
            getSecret(character, "FUEL_PRIVATE_KEY") ? fuelPlugin : null,
            getSecret(character, "AVALANCHE_PRIVATE_KEY")
                ? avalanchePlugin
                : null,
            getSecret(character, "BIRDEYE_API_KEY") ? birdeyePlugin : null,
            getSecret(character, "ECHOCHAMBERS_API_URL") &&
            getSecret(character, "ECHOCHAMBERS_API_KEY")
                ? echoChambersPlugin
                : null,
            getSecret(character, "LETZAI_API_KEY") ? letzAIPlugin : null,
            getSecret(character, "STARGAZE_ENDPOINT") ? stargazePlugin : null,
            getSecret(character, "GIPHY_API_KEY") ? giphyPlugin : null,
            getSecret(character, "PASSPORT_API_KEY")
                ? gitcoinPassportPlugin
                : null,
            getSecret(character, "GENLAYER_PRIVATE_KEY")
                ? genLayerPlugin
                : null,
            getSecret(character, "AVAIL_SEED") &&
            getSecret(character, "AVAIL_APP_ID")
                ? availPlugin
                : null,
            getSecret(character, "OPEN_WEATHER_API_KEY")
                ? openWeatherPlugin
                : null,
            getSecret(character, "OBSIDIAN_API_TOKEN") ? obsidianPlugin : null,
            getSecret(character, "ARTHERA_PRIVATE_KEY")?.startsWith("0x")
                ? artheraPlugin
                : null,
            getSecret(character, "ALLORA_API_KEY") ? alloraPlugin : null,
            getSecret(character, "HYPERLIQUID_PRIVATE_KEY")
                ? hyperliquidPlugin
                : null,
            getSecret(character, "HYPERLIQUID_TESTNET")
                ? hyperliquidPlugin
                : null,
            getSecret(character, "AKASH_MNEMONIC") &&
            getSecret(character, "AKASH_WALLET_ADDRESS")
                ? akashPlugin
                : null,
            getSecret(character, "QUAI_PRIVATE_KEY") ? quaiPlugin : null,
            getSecret(character, "RESERVOIR_API_KEY")
                ? createNFTCollectionsPlugin()
                : null,
            getSecret(character, "PYTH_TESTNET_PROGRAM_KEY") ||
            getSecret(character, "PYTH_MAINNET_PROGRAM_KEY")
                ? pythDataPlugin
                : null,
            getSecret(character, "LND_TLS_CERT") &&
            getSecret(character, "LND_MACAROON") &&
            getSecret(character, "LND_SOCKET")
                ? lightningPlugin
                : null,
            getSecret(character, "OPENAI_API_KEY") &&
            getSecret(character, "ENABLE_OPEN_AI_COMMUNITY_PLUGIN")
                ? openaiPlugin
                : null,
            getSecret(character, "DEVIN_API_TOKEN")
                ? devinPlugin
                : null,
        ].filter(Boolean),
        providers: [],
        actions: [],
        services: [],
        managers: [],
        cacheManager: cache,
        fetch: logFetch,
        verifiableInferenceAdapter,
    });
}

function initializeFsCache(baseDir: string, character: Character) {
    if (!character?.id) {
        throw new Error(
            "initializeFsCache requires id to be set in character definition"
        );
    }
    const cacheDir = path.resolve(baseDir, character.id, "cache");

    const cache = new CacheManager(new FsCacheAdapter(cacheDir));
    return cache;
}

function initializeDbCache(character: Character, db: IDatabaseCacheAdapter) {
    if (!character?.id) {
        throw new Error(
            "initializeFsCache requires id to be set in character definition"
        );
    }
    const cache = new CacheManager(new DbCacheAdapter(db, character.id));
    return cache;
}

function initializeCache(
    cacheStore: string,
    character: Character,
    baseDir?: string,
    db?: IDatabaseCacheAdapter
) {
    switch (cacheStore) {
        case CacheStore.REDIS:
            if (process.env.REDIS_URL) {
                elizaLogger.info("Connecting to Redis...");
                const redisClient = new RedisClient(process.env.REDIS_URL);
                if (!character?.id) {
                    throw new Error(
                        "CacheStore.REDIS requires id to be set in character definition"
                    );
                }
                return new CacheManager(
                    new DbCacheAdapter(redisClient, character.id) // Using DbCacheAdapter since RedisClient also implements IDatabaseCacheAdapter
                );
            } else {
                throw new Error("REDIS_URL environment variable is not set.");
            }

        case CacheStore.DATABASE:
            if (db) {
                elizaLogger.info("Using Database Cache...");
                return initializeDbCache(character, db);
            } else {
                throw new Error(
                    "Database adapter is not provided for CacheStore.Database."
                );
            }

        case CacheStore.FILESYSTEM:
            elizaLogger.info("Using File System Cache...");
            if (!baseDir) {
                throw new Error(
                    "baseDir must be provided for CacheStore.FILESYSTEM."
                );
            }
            return initializeFsCache(baseDir, character);

        default:
            throw new Error(
                `Invalid cache store: ${cacheStore} or required configuration missing.`
            );
    }
}

async function startAgent(
    character: Character,
    directClient: DirectClient
): Promise<AgentRuntime> {
    let db: IDatabaseAdapter & IDatabaseCacheAdapter;
    try {
        character.id ??= stringToUuid(character.name);
        character.username ??= character.name;

        const token = getTokenForProvider(character.modelProvider, character);
        const dataDir = path.join(__dirname, "../data");

        if (!fs.existsSync(dataDir)) {
            fs.mkdirSync(dataDir, { recursive: true });
        }

        db = initializeDatabase(dataDir) as IDatabaseAdapter &
            IDatabaseCacheAdapter;

        await db.init();

        const cache = initializeCache(
            process.env.CACHE_STORE ?? CacheStore.DATABASE,
            character,
            "",
            db
        ); // "" should be replaced with dir for file system caching. THOUGHTS: might probably make this into an env
        const runtime: AgentRuntime = await createAgent(
            character,
            db,
            cache,
            token
        );

        // start services/plugins/process knowledge
        await runtime.initialize();

        // start assigned clients
        runtime.clients = await initializeClients(character, runtime);

        // add to container
        directClient.registerAgent(runtime);

        // report to console
        elizaLogger.debug(`Started ${character.name} as ${runtime.agentId}`);

        return runtime;
    } catch (error) {
        elizaLogger.error(
            `Error starting agent for character ${character.name}:`,
            error
        );
        elizaLogger.error(error);
        if (db) {
            await db.close();
        }
        throw error;
    }
}

const checkPortAvailable = (port: number): Promise<boolean> => {
    return new Promise((resolve) => {
        const server = net.createServer();

        server.once("error", (err: NodeJS.ErrnoException) => {
            if (err.code === "EADDRINUSE") {
                resolve(false);
            }
        });

        server.once("listening", () => {
            server.close();
            resolve(true);
        });

        server.listen(port);
    });
};

const hasValidRemoteUrls = () =>
    process.env.REMOTE_CHARACTER_URLS &&
    process.env.REMOTE_CHARACTER_URLS !== "" &&
    process.env.REMOTE_CHARACTER_URLS.startsWith("http");

const startAgents = async () => {
    const directClient = new DirectClient();
    let serverPort = Number.parseInt(settings.SERVER_PORT || "3000");
    const args = parseArguments();
    const charactersArg = args.characters || args.character;
    let characters = [defaultCharacter];

    if (process.env.IQ_WALLET_ADDRESS && process.env.IQSOlRPC) {
        characters = await loadCharacterFromOnchain();
    }

    if ((!onchainJson && charactersArg) || hasValidRemoteUrls()) {
        characters = await loadCharacters(charactersArg);
    }

    // Normalize characters for injectable plugins
    characters = await Promise.all(characters.map(normalizeCharacter));

    try {
        for (const character of characters) {
            await startAgent(character, directClient);
        }
    } catch (error) {
        elizaLogger.error("Error starting agents:", error);
    }

    // Find available port
    while (!(await checkPortAvailable(serverPort))) {
        elizaLogger.warn(
            `Port ${serverPort} is in use, trying ${serverPort + 1}`
        );
        serverPort++;
    }

    // upload some agent functionality into directClient
    directClient.startAgent = async (character) => {
        // Handle plugins
        character.plugins = await handlePluginImporting(character.plugins);

        // wrap it so we don't have to inject directClient later
        return startAgent(character, directClient);
    };

    directClient.loadCharacterTryPath = loadCharacterTryPath;
    directClient.jsonToCharacter = jsonToCharacter;

    directClient.start(serverPort);

    if (serverPort !== Number.parseInt(settings.SERVER_PORT || "3000")) {
        elizaLogger.log(`Server started on alternate port ${serverPort}`);
    }

    elizaLogger.log(
        "Run `pnpm start:client` to start the client and visit the outputted URL (http://localhost:5173) to chat with your agents. When running multiple agents, use client with different port `SERVER_PORT=3001 pnpm start:client`"
    );
};

startAgents().catch((error) => {
    elizaLogger.error("Unhandled error in startAgents:", error);
    process.exit(1);
});

// Prevent unhandled exceptions from crashing the process if desired
if (
    process.env.PREVENT_UNHANDLED_EXIT &&
    parseBooleanFromText(process.env.PREVENT_UNHANDLED_EXIT)
) {
    // Handle uncaught exceptions to prevent the process from crashing
    process.on("uncaughtException", (err) => {
        console.error("uncaughtException", err);
    });

    // Handle unhandled rejections to prevent the process from crashing
    process.on("unhandledRejection", (err) => {
        console.error("unhandledRejection", err);
    });
}<|MERGE_RESOLUTION|>--- conflicted
+++ resolved
@@ -107,12 +107,10 @@
 import { echoChambersPlugin } from "@elizaos/plugin-echochambers";
 import { dexScreenerPlugin } from "@elizaos/plugin-dexscreener";
 import { pythDataPlugin } from "@elizaos/plugin-pyth-data";
-<<<<<<< HEAD
+
 import { openaiPlugin } from '@elizaos/plugin-openai';
 import { devinPlugin } from '@elizaos/plugin-devin';
-=======
-import { openaiPlugin } from "@elizaos/plugin-openai";
->>>>>>> bb69cb0e
+
 
 import { zksyncEraPlugin } from "@elizaos/plugin-zksync-era";
 import Database from "better-sqlite3";
