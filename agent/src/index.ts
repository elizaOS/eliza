--- conflicted
+++ resolved
@@ -1,4 +1,3 @@
-<<<<<<< HEAD
 import { PostgresDatabaseAdapter } from "@ai16z/adapter-postgres";
 import { SqliteDatabaseAdapter } from "@ai16z/adapter-sqlite";
 import { AutoClientInterface } from "@ai16z/client-auto";
@@ -9,7 +8,6 @@
 import { TelegramClientInterface } from "@ai16z/client-telegram";
 import { TwitterClientInterface } from "@ai16z/client-twitter";
 import { WordpressClientInterface } from "@ai16z/client-wordpress";
-=======
 import { PostgresDatabaseAdapter } from "@elizaos/adapter-postgres";
 import { SqliteDatabaseAdapter } from "@elizaos/adapter-sqlite";
 import { AutoClientInterface } from "@elizaos/client-auto";
@@ -19,7 +17,6 @@
 import { SlackClientInterface } from "@elizaos/client-slack";
 import { TelegramClientInterface } from "@elizaos/client-telegram";
 import { TwitterClientInterface } from "@elizaos/client-twitter";
->>>>>>> 0b3e2a2c
 import {
     AgentRuntime,
     CacheManager,
@@ -429,7 +426,7 @@
         }
     }
 
-    if (clientTypes.includes("wordpress")) {
+    if (clientTypes.includes(Clients.WORDPRESS)) {
         const wordpressClient = await WordpressClientInterface.start(runtime);
         clients.push(wordpressClient);
     }
@@ -458,11 +455,6 @@
         if (slackClient) clients.slack = slackClient; // Use object property instead of push
     }
 
-<<<<<<< HEAD
-    if (clientTypes.includes("wordpress")) {
-        const wordpressClient = await WordpressClientInterface.start(runtime);
-        if (wordpressClient) clients.wordpress = wordpressClient;
-=======
     function determineClientType(client: Client): string {
         // Check if client has a direct type identifier
         if ("type" in client) {
@@ -477,7 +469,6 @@
 
         // Fallback: Generate a unique identifier
         return `client_${Date.now()}`;
->>>>>>> 0b3e2a2c
     }
 
     if (character.plugins?.length > 0) {
