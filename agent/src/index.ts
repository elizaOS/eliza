import { PGLiteDatabaseAdapter } from "@elizaos/adapter-pglite";
import { PostgresDatabaseAdapter } from "@elizaos/adapter-postgres";
import { QdrantDatabaseAdapter } from "@elizaos/adapter-qdrant";
import { RedisClient } from "@elizaos/adapter-redis";
import { SqliteDatabaseAdapter } from "@elizaos/adapter-sqlite";
import { SupabaseDatabaseAdapter } from "@elizaos/adapter-supabase";
import { AutoClientInterface } from "@elizaos/client-auto";
import { DiscordClientInterface } from "@elizaos/client-discord";
import { InstagramClientInterface } from "@elizaos/client-instagram";
import { LensAgentClient } from "@elizaos/client-lens";
import { SlackClientInterface } from "@elizaos/client-slack";
import { TelegramClientInterface } from "@elizaos/client-telegram";
import { TelegramAccountClientInterface } from "@elizaos/client-telegram-account";
import { TwitterClientInterface } from "@elizaos/client-twitter";
import { AlexaClientInterface } from "@elizaos/client-alexa";
import { MongoDBDatabaseAdapter } from "@elizaos/adapter-mongodb";
import { DevaClientInterface } from "@elizaos/client-deva";

import { FarcasterClientInterface } from "@elizaos/client-farcaster";
import { OmniflixPlugin } from "@elizaos/plugin-omniflix";
import { JeeterClientInterface } from "@elizaos/client-simsai";
import { XmtpClientInterface } from "@elizaos/client-xmtp";
import { DirectClient } from "@elizaos/client-direct";
import { agentKitPlugin } from "@elizaos/plugin-agentkit";
import { gelatoPlugin } from "@elizaos/plugin-gelato";
import { PrimusAdapter } from "@elizaos/plugin-primus";
import { lightningPlugin } from "@elizaos/plugin-lightning";
import { elizaCodeinPlugin, onchainJson } from "@elizaos/plugin-iq6900";
import { dcapPlugin } from "@elizaos/plugin-dcap";
import {
    AgentRuntime,
    CacheManager,
    CacheStore,
    type Character,
    type Client,
    Clients,
    DbCacheAdapter,
    defaultCharacter,
    elizaLogger,
    FsCacheAdapter,
    type IAgentRuntime,
    type ICacheManager,
    type IDatabaseAdapter,
    type IDatabaseCacheAdapter,
    ModelProviderName,
    parseBooleanFromText,
    settings,
    stringToUuid,
    validateCharacterConfig,
    parseBooleanFromText,
} from "@elizaos/core";
import { zgPlugin } from "@elizaos/plugin-0g";
import { footballPlugin } from "@elizaos/plugin-football";

import { bootstrapPlugin } from "@elizaos/plugin-bootstrap";
import { normalizeCharacter } from "@elizaos/plugin-di";
import createGoatPlugin from "@elizaos/plugin-goat";
import createZilliqaPlugin from "@elizaos/plugin-zilliqa";

// import { intifacePlugin } from "@elizaos/plugin-intiface";
import { ThreeDGenerationPlugin } from "@elizaos/plugin-3d-generation";
import { abstractPlugin } from "@elizaos/plugin-abstract";
import { akashPlugin } from "@elizaos/plugin-akash";
import { alloraPlugin } from "@elizaos/plugin-allora";
import { aptosPlugin } from "@elizaos/plugin-aptos";
import { artheraPlugin } from "@elizaos/plugin-arthera";
import { autonomePlugin } from "@elizaos/plugin-autonome";
import { availPlugin } from "@elizaos/plugin-avail";
import { avalanchePlugin } from "@elizaos/plugin-avalanche";
import { b2Plugin } from "@elizaos/plugin-b2";
import { binancePlugin } from "@elizaos/plugin-binance";
import { birdeyePlugin } from "@elizaos/plugin-birdeye";
import { bittensorPlugin } from "@elizaos/plugin-bittensor";
import { bnbPlugin } from "@elizaos/plugin-bnb";
import {
    advancedTradePlugin,
    coinbaseCommercePlugin,
    coinbaseMassPaymentsPlugin,
    tokenContractPlugin,
    tradePlugin,
    webhookPlugin,
} from "@elizaos/plugin-coinbase";
import { coingeckoPlugin } from "@elizaos/plugin-coingecko";
import { coinmarketcapPlugin } from "@elizaos/plugin-coinmarketcap";
import { confluxPlugin } from "@elizaos/plugin-conflux";
import { createCosmosPlugin } from "@elizaos/plugin-cosmos";
import { cronosZkEVMPlugin } from "@elizaos/plugin-cronoszkevm";
import { deskExchangePlugin } from "@elizaos/plugin-desk-exchange";
import { evmPlugin } from "@elizaos/plugin-evm";
import { edwinPlugin } from "@elizaos/plugin-edwin";
import { flowPlugin } from "@elizaos/plugin-flow";
import { fuelPlugin } from "@elizaos/plugin-fuel";
import { genLayerPlugin } from "@elizaos/plugin-genlayer";
import { gitcoinPassportPlugin } from "@elizaos/plugin-gitcoin-passport";
import { initiaPlugin } from "@elizaos/plugin-initia";
import { imageGenerationPlugin } from "@elizaos/plugin-image-generation";
import { lensPlugin } from "@elizaos/plugin-lens-network";
import { litPlugin } from "@elizaos/plugin-lit";
import { mindNetworkPlugin } from "@elizaos/plugin-mind-network";
import { multiversxPlugin } from "@elizaos/plugin-multiversx";
import { nearPlugin } from "@elizaos/plugin-near";
import createNFTCollectionsPlugin from "@elizaos/plugin-nft-collections";
import { nftGenerationPlugin } from "@elizaos/plugin-nft-generation";
import { createNodePlugin } from "@elizaos/plugin-node";
import { obsidianPlugin } from "@elizaos/plugin-obsidian";
import { OpacityAdapter } from "@elizaos/plugin-opacity";
import { openWeatherPlugin } from "@elizaos/plugin-open-weather";
import { quaiPlugin } from "@elizaos/plugin-quai";
import { sgxPlugin } from "@elizaos/plugin-sgx";
import { solanaPlugin } from "@elizaos/plugin-solana";
import { solanaPluginV2 } from "@elizaos/plugin-solana-v2";
import { solanaAgentkitPlugin } from "@elizaos/plugin-solana-agent-kit";
import { squidRouterPlugin } from "@elizaos/plugin-squid-router";
import { stargazePlugin } from "@elizaos/plugin-stargaze";
import { storyPlugin } from "@elizaos/plugin-story";
import { suiPlugin } from "@elizaos/plugin-sui";
import { TEEMode, teePlugin } from "@elizaos/plugin-tee";
import { teeLogPlugin } from "@elizaos/plugin-tee-log";
import { teeMarlinPlugin } from "@elizaos/plugin-tee-marlin";
import { verifiableLogPlugin } from "@elizaos/plugin-tee-verifiable-log";
import { tonPlugin } from "@elizaos/plugin-ton";
import { webSearchPlugin } from "@elizaos/plugin-web-search";
<<<<<<< HEAD
import { emailPlugin } from "@elizaos/plugin-email-automation";

=======
import { dkgPlugin } from "@elizaos/plugin-dkg";
import { injectivePlugin } from "@elizaos/plugin-injective";
>>>>>>> 81a35281
import { giphyPlugin } from "@elizaos/plugin-giphy";
import { letzAIPlugin } from "@elizaos/plugin-letzai";
import { thirdwebPlugin } from "@elizaos/plugin-thirdweb";
import { hyperliquidPlugin } from "@elizaos/plugin-hyperliquid";
import { moralisPlugin } from "@elizaos/plugin-moralis";
import { echoChambersPlugin } from "@elizaos/plugin-echochambers";
import { dexScreenerPlugin } from "@elizaos/plugin-dexscreener";
import { pythDataPlugin } from "@elizaos/plugin-pyth-data";
import { openaiPlugin } from "@elizaos/plugin-openai";
import nitroPlugin from "@elizaos/plugin-router-nitro";
import { devinPlugin } from "@elizaos/plugin-devin";
import { zksyncEraPlugin } from "@elizaos/plugin-zksync-era";
import { chainbasePlugin } from "@elizaos/plugin-chainbase";
import { holdstationPlugin } from "@elizaos/plugin-holdstation";
import { nvidiaNimPlugin } from "@elizaos/plugin-nvidia-nim";
import { zxPlugin } from "@elizaos/plugin-0x";
import { hyperbolicPlugin } from "@elizaos/plugin-hyperbolic";
import Database from "better-sqlite3";
import fs from "fs";
import net from "net";
import path from "path";
import { fileURLToPath } from "url";
import yargs from "yargs";
<<<<<<< HEAD
import { dominosPlugin } from "@elizaos/plugin-dominos";

=======
import { emailPlugin } from "@elizaos/plugin-email";
import { emailAutomationPlugin } from "@elizaos/plugin-email-automation";
import { seiPlugin } from "@elizaos/plugin-sei";
import { sunoPlugin } from "@elizaos/plugin-suno";
import { udioPlugin } from "@elizaos/plugin-udio";
import { imgflipPlugin } from "@elizaos/plugin-imgflip";
import { ethstoragePlugin } from "@elizaos/plugin-ethstorage";
import { zerionPlugin } from "@elizaos/plugin-zerion";
import { minaPlugin } from "@elizaos/plugin-mina";
import { ankrPlugin } from "@elizaos/plugin-ankr";
import { formPlugin } from "@elizaos/plugin-form";
import { MongoClient } from "mongodb";
import { quickIntelPlugin } from "@elizaos/plugin-quick-intel";

import { trikonPlugin } from "@elizaos/plugin-trikon";
import arbitragePlugin from "@elizaos/plugin-arbitrage";
>>>>>>> 81a35281
const __filename = fileURLToPath(import.meta.url); // get the resolved path to the file
const __dirname = path.dirname(__filename); // get the name of the directory

export const wait = (minTime = 1000, maxTime = 3000) => {
    const waitTime =
        Math.floor(Math.random() * (maxTime - minTime + 1)) + minTime;
    return new Promise((resolve) => setTimeout(resolve, waitTime));
};

const logFetch = async (url: string, options: any) => {
    elizaLogger.debug(`Fetching ${url}`);
    // Disabled to avoid disclosure of sensitive information such as API keys
    // elizaLogger.debug(JSON.stringify(options, null, 2));
    return fetch(url, options);
};

export function parseArguments(): {
    character?: string;
    characters?: string;
} {
    try {
        return yargs(process.argv.slice(3))
            .option("character", {
                type: "string",
                description: "Path to the character JSON file",
            })
            .option("characters", {
                type: "string",
                description:
                    "Comma separated list of paths to character JSON files",
            })
            .parseSync();
    } catch (error) {
        elizaLogger.error("Error parsing arguments:", error);
        return {};
    }
}

function tryLoadFile(filePath: string): string | null {
    try {
        return fs.readFileSync(filePath, "utf8");
    } catch (e) {
        return null;
    }
}
function mergeCharacters(base: Character, child: Character): Character {
    const mergeObjects = (baseObj: any, childObj: any) => {
        const result: any = {};
        const keys = new Set([
            ...Object.keys(baseObj || {}),
            ...Object.keys(childObj || {}),
        ]);
        keys.forEach((key) => {
            if (
                typeof baseObj[key] === "object" &&
                typeof childObj[key] === "object" &&
                !Array.isArray(baseObj[key]) &&
                !Array.isArray(childObj[key])
            ) {
                result[key] = mergeObjects(baseObj[key], childObj[key]);
            } else if (
                Array.isArray(baseObj[key]) ||
                Array.isArray(childObj[key])
            ) {
                result[key] = [
                    ...(baseObj[key] || []),
                    ...(childObj[key] || []),
                ];
            } else {
                result[key] =
                    childObj[key] !== undefined ? childObj[key] : baseObj[key];
            }
        });
        return result;
    };
    return mergeObjects(base, child);
}
function isAllStrings(arr: unknown[]): boolean {
    return Array.isArray(arr) && arr.every((item) => typeof item === "string");
}
export async function loadCharacterFromOnchain(): Promise<Character[]> {
    const jsonText = onchainJson;

    console.log("JSON:", jsonText);
    if (!jsonText) return [];
    const loadedCharacters = [];
    try {
        const character = JSON.parse(jsonText);
        validateCharacterConfig(character);

        // .id isn't really valid
        const characterId = character.id || character.name;
        const characterPrefix = `CHARACTER.${characterId
            .toUpperCase()
            .replace(/ /g, "_")}.`;

        const characterSettings = Object.entries(process.env)
            .filter(([key]) => key.startsWith(characterPrefix))
            .reduce((settings, [key, value]) => {
                const settingKey = key.slice(characterPrefix.length);
                settings[settingKey] = value;
                return settings;
            }, {});

        if (Object.keys(characterSettings).length > 0) {
            character.settings = character.settings || {};
            character.settings.secrets = {
                ...characterSettings,
                ...character.settings.secrets,
            };
        }

        // Handle plugins
        if (isAllStrings(character.plugins)) {
            elizaLogger.info("Plugins are: ", character.plugins);
            const importedPlugins = await Promise.all(
                character.plugins.map(async (plugin) => {
                    const importedPlugin = await import(plugin);
                    return importedPlugin.default;
                })
            );
            character.plugins = importedPlugins;
        }

        loadedCharacters.push(character);
        elizaLogger.info(
            `Successfully loaded character from: ${process.env.IQ_WALLET_ADDRESS}`
        );
        return loadedCharacters;
    } catch (e) {
        elizaLogger.error(
            `Error parsing character from ${process.env.IQ_WALLET_ADDRESS}: ${e}`
        );
        process.exit(1);
    }
}

async function loadCharactersFromUrl(url: string): Promise<Character[]> {
    try {
        const response = await fetch(url);
        const responseJson = await response.json();

        let characters: Character[] = [];
        if (Array.isArray(responseJson)) {
            characters = await Promise.all(
                responseJson.map((character) => jsonToCharacter(url, character))
            );
        } else {
            const character = await jsonToCharacter(url, responseJson);
            characters.push(character);
        }
        return characters;
    } catch (e) {
        elizaLogger.error(`Error loading character(s) from ${url}: ${e}`);
        process.exit(1);
    }
}

async function jsonToCharacter(
    filePath: string,
    character: any
): Promise<Character> {
    validateCharacterConfig(character);

    // .id isn't really valid
    const characterId = character.id || character.name;
<<<<<<< HEAD
    const characterPrefix = `CHARACTER.${characterId.toUpperCase().replace(/ /g, "_")}.`;
=======
    const characterPrefix = `CHARACTER.${characterId
        .toUpperCase()
        .replace(/ /g, "_")}.`;
>>>>>>> 81a35281
    const characterSettings = Object.entries(process.env)
        .filter(([key]) => key.startsWith(characterPrefix))
        .reduce((settings, [key, value]) => {
            const settingKey = key.slice(characterPrefix.length);
            return { ...settings, [settingKey]: value };
        }, {});
    if (Object.keys(characterSettings).length > 0) {
        character.settings = character.settings || {};
        character.settings.secrets = {
            ...characterSettings,
            ...character.settings.secrets,
        };
    }
    // Handle plugins
    character.plugins = await handlePluginImporting(character.plugins);
    if (character.extends) {
        elizaLogger.info(
            `Merging  ${character.name} character with parent characters`
        );
        for (const extendPath of character.extends) {
            const baseCharacter = await loadCharacter(
                path.resolve(path.dirname(filePath), extendPath)
            );
            character = mergeCharacters(baseCharacter, character);
            elizaLogger.info(
                `Merged ${character.name} with ${baseCharacter.name}`
            );
        }
    }
    return character;
}

<<<<<<< HEAD
async function handlePluginImporting(plugins: string[]) {
    if (plugins.length > 0) {
        elizaLogger.info("Plugins are: ", plugins);
        const importedPlugins = await Promise.all(
            plugins.map(async (plugin) => {
                try {
                    const importedPlugin = await import(plugin);
                    const functionName =
                        plugin
                            .replace("@elizaos/plugin-", "")
                            .replace(/-./g, (x) => x[1].toUpperCase()) +
                        "Plugin"; // Assumes plugin function is camelCased with Plugin suffix
                    return (
                        importedPlugin.default || importedPlugin[functionName]
                    );
                } catch (importError) {
                    elizaLogger.error(
                        `Failed to import plugin: ${plugin}`,
                        importError
                    );
                    return []; // Return null for failed imports
                }
            })
        );
        return importedPlugins;
    } else {
        return [];
    }
=======
async function loadCharacter(filePath: string): Promise<Character> {
    const content = tryLoadFile(filePath);
    if (!content) {
        throw new Error(`Character file not found: ${filePath}`);
    }
    const character = JSON.parse(content);
    return jsonToCharacter(filePath, character);
}

async function loadCharacterTryPath(characterPath: string): Promise<Character> {
    let content: string | null = null;
    let resolvedPath = "";

    // Try different path resolutions in order
    const pathsToTry = [
        characterPath, // exact path as specified
        path.resolve(process.cwd(), characterPath), // relative to cwd
        path.resolve(process.cwd(), "agent", characterPath), // Add this
        path.resolve(__dirname, characterPath), // relative to current script
        path.resolve(__dirname, "characters", path.basename(characterPath)), // relative to agent/characters
        path.resolve(__dirname, "../characters", path.basename(characterPath)), // relative to characters dir from agent
        path.resolve(
            __dirname,
            "../../characters",
            path.basename(characterPath)
        ), // relative to project root characters dir
    ];

    elizaLogger.info(
        "Trying paths:",
        pathsToTry.map((p) => ({
            path: p,
            exists: fs.existsSync(p),
        }))
    );

    for (const tryPath of pathsToTry) {
        content = tryLoadFile(tryPath);
        if (content !== null) {
            resolvedPath = tryPath;
            break;
        }
    }

    if (content === null) {
        elizaLogger.error(
            `Error loading character from ${characterPath}: File not found in any of the expected locations`
        );
        elizaLogger.error("Tried the following paths:");
        pathsToTry.forEach((p) => elizaLogger.error(` - ${p}`));
        throw new Error(
            `Error loading character from ${characterPath}: File not found in any of the expected locations`
        );
    }
    try {
        const character: Character = await loadCharacter(resolvedPath);
        elizaLogger.info(`Successfully loaded character from: ${resolvedPath}`);
        return character;
    } catch (e) {
        elizaLogger.error(`Error parsing character from ${resolvedPath}: ${e}`);
        throw new Error(`Error parsing character from ${resolvedPath}: ${e}`);
    }
}

function commaSeparatedStringToArray(commaSeparated: string): string[] {
    return commaSeparated?.split(",").map((value) => value.trim());
}

async function readCharactersFromStorage(
    characterPaths: string[]
): Promise<string[]> {
    try {
        const uploadDir = path.join(process.cwd(), "data", "characters");
        await fs.promises.mkdir(uploadDir, { recursive: true });
        const fileNames = await fs.promises.readdir(uploadDir);
        fileNames.forEach((fileName) => {
            characterPaths.push(path.join(uploadDir, fileName));
        });
    } catch (err) {
        elizaLogger.error(`Error reading directory: ${err.message}`);
    }

    return characterPaths;
>>>>>>> 81a35281
}

export async function loadCharacters(
    charactersArg: string
): Promise<Character[]> {
    let characterPaths = commaSeparatedStringToArray(charactersArg);

    if (process.env.USE_CHARACTER_STORAGE === "true") {
        characterPaths = await readCharactersFromStorage(characterPaths);
    }

    const loadedCharacters: Character[] = [];

    if (characterPaths?.length > 0) {
        for (const characterPath of characterPaths) {
            try {
<<<<<<< HEAD
                const character: Character = await loadCharacter(resolvedPath);

                /*
                //const character = JSON.parse(content);
                //validateCharacterConfig(character);

                // .id isn't really valid
                const characterId = character.id || character.name;
                const characterPrefix = `CHARACTER.${characterId.toUpperCase().replace(/ /g, "_")}.`;

                const characterSettings = Object.entries(process.env)
                    .filter(([key]) => key.startsWith(characterPrefix))
                    .reduce((settings, [key, value]) => {
                        const settingKey = key.slice(characterPrefix.length);
                        return { ...settings, [settingKey]: value };
                    }, {});

                if (Object.keys(characterSettings).length > 0) {
                    character.settings = character.settings || {};
                    character.settings.secrets = {
                        ...characterSettings,
                        ...character.settings.secrets,
                    };
                }

                // Handle plugins
                character.plugins = await handlePluginImporting(character.plugins);
                */

                loadedCharacters.push(character);
                elizaLogger.info(
                    `Successfully loaded character from: ${resolvedPath}`
=======
                const character: Character = await loadCharacterTryPath(
                    characterPath
>>>>>>> 81a35281
                );
                loadedCharacters.push(character);
            } catch (e) {
                process.exit(1);
            }
        }
    }

    if (hasValidRemoteUrls()) {
        elizaLogger.info("Loading characters from remote URLs");
        const characterUrls = commaSeparatedStringToArray(
            process.env.REMOTE_CHARACTER_URLS
        );
        for (const characterUrl of characterUrls) {
            const characters = await loadCharactersFromUrl(characterUrl);
            loadedCharacters.push(...characters);
        }
    }

    if (loadedCharacters.length === 0) {
        elizaLogger.info("No characters found, using default character");
        loadedCharacters.push(defaultCharacter);
    }

    return loadedCharacters;
}

export function getTokenForProvider(
    provider: ModelProviderName,
    character: Character
): string | undefined {
    switch (provider) {
        // no key needed for llama_local, ollama, lmstudio, gaianet or bedrock
        case ModelProviderName.LLAMALOCAL:
            return "";
        case ModelProviderName.OLLAMA:
            return "";
        case ModelProviderName.LMSTUDIO:
            return "";
        case ModelProviderName.GAIANET:
            return "";
        case ModelProviderName.BEDROCK:
            return "";
        case ModelProviderName.OPENAI:
            return (
                character.settings?.secrets?.OPENAI_API_KEY ||
                settings.OPENAI_API_KEY
            );
        case ModelProviderName.ETERNALAI:
            return (
                character.settings?.secrets?.ETERNALAI_API_KEY ||
                settings.ETERNALAI_API_KEY
            );
        case ModelProviderName.NINETEEN_AI:
            return (
                character.settings?.secrets?.NINETEEN_AI_API_KEY ||
                settings.NINETEEN_AI_API_KEY
            );
        case ModelProviderName.LLAMACLOUD:
        case ModelProviderName.TOGETHER:
            return (
                character.settings?.secrets?.LLAMACLOUD_API_KEY ||
                settings.LLAMACLOUD_API_KEY ||
                character.settings?.secrets?.TOGETHER_API_KEY ||
                settings.TOGETHER_API_KEY ||
                character.settings?.secrets?.OPENAI_API_KEY ||
                settings.OPENAI_API_KEY
            );
        case ModelProviderName.CLAUDE_VERTEX:
        case ModelProviderName.ANTHROPIC:
            return (
                character.settings?.secrets?.ANTHROPIC_API_KEY ||
                character.settings?.secrets?.CLAUDE_API_KEY ||
                settings.ANTHROPIC_API_KEY ||
                settings.CLAUDE_API_KEY
            );
        case ModelProviderName.REDPILL:
            return (
                character.settings?.secrets?.REDPILL_API_KEY ||
                settings.REDPILL_API_KEY
            );
        case ModelProviderName.OPENROUTER:
            return (
                character.settings?.secrets?.OPENROUTER_API_KEY ||
                settings.OPENROUTER_API_KEY
            );
        case ModelProviderName.GROK:
            return (
                character.settings?.secrets?.GROK_API_KEY ||
                settings.GROK_API_KEY
            );
        case ModelProviderName.HEURIST:
            return (
                character.settings?.secrets?.HEURIST_API_KEY ||
                settings.HEURIST_API_KEY
            );
        case ModelProviderName.GROQ:
            return (
                character.settings?.secrets?.GROQ_API_KEY ||
                settings.GROQ_API_KEY
            );
        case ModelProviderName.GALADRIEL:
            return (
                character.settings?.secrets?.GALADRIEL_API_KEY ||
                settings.GALADRIEL_API_KEY
            );
        case ModelProviderName.FAL:
            return (
                character.settings?.secrets?.FAL_API_KEY || settings.FAL_API_KEY
            );
        case ModelProviderName.ALI_BAILIAN:
            return (
                character.settings?.secrets?.ALI_BAILIAN_API_KEY ||
                settings.ALI_BAILIAN_API_KEY
            );
        case ModelProviderName.VOLENGINE:
            return (
                character.settings?.secrets?.VOLENGINE_API_KEY ||
                settings.VOLENGINE_API_KEY
            );
        case ModelProviderName.NANOGPT:
            return (
                character.settings?.secrets?.NANOGPT_API_KEY ||
                settings.NANOGPT_API_KEY
            );
        case ModelProviderName.HYPERBOLIC:
            return (
                character.settings?.secrets?.HYPERBOLIC_API_KEY ||
                settings.HYPERBOLIC_API_KEY
            );

        case ModelProviderName.VENICE:
            return (
                character.settings?.secrets?.VENICE_API_KEY ||
                settings.VENICE_API_KEY
            );
        case ModelProviderName.ATOMA:
            return (
                character.settings?.secrets?.ATOMASDK_BEARER_AUTH ||
                settings.ATOMASDK_BEARER_AUTH
            );
        case ModelProviderName.NVIDIA:
            return (
                character.settings?.secrets?.NVIDIA_API_KEY ||
                settings.NVIDIA_API_KEY
            );
        case ModelProviderName.AKASH_CHAT_API:
            return (
                character.settings?.secrets?.AKASH_CHAT_API_KEY ||
                settings.AKASH_CHAT_API_KEY
            );
        case ModelProviderName.GOOGLE:
            return (
                character.settings?.secrets?.GOOGLE_GENERATIVE_AI_API_KEY ||
                settings.GOOGLE_GENERATIVE_AI_API_KEY
            );
        case ModelProviderName.MISTRAL:
            return (
                character.settings?.secrets?.MISTRAL_API_KEY ||
                settings.MISTRAL_API_KEY
            );
        case ModelProviderName.LETZAI:
            return (
                character.settings?.secrets?.LETZAI_API_KEY ||
                settings.LETZAI_API_KEY
            );
        case ModelProviderName.INFERA:
            return (
                character.settings?.secrets?.INFERA_API_KEY ||
                settings.INFERA_API_KEY
            );
        case ModelProviderName.DEEPSEEK:
            return (
                character.settings?.secrets?.DEEPSEEK_API_KEY ||
                settings.DEEPSEEK_API_KEY
            );
        case ModelProviderName.LIVEPEER:
            return (
                character.settings?.secrets?.LIVEPEER_GATEWAY_URL ||
                settings.LIVEPEER_GATEWAY_URL
            );
        default:
            const errorMessage = `Failed to get token - unsupported model provider: ${provider}`;
            elizaLogger.error(errorMessage);
            throw new Error(errorMessage);
    }
}

function initializeDatabase(dataDir: string) {
    if (process.env.MONGODB_CONNECTION_STRING) {
        elizaLogger.log("Initializing database on MongoDB Atlas");
        const client = new MongoClient(process.env.MONGODB_CONNECTION_STRING, {
            maxPoolSize: 100,
            minPoolSize: 5,
            maxIdleTimeMS: 60000,
            connectTimeoutMS: 10000,
            serverSelectionTimeoutMS: 5000,
            socketTimeoutMS: 45000,
            compressors: ["zlib"],
            retryWrites: true,
            retryReads: true,
        });

        const dbName = process.env.MONGODB_DATABASE || "elizaAgent";
        const db = new MongoDBDatabaseAdapter(client, dbName);

        // Test the connection
        db.init()
            .then(() => {
                elizaLogger.success("Successfully connected to MongoDB Atlas");
            })
            .catch((error) => {
                elizaLogger.error("Failed to connect to MongoDB Atlas:", error);
                throw error; // Re-throw to handle it in the calling code
            });

        return db;
    } else if (process.env.SUPABASE_URL && process.env.SUPABASE_ANON_KEY) {
        elizaLogger.info("Initializing Supabase connection...");
        const db = new SupabaseDatabaseAdapter(
            process.env.SUPABASE_URL,
            process.env.SUPABASE_ANON_KEY
        );

        // Test the connection
        db.init()
            .then(() => {
                elizaLogger.success(
                    "Successfully connected to Supabase database"
                );
            })
            .catch((error) => {
                elizaLogger.error("Failed to connect to Supabase:", error);
            });

        return db;
    } else if (process.env.POSTGRES_URL) {
        elizaLogger.info("Initializing PostgreSQL connection...");
        const db = new PostgresDatabaseAdapter({
            connectionString: process.env.POSTGRES_URL,
            parseInputs: true,
        });

        // Test the connection
        db.init()
            .then(() => {
                elizaLogger.success(
                    "Successfully connected to PostgreSQL database"
                );
            })
            .catch((error) => {
                elizaLogger.error("Failed to connect to PostgreSQL:", error);
            });

        return db;
    } else if (process.env.PGLITE_DATA_DIR) {
        elizaLogger.info("Initializing PgLite adapter...");
        // `dataDir: memory://` for in memory pg
        const db = new PGLiteDatabaseAdapter({
            dataDir: process.env.PGLITE_DATA_DIR,
        });
        return db;
    } else if (
        process.env.QDRANT_URL &&
        process.env.QDRANT_KEY &&
        process.env.QDRANT_PORT &&
        process.env.QDRANT_VECTOR_SIZE
    ) {
        elizaLogger.info("Initializing Qdrant adapter...");
        const db = new QdrantDatabaseAdapter(
            process.env.QDRANT_URL,
            process.env.QDRANT_KEY,
            Number(process.env.QDRANT_PORT),
            Number(process.env.QDRANT_VECTOR_SIZE)
        );
        return db;
    } else {
        const filePath =
            process.env.SQLITE_FILE ?? path.resolve(dataDir, "db.sqlite");
        elizaLogger.info(`Initializing SQLite database at ${filePath}...`);
        const db = new SqliteDatabaseAdapter(new Database(filePath));

        // Test the connection
        db.init()
            .then(() => {
                elizaLogger.success(
                    "Successfully connected to SQLite database"
                );
            })
            .catch((error) => {
                elizaLogger.error("Failed to connect to SQLite:", error);
            });

        return db;
    }
}

// also adds plugins from character file into the runtime
export async function initializeClients(
    character: Character,
    runtime: IAgentRuntime
) {
    // each client can only register once
    // and if we want two we can explicitly support it
    const clients: Record<string, any> = {};
    const clientTypes: string[] =
        character.clients?.map((str) => str.toLowerCase()) || [];
    elizaLogger.log("initializeClients", clientTypes, "for", character.name);

    // Start Auto Client if "auto" detected as a configured client
    if (clientTypes.includes(Clients.AUTO)) {
        const autoClient = await AutoClientInterface.start(runtime);
        if (autoClient) clients.auto = autoClient;
    }

    if (clientTypes.includes(Clients.XMTP)) {
        const xmtpClient = await XmtpClientInterface.start(runtime);
        if (xmtpClient) clients.xmtp = xmtpClient;
    }

    if (clientTypes.includes(Clients.DISCORD)) {
        const isValidKey = await DiscordClientInterface.validate(
            runtime.getSetting("DISCORD_API_TOKEN")
        );
        if (isValidKey) {
            const discordClient = await DiscordClientInterface.start(runtime);
            if (discordClient) clients.discord = discordClient;
        }
    }

    if (clientTypes.includes(Clients.TELEGRAM)) {
        const isValidKey = await TelegramClientInterface.validate(
            runtime.getSetting("TELEGRAM_BOT_TOKEN")
        );
        if (isValidKey) {
            const telegramClient = await TelegramClientInterface.start(runtime);
            if (telegramClient) clients.telegram = telegramClient;
        }
    }

    if (clientTypes.includes(Clients.TELEGRAM_ACCOUNT)) {
        const telegramAccountClient =
            await TelegramAccountClientInterface.start(runtime);
        if (telegramAccountClient)
            clients.telegram_account = telegramAccountClient;
    }

    if (clientTypes.includes(Clients.TWITTER)) {
        TwitterClientInterface.runtime = runtime;
        const isValidKey = await TwitterClientInterface.validate({
            username: getSecret(character, "TWITTER_USERNAME"),
            password: getSecret(character, "TWITTER_PASSWORD"),
            email: getSecret(character, "TWITTER_EMAIL"),
            twitter2faSecret: getSecret(character, "TWITTER_2FA_SECRET"),
            proxyUrl: getSecret(character, "TWITTER_PROXY_URL"),
            localAddress: getSecret(character, "TWITTER_LOCAL_ADDRESS"),
        });
        if (isValidKey.success) {
            const twitterClient = await TwitterClientInterface.start(runtime);
            if (twitterClient) {
                clients.twitter = twitterClient;
                // FIXME:
                (twitterClient as any).enableSearch = !parseBooleanFromText(
                    getSecret(character, "TWITTER_SEARCH_ENABLE")
                );
            }
        }
    }

    if (clientTypes.includes(Clients.ALEXA)) {
        const alexaClient = await AlexaClientInterface.start(runtime);
        if (alexaClient) {
            clients.alexa = alexaClient;
        }
    }

    if (clientTypes.includes(Clients.INSTAGRAM)) {
        const instagramClient = await InstagramClientInterface.start(runtime);
        if (instagramClient) {
            clients.instagram = instagramClient;
        }
    }

    if (clientTypes.includes(Clients.FARCASTER)) {
        const farcasterClient = await FarcasterClientInterface.start(runtime);
        if (farcasterClient) {
            clients.farcaster = farcasterClient;
        }
    }

    if (clientTypes.includes("lens")) {
        const lensClient = new LensAgentClient(runtime);
        lensClient.start();
        clients.lens = lensClient;
    }

    if (clientTypes.includes(Clients.SIMSAI)) {
        const simsaiClient = await JeeterClientInterface.start(runtime);
        if (simsaiClient) clients.simsai = simsaiClient;
    }

    elizaLogger.log("client keys", Object.keys(clients));

    if (clientTypes.includes("deva")) {
        if (clientTypes.includes("deva")) {
            const devaClient = await DevaClientInterface.start(runtime);
            if (devaClient) clients.deva = devaClient;
        }
    }

    if (clientTypes.includes("slack")) {
        const slackClient = await SlackClientInterface.start(runtime);
        if (slackClient) clients.slack = slackClient; // Use object property instead of push
    }

    function determineClientType(client: Client): string {
        // Check if client has a direct type identifier
        if ("type" in client) {
            return (client as any).type;
        }

        // Check constructor name
        const constructorName = client.constructor?.name;
        if (constructorName && !constructorName.includes("Object")) {
            return constructorName.toLowerCase().replace("client", "");
        }

        // Fallback: Generate a unique identifier
        return `client_${Date.now()}`;
    }

    if (character.plugins?.length > 0) {
        for (const plugin of character.plugins.filter((p) => !!p)) {
            if (plugin.clients) {
                for (const client of plugin.clients) {
                    const startedClient = await client.start(runtime);
                    const clientType = determineClientType(client);
                    elizaLogger.debug(
                        `Initializing client of type: ${clientType}`
                    );
                    clients[clientType] = startedClient;
                }
            }
        }
    }

    return clients;
}

function getSecret(character: Character, secret: string) {
    return character.settings?.secrets?.[secret] || process.env[secret];
}

let nodePlugin: any | undefined;

export async function createAgent(
    character: Character,
    db: IDatabaseAdapter,
    cache: ICacheManager,
    token: string
): Promise<AgentRuntime> {
    elizaLogger.log(`Creating runtime for character ${character.name}`);

    nodePlugin ??= createNodePlugin();

    const teeMode = getSecret(character, "TEE_MODE") || "OFF";
    const walletSecretSalt = getSecret(character, "WALLET_SECRET_SALT");

    // Validate TEE configuration
    if (teeMode !== TEEMode.OFF && !walletSecretSalt) {
        elizaLogger.error(
            "A WALLET_SECRET_SALT required when TEE_MODE is enabled"
        );
        throw new Error("Invalid TEE configuration");
    }

    let goatPlugin: any | undefined;

    if (getSecret(character, "EVM_PRIVATE_KEY")) {
        goatPlugin = await createGoatPlugin((secret) =>
            getSecret(character, secret)
        );
    }

    let zilliqaPlugin: any | undefined;
    if (getSecret(character, "ZILLIQA_PRIVATE_KEY")) {
        zilliqaPlugin = await createZilliqaPlugin((secret) =>
            getSecret(character, secret)
        );
    }

    // Initialize Reclaim adapter if environment variables are present
    // let verifiableInferenceAdapter;
    // if (
    //     process.env.RECLAIM_APP_ID &&
    //     process.env.RECLAIM_APP_SECRET &&
    //     process.env.VERIFIABLE_INFERENCE_ENABLED === "true"
    // ) {
    //     verifiableInferenceAdapter = new ReclaimAdapter({
    //         appId: process.env.RECLAIM_APP_ID,
    //         appSecret: process.env.RECLAIM_APP_SECRET,
    //         modelProvider: character.modelProvider,
    //         token,
    //     });
    //     elizaLogger.log("Verifiable inference adapter initialized");
    // }
    // Initialize Opacity adapter if environment variables are present
    let verifiableInferenceAdapter;
    if (
        process.env.OPACITY_TEAM_ID &&
        process.env.OPACITY_CLOUDFLARE_NAME &&
        process.env.OPACITY_PROVER_URL &&
        process.env.VERIFIABLE_INFERENCE_ENABLED === "true"
    ) {
        verifiableInferenceAdapter = new OpacityAdapter({
            teamId: process.env.OPACITY_TEAM_ID,
            teamName: process.env.OPACITY_CLOUDFLARE_NAME,
            opacityProverUrl: process.env.OPACITY_PROVER_URL,
            modelProvider: character.modelProvider,
            token: token,
        });
        elizaLogger.log("Verifiable inference adapter initialized");
        elizaLogger.log("teamId", process.env.OPACITY_TEAM_ID);
        elizaLogger.log("teamName", process.env.OPACITY_CLOUDFLARE_NAME);
        elizaLogger.log("opacityProverUrl", process.env.OPACITY_PROVER_URL);
        elizaLogger.log("modelProvider", character.modelProvider);
        elizaLogger.log("token", token);
    }
    if (
        process.env.PRIMUS_APP_ID &&
        process.env.PRIMUS_APP_SECRET &&
        process.env.VERIFIABLE_INFERENCE_ENABLED === "true"
    ) {
        verifiableInferenceAdapter = new PrimusAdapter({
            appId: process.env.PRIMUS_APP_ID,
            appSecret: process.env.PRIMUS_APP_SECRET,
            attMode: "proxytls",
            modelProvider: character.modelProvider,
            token,
        });
        elizaLogger.log("Verifiable inference primus adapter initialized");
    }

    return new AgentRuntime({
        databaseAdapter: db,
        token,
        modelProvider: character.modelProvider,
        evaluators: [],
        character,
        // character.plugins are handled when clients are added
        plugins: [
<<<<<<< HEAD
            getSecret(character, "EMAIL_AUTOMATION_ENABLED")
                ? emailPlugin
=======
            parseBooleanFromText(getSecret(character, "BITMIND")) &&
            getSecret(character, "BITMIND_API_TOKEN")
                ? bittensorPlugin
                : null,
            parseBooleanFromText(
                getSecret(character, "EMAIL_AUTOMATION_ENABLED")
            )
                ? emailAutomationPlugin
                : null,
            getSecret(character, "IQ_WALLET_ADDRESS") &&
            getSecret(character, "IQSOlRPC")
                ? elizaCodeinPlugin
>>>>>>> 81a35281
                : null,
            bootstrapPlugin,
            getSecret(character, "CDP_API_KEY_NAME") &&
            getSecret(character, "CDP_API_KEY_PRIVATE_KEY") &&
            getSecret(character, "CDP_AGENT_KIT_NETWORK")
                ? agentKitPlugin
                : null,
            getSecret(character, "DEXSCREENER_API_KEY")
                ? dexScreenerPlugin
                : null,
            getSecret(character, "FOOTBALL_API_KEY") ? footballPlugin : null,
            getSecret(character, "CONFLUX_CORE_PRIVATE_KEY")
                ? confluxPlugin
                : null,
            nodePlugin,
            getSecret(character, "ROUTER_NITRO_EVM_PRIVATE_KEY") &&
            getSecret(character, "ROUTER_NITRO_EVM_ADDRESS")
                ? nitroPlugin
                : null,
            getSecret(character, "TAVILY_API_KEY") ? webSearchPlugin : null,
            getSecret(character, "SOLANA_PUBLIC_KEY") ||
            (getSecret(character, "WALLET_PUBLIC_KEY") &&
                !getSecret(character, "WALLET_PUBLIC_KEY")?.startsWith("0x"))
                ? [solanaPlugin, solanaPluginV2]
                : null,
            getSecret(character, "SOLANA_PRIVATE_KEY")
                ? solanaAgentkitPlugin
                : null,
            getSecret(character, "AUTONOME_JWT_TOKEN") ? autonomePlugin : null,
            (getSecret(character, "NEAR_ADDRESS") ||
                getSecret(character, "NEAR_WALLET_PUBLIC_KEY")) &&
            getSecret(character, "NEAR_WALLET_SECRET_KEY")
                ? nearPlugin
                : null,
            getSecret(character, "EVM_PUBLIC_KEY") ||
            (getSecret(character, "WALLET_PUBLIC_KEY") &&
                getSecret(character, "WALLET_PUBLIC_KEY")?.startsWith("0x"))
                ? evmPlugin
                : null,
            (getSecret(character, "EVM_PRIVATE_KEY") ||
                getSecret(character, "SOLANA_PRIVATE_KEY"))
                ? edwinPlugin
                : null,
            (getSecret(character, "EVM_PUBLIC_KEY") ||
                getSecret(character, "INJECTIVE_PUBLIC_KEY")) &&
            getSecret(character, "INJECTIVE_PRIVATE_KEY")
                ? injectivePlugin
                : null,
            getSecret(character, "COSMOS_RECOVERY_PHRASE") &&
                getSecret(character, "COSMOS_AVAILABLE_CHAINS") &&
                createCosmosPlugin(),
            (getSecret(character, "SOLANA_PUBLIC_KEY") ||
                (getSecret(character, "WALLET_PUBLIC_KEY") &&
                    !getSecret(character, "WALLET_PUBLIC_KEY")?.startsWith(
                        "0x"
                    ))) &&
            getSecret(character, "SOLANA_ADMIN_PUBLIC_KEY") &&
            getSecret(character, "SOLANA_PRIVATE_KEY") &&
            getSecret(character, "SOLANA_ADMIN_PRIVATE_KEY")
                ? nftGenerationPlugin
                : null,
            getSecret(character, "ZEROG_PRIVATE_KEY") ? zgPlugin : null,
            getSecret(character, "COINMARKETCAP_API_KEY")
                ? coinmarketcapPlugin
                : null,
            getSecret(character, "ZERION_API_KEY") ? zerionPlugin : null,
            getSecret(character, "COINBASE_COMMERCE_KEY")
                ? coinbaseCommercePlugin
                : null,
            getSecret(character, "FAL_API_KEY") ||
            getSecret(character, "OPENAI_API_KEY") ||
            getSecret(character, "VENICE_API_KEY") ||
            getSecret(character, "NVIDIA_API_KEY") ||
            getSecret(character, "NINETEEN_AI_API_KEY") ||
            getSecret(character, "HEURIST_API_KEY") ||
            getSecret(character, "LIVEPEER_GATEWAY_URL")
                ? imageGenerationPlugin
                : null,
            getSecret(character, "FAL_API_KEY") ? ThreeDGenerationPlugin : null,
            ...(getSecret(character, "COINBASE_API_KEY") &&
            getSecret(character, "COINBASE_PRIVATE_KEY")
                ? [
                      coinbaseMassPaymentsPlugin,
                      tradePlugin,
                      tokenContractPlugin,
                      advancedTradePlugin,
                  ]
                : []),
            ...(teeMode !== TEEMode.OFF && walletSecretSalt ? [teePlugin] : []),
            teeMode !== TEEMode.OFF &&
            walletSecretSalt &&
            getSecret(character, "VLOG")
                ? verifiableLogPlugin
                : null,
            getSecret(character, "SGX") ? sgxPlugin : null,
            getSecret(character, "ENABLE_TEE_LOG") &&
            ((teeMode !== TEEMode.OFF && walletSecretSalt) ||
                getSecret(character, "SGX"))
                ? teeLogPlugin
                : null,
            getSecret(character, "OMNIFLIX_API_URL") &&
            getSecret(character, "OMNIFLIX_MNEMONIC")
                ? OmniflixPlugin
                : null,
            getSecret(character, "COINBASE_API_KEY") &&
            getSecret(character, "COINBASE_PRIVATE_KEY") &&
            getSecret(character, "COINBASE_NOTIFICATION_URI")
                ? webhookPlugin
                : null,
            goatPlugin,
            zilliqaPlugin,
            getSecret(character, "COINGECKO_API_KEY") ||
            getSecret(character, "COINGECKO_PRO_API_KEY")
                ? coingeckoPlugin
                : null,
            getSecret(character, "MORALIS_API_KEY") ? moralisPlugin : null,
            getSecret(character, "EVM_PROVIDER_URL") ? goatPlugin : null,
            getSecret(character, "ABSTRACT_PRIVATE_KEY")
                ? abstractPlugin
                : null,
            getSecret(character, "B2_PRIVATE_KEY") ? b2Plugin : null,
            getSecret(character, "BINANCE_API_KEY") &&
            getSecret(character, "BINANCE_SECRET_KEY")
                ? binancePlugin
                : null,
            getSecret(character, "FLOW_ADDRESS") &&
            getSecret(character, "FLOW_PRIVATE_KEY")
                ? flowPlugin
                : null,
            getSecret(character, "LENS_ADDRESS") &&
            getSecret(character, "LENS_PRIVATE_KEY")
                ? lensPlugin
                : null,
            getSecret(character, "APTOS_PRIVATE_KEY") ? aptosPlugin : null,
            getSecret(character, "MIND_COLD_WALLET_ADDRESS")
                ? mindNetworkPlugin
                : null,
            getSecret(character, "MVX_PRIVATE_KEY") ? multiversxPlugin : null,
            getSecret(character, "ZKSYNC_PRIVATE_KEY") ? zksyncEraPlugin : null,
            getSecret(character, "CRONOSZKEVM_PRIVATE_KEY")
                ? cronosZkEVMPlugin
                : null,
            getSecret(character, "TEE_MARLIN") ? teeMarlinPlugin : null,
            getSecret(character, "TON_PRIVATE_KEY") ? tonPlugin : null,
            getSecret(character, "THIRDWEB_SECRET_KEY") ? thirdwebPlugin : null,
            getSecret(character, "SUI_PRIVATE_KEY") ? suiPlugin : null,
            getSecret(character, "STORY_PRIVATE_KEY") ? storyPlugin : null,
            getSecret(character, "SQUID_SDK_URL") &&
            getSecret(character, "SQUID_INTEGRATOR_ID") &&
            getSecret(character, "SQUID_EVM_ADDRESS") &&
            getSecret(character, "SQUID_EVM_PRIVATE_KEY") &&
            getSecret(character, "SQUID_API_THROTTLE_INTERVAL")
                ? squidRouterPlugin
                : null,
            getSecret(character, "FUEL_PRIVATE_KEY") ? fuelPlugin : null,
            getSecret(character, "AVALANCHE_PRIVATE_KEY")
                ? avalanchePlugin
                : null,
            getSecret(character, "BIRDEYE_API_KEY") ? birdeyePlugin : null,
            getSecret(character, "ECHOCHAMBERS_API_URL") &&
            getSecret(character, "ECHOCHAMBERS_API_KEY")
                ? echoChambersPlugin
                : null,
            getSecret(character, "LETZAI_API_KEY") ? letzAIPlugin : null,
            getSecret(character, "STARGAZE_ENDPOINT") ? stargazePlugin : null,
            getSecret(character, "GIPHY_API_KEY") ? giphyPlugin : null,
            getSecret(character, "PASSPORT_API_KEY")
                ? gitcoinPassportPlugin
                : null,
            getSecret(character, "GENLAYER_PRIVATE_KEY")
                ? genLayerPlugin
                : null,
            getSecret(character, "AVAIL_SEED") &&
            getSecret(character, "AVAIL_APP_ID")
                ? availPlugin
                : null,
            getSecret(character, "OPEN_WEATHER_API_KEY")
                ? openWeatherPlugin
                : null,
            getSecret(character, "OBSIDIAN_API_TOKEN") ? obsidianPlugin : null,
            getSecret(character, "ARTHERA_PRIVATE_KEY")?.startsWith("0x")
                ? artheraPlugin
                : null,
            getSecret(character, "ALLORA_API_KEY") ? alloraPlugin : null,
            getSecret(character, "HYPERLIQUID_PRIVATE_KEY")
                ? hyperliquidPlugin
                : null,
            getSecret(character, "HYPERLIQUID_TESTNET")
                ? hyperliquidPlugin
                : null,
            getSecret(character, "AKASH_MNEMONIC") &&
            getSecret(character, "AKASH_WALLET_ADDRESS")
                ? akashPlugin
                : null,
<<<<<<< HEAD
            getSecret(character, "QUAI_PRIVATE_KEY") ? quaiPlugin : null,
        ].filter(Boolean),
=======
            getSecret(character, "CHAINBASE_API_KEY") ? chainbasePlugin : null,
            getSecret(character, "QUAI_PRIVATE_KEY") ? quaiPlugin : null,
            getSecret(character, "RESERVOIR_API_KEY")
                ? createNFTCollectionsPlugin()
                : null,
            getSecret(character, "ZERO_EX_API_KEY") ? zxPlugin : null,
            getSecret(character, "DKG_PRIVATE_KEY") ? dkgPlugin : null,
            getSecret(character, "PYTH_TESTNET_PROGRAM_KEY") ||
            getSecret(character, "PYTH_MAINNET_PROGRAM_KEY")
                ? pythDataPlugin
                : null,
            getSecret(character, "LND_TLS_CERT") &&
            getSecret(character, "LND_MACAROON") &&
            getSecret(character, "LND_SOCKET")
                ? lightningPlugin
                : null,
            getSecret(character, "OPENAI_API_KEY") &&
            parseBooleanFromText(
                getSecret(character, "ENABLE_OPEN_AI_COMMUNITY_PLUGIN")
            )
                ? openaiPlugin
                : null,
            getSecret(character, "DEVIN_API_TOKEN") ? devinPlugin : null,
            getSecret(character, "INITIA_PRIVATE_KEY") ? initiaPlugin : null,
            getSecret(character, "HOLDSTATION_PRIVATE_KEY")
                ? holdstationPlugin
                : null,
            getSecret(character, "NVIDIA_NIM_API_KEY") ||
            getSecret(character, "NVIDIA_NGC_API_KEY")
                ? nvidiaNimPlugin
                : null,
            getSecret(character, "BNB_PRIVATE_KEY") ||
            getSecret(character, "BNB_PUBLIC_KEY")?.startsWith("0x")
                ? bnbPlugin
                : null,
            (getSecret(character, "EMAIL_INCOMING_USER") &&
                getSecret(character, "EMAIL_INCOMING_PASS")) ||
            (getSecret(character, "EMAIL_OUTGOING_USER") &&
                getSecret(character, "EMAIL_OUTGOING_PASS"))
                ? emailPlugin
                : null,
            getSecret(character, "SEI_PRIVATE_KEY") ? seiPlugin : null,
            getSecret(character, "HYPERBOLIC_API_KEY")
                ? hyperbolicPlugin
                : null,
            getSecret(character, "SUNO_API_KEY") ? sunoPlugin : null,
            getSecret(character, "UDIO_AUTH_TOKEN") ? udioPlugin : null,
            getSecret(character, "IMGFLIP_USERNAME") &&
            getSecret(character, "IMGFLIP_PASSWORD")
                ? imgflipPlugin
                : null,
            getSecret(character, "FUNDING_PRIVATE_KEY") &&
            getSecret(character, "EVM_RPC_URL")
                ? litPlugin
                : null,
            getSecret(character, "ETHSTORAGE_PRIVATE_KEY")
                ? ethstoragePlugin
                : null,
            getSecret(character, "MINA_PRIVATE_KEY") ? minaPlugin : null,
            getSecret(character, "FORM_PRIVATE_KEY") ? formPlugin : null,
            getSecret(character, "ANKR_WALLET") ? ankrPlugin : null,
            getSecret(character, "DCAP_EVM_PRIVATE_KEY") &&
            getSecret(character, "DCAP_MODE")
                ? dcapPlugin
                : null,
            getSecret(character, "QUICKINTEL_API_KEY")
                ? quickIntelPlugin
                : null,
            getSecret(character, "GELATO_RELAY_API_KEY") ? gelatoPlugin : null,
            getSecret(character, "TRIKON_WALLET_ADDRESS") ? trikonPlugin : null,
            getSecret(character, "ARBITRAGE_EVM_PRIVATE_KEY") &&
            (getSecret(character, "ARBITRAGE_EVM_PROVIDER_URL") ||
                getSecret(character, "ARBITRAGE_ETHEREUM_WS_URL")) &&
            getSecret(character, "ARBITRAGE_FLASHBOTS_RELAY_SIGNING_KEY") &&
            getSecret(character, "ARBITRAGE_BUNDLE_EXECUTOR_ADDRESS")
                ? arbitragePlugin
                : null,
            getSecret(character, "DESK_EXCHANGE_PRIVATE_KEY") ||
            getSecret(character, "DESK_EXCHANGE_NETWORK")
                ? deskExchangePlugin
                : null,
        ]
            .flat()
            .filter(Boolean),
>>>>>>> 81a35281
        providers: [],
        managers: [],
        cacheManager: cache,
        fetch: logFetch,
        verifiableInferenceAdapter,
    });
}

function initializeFsCache(baseDir: string, character: Character) {
    if (!character?.id) {
        throw new Error(
            "initializeFsCache requires id to be set in character definition"
        );
    }
    const cacheDir = path.resolve(baseDir, character.id, "cache");

    const cache = new CacheManager(new FsCacheAdapter(cacheDir));
    return cache;
}

function initializeDbCache(character: Character, db: IDatabaseCacheAdapter) {
    if (!character?.id) {
        throw new Error(
            "initializeFsCache requires id to be set in character definition"
        );
    }
    const cache = new CacheManager(new DbCacheAdapter(db, character.id));
    return cache;
}

function initializeCache(
    cacheStore: string,
    character: Character,
    baseDir?: string,
    db?: IDatabaseCacheAdapter
) {
    switch (cacheStore) {
        case CacheStore.REDIS:
            if (process.env.REDIS_URL) {
                elizaLogger.info("Connecting to Redis...");
                const redisClient = new RedisClient(process.env.REDIS_URL);
                if (!character?.id) {
                    throw new Error(
                        "CacheStore.REDIS requires id to be set in character definition"
                    );
                }
                return new CacheManager(
                    new DbCacheAdapter(redisClient, character.id) // Using DbCacheAdapter since RedisClient also implements IDatabaseCacheAdapter
                );
            } else {
                throw new Error("REDIS_URL environment variable is not set.");
            }

        case CacheStore.DATABASE:
            if (db) {
                elizaLogger.info("Using Database Cache...");
                return initializeDbCache(character, db);
            } else {
                throw new Error(
                    "Database adapter is not provided for CacheStore.Database."
                );
            }

        case CacheStore.FILESYSTEM:
            elizaLogger.info("Using File System Cache...");
            if (!baseDir) {
                throw new Error(
                    "baseDir must be provided for CacheStore.FILESYSTEM."
                );
            }
            return initializeFsCache(baseDir, character);

        default:
            throw new Error(
                `Invalid cache store: ${cacheStore} or required configuration missing.`
            );
    }
}

async function startAgent(
    character: Character,
    directClient: DirectClient
): Promise<AgentRuntime> {
    let db: IDatabaseAdapter & IDatabaseCacheAdapter;
    try {
        character.id ??= stringToUuid(character.name);
        character.username ??= character.name;

        const token = getTokenForProvider(character.modelProvider, character);
        const dataDir = path.join(__dirname, "../data");

        if (!fs.existsSync(dataDir)) {
            fs.mkdirSync(dataDir, { recursive: true });
        }

        db = initializeDatabase(dataDir) as IDatabaseAdapter &
            IDatabaseCacheAdapter;

        await db.init();

        const cache = initializeCache(
            process.env.CACHE_STORE ?? CacheStore.DATABASE,
            character,
            "",
            db
        ); // "" should be replaced with dir for file system caching. THOUGHTS: might probably make this into an env
        const runtime: AgentRuntime = await createAgent(
            character,
            db,
            cache,
            token
        );

        // start services/plugins/process knowledge
        await runtime.initialize();

        // start assigned clients
        runtime.clients = await initializeClients(character, runtime);

        // add to container
        directClient.registerAgent(runtime);

        // report to console
        elizaLogger.debug(`Started ${character.name} as ${runtime.agentId}`);

        return runtime;
    } catch (error) {
        elizaLogger.error(
            `Error starting agent for character ${character.name}:`,
            error
        );
        elizaLogger.error(error);
        if (db) {
            await db.close();
        }
        throw error;
    }
}

const checkPortAvailable = (port: number): Promise<boolean> => {
    return new Promise((resolve) => {
        const server = net.createServer();

        server.once("error", (err: NodeJS.ErrnoException) => {
            if (err.code === "EADDRINUSE") {
                resolve(false);
            }
        });

        server.once("listening", () => {
            server.close();
            resolve(true);
        });

        server.listen(port);
    });
};

const hasValidRemoteUrls = () =>
    process.env.REMOTE_CHARACTER_URLS &&
    process.env.REMOTE_CHARACTER_URLS !== "" &&
    process.env.REMOTE_CHARACTER_URLS.startsWith("http");

const startAgents = async () => {
    const directClient = new DirectClient();
    let serverPort = Number.parseInt(settings.SERVER_PORT || "3000");
    const args = parseArguments();
    const charactersArg = args.characters || args.character;
    let characters = [defaultCharacter];

    if (process.env.IQ_WALLET_ADDRESS && process.env.IQSOlRPC) {
        characters = await loadCharacterFromOnchain();
    }

    const notOnchainJson = !onchainJson || onchainJson == "null";

    if ((notOnchainJson && charactersArg) || hasValidRemoteUrls()) {
        characters = await loadCharacters(charactersArg);
    }

    // Normalize characters for injectable plugins
    characters = await Promise.all(characters.map(normalizeCharacter));

    try {
        for (const character of characters) {
            await startAgent(character, directClient);
        }
    } catch (error) {
        elizaLogger.error("Error starting agents:", error);
    }

    // Find available port
    while (!(await checkPortAvailable(serverPort))) {
        elizaLogger.warn(
            `Port ${serverPort} is in use, trying ${serverPort + 1}`
        );
        serverPort++;
    }

    // upload some agent functionality into directClient
    directClient.startAgent = async (character) => {
        // Handle plugins in character file
        character.plugins = await handlePluginImporting(character.plugins);

        // wrap it so we don't have to inject directClient later
        return startAgent(character, directClient);
    };

    directClient.loadCharacterTryPath = loadCharacterTryPath;
    directClient.jsonToCharacter = jsonToCharacter;

    directClient.start(serverPort);

    if (serverPort !== Number.parseInt(settings.SERVER_PORT || "3000")) {
        elizaLogger.log(`Server started on alternate port ${serverPort}`);
    }

    elizaLogger.info(
        "Run `pnpm start:client` to start the client and visit the outputted URL (http://localhost:5173) to chat with your agents. When running multiple agents, use client with different port `SERVER_PORT=3001 pnpm start:client`"
    );
};

startAgents().catch((error) => {
    elizaLogger.error("Unhandled error in startAgents:", error);
    process.exit(1);
});

// Prevent unhandled exceptions from crashing the process if desired
if (
    process.env.PREVENT_UNHANDLED_EXIT &&
    parseBooleanFromText(process.env.PREVENT_UNHANDLED_EXIT)
) {
    // Handle uncaught exceptions to prevent the process from crashing
    process.on("uncaughtException", function (err) {
        console.error("uncaughtException", err);
    });

    // Handle unhandled rejections to prevent the process from crashing
    process.on("unhandledRejection", function (err) {
        console.error("unhandledRejection", err);
    });
}<|MERGE_RESOLUTION|>--- conflicted
+++ resolved
@@ -120,13 +120,9 @@
 import { verifiableLogPlugin } from "@elizaos/plugin-tee-verifiable-log";
 import { tonPlugin } from "@elizaos/plugin-ton";
 import { webSearchPlugin } from "@elizaos/plugin-web-search";
-<<<<<<< HEAD
-import { emailPlugin } from "@elizaos/plugin-email-automation";
-
-=======
+
 import { dkgPlugin } from "@elizaos/plugin-dkg";
 import { injectivePlugin } from "@elizaos/plugin-injective";
->>>>>>> 81a35281
 import { giphyPlugin } from "@elizaos/plugin-giphy";
 import { letzAIPlugin } from "@elizaos/plugin-letzai";
 import { thirdwebPlugin } from "@elizaos/plugin-thirdweb";
@@ -150,10 +146,7 @@
 import path from "path";
 import { fileURLToPath } from "url";
 import yargs from "yargs";
-<<<<<<< HEAD
 import { dominosPlugin } from "@elizaos/plugin-dominos";
-
-=======
 import { emailPlugin } from "@elizaos/plugin-email";
 import { emailAutomationPlugin } from "@elizaos/plugin-email-automation";
 import { seiPlugin } from "@elizaos/plugin-sei";
@@ -170,7 +163,6 @@
 
 import { trikonPlugin } from "@elizaos/plugin-trikon";
 import arbitragePlugin from "@elizaos/plugin-arbitrage";
->>>>>>> 81a35281
 const __filename = fileURLToPath(import.meta.url); // get the resolved path to the file
 const __dirname = path.dirname(__filename); // get the name of the directory
 
@@ -337,13 +329,9 @@
 
     // .id isn't really valid
     const characterId = character.id || character.name;
-<<<<<<< HEAD
-    const characterPrefix = `CHARACTER.${characterId.toUpperCase().replace(/ /g, "_")}.`;
-=======
     const characterPrefix = `CHARACTER.${characterId
         .toUpperCase()
         .replace(/ /g, "_")}.`;
->>>>>>> 81a35281
     const characterSettings = Object.entries(process.env)
         .filter(([key]) => key.startsWith(characterPrefix))
         .reduce((settings, [key, value]) => {
@@ -376,7 +364,6 @@
     return character;
 }
 
-<<<<<<< HEAD
 async function handlePluginImporting(plugins: string[]) {
     if (plugins.length > 0) {
         elizaLogger.info("Plugins are: ", plugins);
@@ -405,7 +392,8 @@
     } else {
         return [];
     }
-=======
+}
+
 async function loadCharacter(filePath: string): Promise<Character> {
     const content = tryLoadFile(filePath);
     if (!content) {
@@ -489,7 +477,6 @@
     }
 
     return characterPaths;
->>>>>>> 81a35281
 }
 
 export async function loadCharacters(
@@ -506,8 +493,7 @@
     if (characterPaths?.length > 0) {
         for (const characterPath of characterPaths) {
             try {
-<<<<<<< HEAD
-                const character: Character = await loadCharacter(resolvedPath);
+                //const character: Character = await loadCharacter(resolvedPath);
 
                 /*
                 //const character = JSON.parse(content);
@@ -535,14 +521,8 @@
                 // Handle plugins
                 character.plugins = await handlePluginImporting(character.plugins);
                 */
-
-                loadedCharacters.push(character);
-                elizaLogger.info(
-                    `Successfully loaded character from: ${resolvedPath}`
-=======
                 const character: Character = await loadCharacterTryPath(
                     characterPath
->>>>>>> 81a35281
                 );
                 loadedCharacters.push(character);
             } catch (e) {
@@ -1094,13 +1074,15 @@
         character,
         // character.plugins are handled when clients are added
         plugins: [
-<<<<<<< HEAD
-            getSecret(character, "EMAIL_AUTOMATION_ENABLED")
-                ? emailPlugin
-=======
             parseBooleanFromText(getSecret(character, "BITMIND")) &&
             getSecret(character, "BITMIND_API_TOKEN")
                 ? bittensorPlugin
+                : null,
+            (getSecret(character, "EMAIL_INCOMING_USER") &&
+                getSecret(character, "EMAIL_INCOMING_PASS")) ||
+            (getSecret(character, "EMAIL_OUTGOING_USER") &&
+                getSecret(character, "EMAIL_OUTGOING_PASS"))
+                ? emailPlugin
                 : null,
             parseBooleanFromText(
                 getSecret(character, "EMAIL_AUTOMATION_ENABLED")
@@ -1110,7 +1092,6 @@
             getSecret(character, "IQ_WALLET_ADDRESS") &&
             getSecret(character, "IQSOlRPC")
                 ? elizaCodeinPlugin
->>>>>>> 81a35281
                 : null,
             bootstrapPlugin,
             getSecret(character, "CDP_API_KEY_NAME") &&
@@ -1305,10 +1286,7 @@
             getSecret(character, "AKASH_WALLET_ADDRESS")
                 ? akashPlugin
                 : null,
-<<<<<<< HEAD
             getSecret(character, "QUAI_PRIVATE_KEY") ? quaiPlugin : null,
-        ].filter(Boolean),
-=======
             getSecret(character, "CHAINBASE_API_KEY") ? chainbasePlugin : null,
             getSecret(character, "QUAI_PRIVATE_KEY") ? quaiPlugin : null,
             getSecret(character, "RESERVOIR_API_KEY")
@@ -1343,12 +1321,6 @@
             getSecret(character, "BNB_PRIVATE_KEY") ||
             getSecret(character, "BNB_PUBLIC_KEY")?.startsWith("0x")
                 ? bnbPlugin
-                : null,
-            (getSecret(character, "EMAIL_INCOMING_USER") &&
-                getSecret(character, "EMAIL_INCOMING_PASS")) ||
-            (getSecret(character, "EMAIL_OUTGOING_USER") &&
-                getSecret(character, "EMAIL_OUTGOING_PASS"))
-                ? emailPlugin
                 : null,
             getSecret(character, "SEI_PRIVATE_KEY") ? seiPlugin : null,
             getSecret(character, "HYPERBOLIC_API_KEY")
@@ -1393,7 +1365,6 @@
         ]
             .flat()
             .filter(Boolean),
->>>>>>> 81a35281
         providers: [],
         managers: [],
         cacheManager: cache,
