import { PGLiteDatabaseAdapter } from "@elizaos/adapter-pglite";
import { PostgresDatabaseAdapter } from "@elizaos/adapter-postgres";
import { RedisClient } from "@elizaos/adapter-redis";
import { SqliteDatabaseAdapter } from "@elizaos/adapter-sqlite";
import { SupabaseDatabaseAdapter } from "@elizaos/adapter-supabase";
import { AutoClientInterface } from "@elizaos/client-auto";
import { DiscordClientInterface } from "@elizaos/client-discord";
import { InstagramClientInterface } from "@elizaos/client-instagram";
import { LensAgentClient } from "@elizaos/client-lens";
import { SlackClientInterface } from "@elizaos/client-slack";
import { TelegramClientInterface } from "@elizaos/client-telegram";
import { TwitterClientInterface } from "@elizaos/client-twitter";
import { FarcasterClientInterface } from "@elizaos/client-farcaster";
import { DirectClient } from "@elizaos/client-direct";
import { agentKitPlugin } from "@elizaos/plugin-agentkit";
// import { ReclaimAdapter } from "@elizaos/plugin-reclaim";
import { PrimusAdapter } from "@elizaos/plugin-primus";
import { lightningPlugin } from "@elizaos/plugin-lightning";
import { elizaCodeinPlugin, onchainJson } from "@elizaos/plugin-iq6900";

import {
    AgentRuntime,
    CacheManager,
    CacheStore,
    type Character,
    type Client,
    Clients,
    DbCacheAdapter,
    defaultCharacter,
    elizaLogger,
    FsCacheAdapter,
    type IAgentRuntime,
    type ICacheManager,
    type IDatabaseAdapter,
    type IDatabaseCacheAdapter,
    ModelProviderName,
    parseBooleanFromText,
    settings,
    stringToUuid,
    validateCharacterConfig,
} from "@elizaos/core";
import { zgPlugin } from "@elizaos/plugin-0g";
import { footballPlugin } from "@elizaos/plugin-football";

import { bootstrapPlugin } from "@elizaos/plugin-bootstrap";
import { normalizeCharacter } from "@elizaos/plugin-di";
import createGoatPlugin from "@elizaos/plugin-goat";
// import { intifacePlugin } from "@elizaos/plugin-intiface";
import { ThreeDGenerationPlugin } from "@elizaos/plugin-3d-generation";
import { abstractPlugin } from "@elizaos/plugin-abstract";
import { akashPlugin } from "@elizaos/plugin-akash";
import { alloraPlugin } from "@elizaos/plugin-allora";
import { aptosPlugin } from "@elizaos/plugin-aptos";
import { artheraPlugin } from "@elizaos/plugin-arthera";
import { autonomePlugin } from "@elizaos/plugin-autonome";
import { availPlugin } from "@elizaos/plugin-avail";
import { avalanchePlugin } from "@elizaos/plugin-avalanche";
import { b2Plugin } from "@elizaos/plugin-b2";
import { binancePlugin } from "@elizaos/plugin-binance";
import { birdeyePlugin } from "@elizaos/plugin-birdeye";
import {
    advancedTradePlugin,
    coinbaseCommercePlugin,
    coinbaseMassPaymentsPlugin,
    tokenContractPlugin,
    tradePlugin,
    webhookPlugin,
} from "@elizaos/plugin-coinbase";
import { coingeckoPlugin } from "@elizaos/plugin-coingecko";
import { coinmarketcapPlugin } from "@elizaos/plugin-coinmarketcap";
import { confluxPlugin } from "@elizaos/plugin-conflux";
import { createCosmosPlugin } from "@elizaos/plugin-cosmos";
import { cronosZkEVMPlugin } from "@elizaos/plugin-cronoszkevm";
import { evmPlugin } from "@elizaos/plugin-evm";
import { flowPlugin } from "@elizaos/plugin-flow";
import { fuelPlugin } from "@elizaos/plugin-fuel";
import { genLayerPlugin } from "@elizaos/plugin-genlayer";
import { gitcoinPassportPlugin } from "@elizaos/plugin-gitcoin-passport";
import { imageGenerationPlugin } from "@elizaos/plugin-image-generation";
import { lensPlugin } from "@elizaos/plugin-lensNetwork";
import { multiversxPlugin } from "@elizaos/plugin-multiversx";
import { nearPlugin } from "@elizaos/plugin-near";
import createNFTCollectionsPlugin from "@elizaos/plugin-nft-collections";
import { nftGenerationPlugin } from "@elizaos/plugin-nft-generation";
import { createNodePlugin } from "@elizaos/plugin-node";
import { obsidianPlugin } from "@elizaos/plugin-obsidian";
import { OpacityAdapter } from "@elizaos/plugin-opacity";
import { openWeatherPlugin } from "@elizaos/plugin-open-weather";
import { quaiPlugin } from "@elizaos/plugin-quai";
import { sgxPlugin } from "@elizaos/plugin-sgx";
import { solanaPlugin } from "@elizaos/plugin-solana";
import { solanaAgentkitPlugin } from "@elizaos/plugin-solana-agent-kit";
import { squidRouterPlugin } from "@elizaos/plugin-squid-router";
import { stargazePlugin } from "@elizaos/plugin-stargaze";
import { storyPlugin } from "@elizaos/plugin-story";
import { suiPlugin } from "@elizaos/plugin-sui";
import { TEEMode, teePlugin } from "@elizaos/plugin-tee";
import { teeLogPlugin } from "@elizaos/plugin-tee-log";
import { teeMarlinPlugin } from "@elizaos/plugin-tee-marlin";
import { verifiableLogPlugin } from "@elizaos/plugin-tee-verifiable-log";
import { tonPlugin } from "@elizaos/plugin-ton";
import { webSearchPlugin } from "@elizaos/plugin-web-search";
import { injectivePlugin } from "@elizaos/plugin-injective";
import { giphyPlugin } from "@elizaos/plugin-giphy";
import { letzAIPlugin } from "@elizaos/plugin-letzai";
import { thirdwebPlugin } from "@elizaos/plugin-thirdweb";
import { hyperliquidPlugin } from "@elizaos/plugin-hyperliquid";
import { echoChambersPlugin } from "@elizaos/plugin-echochambers";
import { dexScreenerPlugin } from "@elizaos/plugin-dexscreener";
import { pythDataPlugin } from "@elizaos/plugin-pyth-data";

import { openaiPlugin } from '@elizaos/plugin-openai';
import { devinPlugin } from '@elizaos/plugin-devin';


import { zksyncEraPlugin } from "@elizaos/plugin-zksync-era";
import Database from "better-sqlite3";
import fs from "fs";
import net from "net";
import path from "path";
import { fileURLToPath } from "url";
import yargs from "yargs";

const __filename = fileURLToPath(import.meta.url); // get the resolved path to the file
const __dirname = path.dirname(__filename); // get the name of the directory

export const wait = (minTime = 1000, maxTime = 3000) => {
    const waitTime =
        Math.floor(Math.random() * (maxTime - minTime + 1)) + minTime;
    return new Promise((resolve) => setTimeout(resolve, waitTime));
};

const logFetch = async (url: string, options: any) => {
    elizaLogger.debug(`Fetching ${url}`);
    // Disabled to avoid disclosure of sensitive information such as API keys
    // elizaLogger.debug(JSON.stringify(options, null, 2));
    return fetch(url, options);
};

export function parseArguments(): {
    character?: string;
    characters?: string;
} {
    try {
        return yargs(process.argv.slice(3))
            .option("character", {
                type: "string",
                description: "Path to the character JSON file",
            })
            .option("characters", {
                type: "string",
                description:
                    "Comma separated list of paths to character JSON files",
            })
            .parseSync();
    } catch (error) {
        elizaLogger.error("Error parsing arguments:", error);
        return {};
    }
}

function tryLoadFile(filePath: string): string | null {
    try {
        return fs.readFileSync(filePath, "utf8");
    } catch (e) {
        return null;
    }
}
function mergeCharacters(base: Character, child: Character): Character {
    const mergeObjects = (baseObj: any, childObj: any) => {
        const result: any = {};
        const keys = new Set([
            ...Object.keys(baseObj || {}),
            ...Object.keys(childObj || {}),
        ]);
        keys.forEach((key) => {
            if (
                typeof baseObj[key] === "object" &&
                typeof childObj[key] === "object" &&
                !Array.isArray(baseObj[key]) &&
                !Array.isArray(childObj[key])
            ) {
                result[key] = mergeObjects(baseObj[key], childObj[key]);
            } else if (
                Array.isArray(baseObj[key]) ||
                Array.isArray(childObj[key])
            ) {
                result[key] = [
                    ...(baseObj[key] || []),
                    ...(childObj[key] || []),
                ];
            } else {
                result[key] =
                    childObj[key] !== undefined ? childObj[key] : baseObj[key];
            }
        });
        return result;
    };
    return mergeObjects(base, child);
}
function isAllStrings(arr: unknown[]): boolean {
    return Array.isArray(arr) && arr.every((item) => typeof item === "string");
}
export async function loadCharacterFromOnchain(): Promise<Character[]> {
    const jsonText = onchainJson;

    console.log("JSON:", jsonText);
    if (!jsonText) return [];
    const loadedCharacters = [];
    try {
        const character = JSON.parse(jsonText);
        validateCharacterConfig(character);

        // .id isn't really valid
        const characterId = character.id || character.name;
        const characterPrefix = `CHARACTER.${characterId
            .toUpperCase()
            .replace(/ /g, "_")}.`;

        const characterSettings = Object.entries(process.env)
            .filter(([key]) => key.startsWith(characterPrefix))
            .reduce((settings, [key, value]) => {
                const settingKey = key.slice(characterPrefix.length);
                settings[settingKey] = value;
                return settings;
            }, {});

        if (Object.keys(characterSettings).length > 0) {
            character.settings = character.settings || {};
            character.settings.secrets = {
                ...characterSettings,
                ...character.settings.secrets,
            };
        }

        // Handle plugins
        if (isAllStrings(character.plugins)) {
            elizaLogger.info("Plugins are: ", character.plugins);
            const importedPlugins = await Promise.all(
                character.plugins.map(async (plugin) => {
                    const importedPlugin = await import(plugin);
                    return importedPlugin.default;
                })
            );
            character.plugins = importedPlugins;
        }

        loadedCharacters.push(character);
        elizaLogger.info(
            `Successfully loaded character from: ${process.env.IQ_WALLET_ADDRESS}`
        );
        return loadedCharacters;
    } catch (e) {
        elizaLogger.error(
            `Error parsing character from ${process.env.IQ_WALLET_ADDRESS}: ${e}`
        );
        process.exit(1);
    }
}

async function loadCharactersFromUrl(url: string): Promise<Character[]> {
    try {
        const response = await fetch(url);
        const responseJson = await response.json();

        let characters: Character[] = [];
        if (Array.isArray(responseJson)) {
            characters = await Promise.all(
                responseJson.map((character) => jsonToCharacter(url, character))
            );
        } else {
            const character = await jsonToCharacter(url, responseJson);
            characters.push(character);
        }
        return characters;
    } catch (e) {
        elizaLogger.error(`Error loading character(s) from ${url}: ${e}`);
        process.exit(1);
    }
}

async function jsonToCharacter(
    filePath: string,
    character: any
): Promise<Character> {
    validateCharacterConfig(character);

    // .id isn't really valid
    const characterId = character.id || character.name;
    const characterPrefix = `CHARACTER.${characterId
        .toUpperCase()
        .replace(/ /g, "_")}.`;
    const characterSettings = Object.entries(process.env)
        .filter(([key]) => key.startsWith(characterPrefix))
        .reduce((settings, [key, value]) => {
            const settingKey = key.slice(characterPrefix.length);
            return { ...settings, [settingKey]: value };
        }, {});
    if (Object.keys(characterSettings).length > 0) {
        character.settings = character.settings || {};
        character.settings.secrets = {
            ...characterSettings,
            ...character.settings.secrets,
        };
    }
    // Handle plugins
    character.plugins = await handlePluginImporting(character.plugins);
    if (character.extends) {
        elizaLogger.info(
            `Merging  ${character.name} character with parent characters`
        );
        for (const extendPath of character.extends) {
            const baseCharacter = await loadCharacter(
                path.resolve(path.dirname(filePath), extendPath)
            );
            character = mergeCharacters(baseCharacter, character);
            elizaLogger.info(
                `Merged ${character.name} with ${baseCharacter.name}`
            );
        }
    }
    return character;
}

async function loadCharacter(filePath: string): Promise<Character> {
    const content = tryLoadFile(filePath);
    if (!content) {
        throw new Error(`Character file not found: ${filePath}`);
    }
    const character = JSON.parse(content);
    return jsonToCharacter(filePath, character);
}

async function loadCharacterTryPath(characterPath: string): Promise<Character> {
    let content: string | null = null;
    let resolvedPath = "";

    // Try different path resolutions in order
    const pathsToTry = [
        characterPath, // exact path as specified
        path.resolve(process.cwd(), characterPath), // relative to cwd
        path.resolve(process.cwd(), "agent", characterPath), // Add this
        path.resolve(__dirname, characterPath), // relative to current script
        path.resolve(__dirname, "characters", path.basename(characterPath)), // relative to agent/characters
        path.resolve(__dirname, "../characters", path.basename(characterPath)), // relative to characters dir from agent
        path.resolve(
            __dirname,
            "../../characters",
            path.basename(characterPath)
        ), // relative to project root characters dir
    ];

    elizaLogger.info(
        "Trying paths:",
        pathsToTry.map((p) => ({
            path: p,
            exists: fs.existsSync(p),
        }))
    );

    for (const tryPath of pathsToTry) {
        content = tryLoadFile(tryPath);
        if (content !== null) {
            resolvedPath = tryPath;
            break;
        }
    }

    if (content === null) {
        elizaLogger.error(
            `Error loading character from ${characterPath}: File not found in any of the expected locations`
        );
        elizaLogger.error("Tried the following paths:");
        pathsToTry.forEach((p) => elizaLogger.error(` - ${p}`));
        throw new Error(
            `Error loading character from ${characterPath}: File not found in any of the expected locations`
        );
    }
    try {
        const character: Character = await loadCharacter(resolvedPath);
        elizaLogger.info(`Successfully loaded character from: ${resolvedPath}`);
        return character;
    } catch (e) {
        elizaLogger.error(`Error parsing character from ${resolvedPath}: ${e}`);
        throw new Error(`Error parsing character from ${resolvedPath}: ${e}`);
    }
}

function commaSeparatedStringToArray(commaSeparated: string): string[] {
    return commaSeparated?.split(",").map((value) => value.trim());
}

export async function loadCharacters(
    charactersArg: string
): Promise<Character[]> {
    const characterPaths = commaSeparatedStringToArray(charactersArg);
    const loadedCharacters: Character[] = [];

    if (characterPaths?.length > 0) {
        for (const characterPath of characterPaths) {
            try {
                const character: Character = await loadCharacterTryPath(
                    characterPath
                );
                loadedCharacters.push(character);
            } catch (e) {
                process.exit(1);
            }
        }
    }

    if (hasValidRemoteUrls()) {
        elizaLogger.info("Loading characters from remote URLs");
        const characterUrls = commaSeparatedStringToArray(
            process.env.REMOTE_CHARACTER_URLS
        );
        for (const characterUrl of characterUrls) {
            const characters = await loadCharactersFromUrl(characterUrl);
            loadedCharacters.push(...characters);
        }
    }

    if (loadedCharacters.length === 0) {
        elizaLogger.info("No characters found, using default character");
        loadedCharacters.push(defaultCharacter);
    }

    return loadedCharacters;
}

async function handlePluginImporting(plugins: string[]) {
    if (plugins.length > 0) {
        elizaLogger.info("Plugins are: ", plugins);
        const importedPlugins = await Promise.all(
            plugins.map(async (plugin) => {
                try {
                    const importedPlugin = await import(plugin);
                    const functionName =
                        plugin
                            .replace("@elizaos/plugin-", "")
                            .replace(/-./g, (x) => x[1].toUpperCase()) +
                        "Plugin"; // Assumes plugin function is camelCased with Plugin suffix
                    return (
                        importedPlugin.default || importedPlugin[functionName]
                    );
                } catch (importError) {
                    elizaLogger.error(
                        `Failed to import plugin: ${plugin}`,
                        importError
                    );
                    return []; // Return null for failed imports
                }
            })
        );
        return importedPlugins;
    } else {
        return [];
    }
}

export function getTokenForProvider(
    provider: ModelProviderName,
    character: Character
): string | undefined {
    switch (provider) {
        // no key needed for llama_local or gaianet
        case ModelProviderName.LLAMALOCAL:
            return "";
        case ModelProviderName.OLLAMA:
            return "";
        case ModelProviderName.GAIANET:
            return "";
        case ModelProviderName.OPENAI:
            return (
                character.settings?.secrets?.OPENAI_API_KEY ||
                settings.OPENAI_API_KEY
            );
        case ModelProviderName.ETERNALAI:
            return (
                character.settings?.secrets?.ETERNALAI_API_KEY ||
                settings.ETERNALAI_API_KEY
            );
        case ModelProviderName.NINETEEN_AI:
            return (
                character.settings?.secrets?.NINETEEN_AI_API_KEY ||
                settings.NINETEEN_AI_API_KEY
            );
        case ModelProviderName.LLAMACLOUD:
        case ModelProviderName.TOGETHER:
            return (
                character.settings?.secrets?.LLAMACLOUD_API_KEY ||
                settings.LLAMACLOUD_API_KEY ||
                character.settings?.secrets?.TOGETHER_API_KEY ||
                settings.TOGETHER_API_KEY ||
                character.settings?.secrets?.OPENAI_API_KEY ||
                settings.OPENAI_API_KEY
            );
        case ModelProviderName.CLAUDE_VERTEX:
        case ModelProviderName.ANTHROPIC:
            return (
                character.settings?.secrets?.ANTHROPIC_API_KEY ||
                character.settings?.secrets?.CLAUDE_API_KEY ||
                settings.ANTHROPIC_API_KEY ||
                settings.CLAUDE_API_KEY
            );
        case ModelProviderName.REDPILL:
            return (
                character.settings?.secrets?.REDPILL_API_KEY ||
                settings.REDPILL_API_KEY
            );
        case ModelProviderName.OPENROUTER:
            return (
                character.settings?.secrets?.OPENROUTER_API_KEY ||
                settings.OPENROUTER_API_KEY
            );
        case ModelProviderName.GROK:
            return (
                character.settings?.secrets?.GROK_API_KEY ||
                settings.GROK_API_KEY
            );
        case ModelProviderName.HEURIST:
            return (
                character.settings?.secrets?.HEURIST_API_KEY ||
                settings.HEURIST_API_KEY
            );
        case ModelProviderName.GROQ:
            return (
                character.settings?.secrets?.GROQ_API_KEY ||
                settings.GROQ_API_KEY
            );
        case ModelProviderName.GALADRIEL:
            return (
                character.settings?.secrets?.GALADRIEL_API_KEY ||
                settings.GALADRIEL_API_KEY
            );
        case ModelProviderName.FAL:
            return (
                character.settings?.secrets?.FAL_API_KEY || settings.FAL_API_KEY
            );
        case ModelProviderName.ALI_BAILIAN:
            return (
                character.settings?.secrets?.ALI_BAILIAN_API_KEY ||
                settings.ALI_BAILIAN_API_KEY
            );
        case ModelProviderName.VOLENGINE:
            return (
                character.settings?.secrets?.VOLENGINE_API_KEY ||
                settings.VOLENGINE_API_KEY
            );
        case ModelProviderName.NANOGPT:
            return (
                character.settings?.secrets?.NANOGPT_API_KEY ||
                settings.NANOGPT_API_KEY
            );
        case ModelProviderName.HYPERBOLIC:
            return (
                character.settings?.secrets?.HYPERBOLIC_API_KEY ||
                settings.HYPERBOLIC_API_KEY
            );

        case ModelProviderName.VENICE:
            return (
                character.settings?.secrets?.VENICE_API_KEY ||
                settings.VENICE_API_KEY
            );
        case ModelProviderName.ATOMA:
            return (
                character.settings?.secrets?.ATOMASDK_BEARER_AUTH ||
                settings.ATOMASDK_BEARER_AUTH
            );
        case ModelProviderName.NVIDIA:
            return (
                character.settings?.secrets?.NVIDIA_API_KEY ||
                settings.NVIDIA_API_KEY
            );
        case ModelProviderName.AKASH_CHAT_API:
            return (
                character.settings?.secrets?.AKASH_CHAT_API_KEY ||
                settings.AKASH_CHAT_API_KEY
            );
        case ModelProviderName.GOOGLE:
            return (
                character.settings?.secrets?.GOOGLE_GENERATIVE_AI_API_KEY ||
                settings.GOOGLE_GENERATIVE_AI_API_KEY
            );
        case ModelProviderName.MISTRAL:
            return (
                character.settings?.secrets?.MISTRAL_API_KEY ||
                settings.MISTRAL_API_KEY
            );
        case ModelProviderName.LETZAI:
            return (
                character.settings?.secrets?.LETZAI_API_KEY ||
                settings.LETZAI_API_KEY
            );
        case ModelProviderName.INFERA:
            return (
                character.settings?.secrets?.INFERA_API_KEY ||
                settings.INFERA_API_KEY
            );
        case ModelProviderName.DEEPSEEK:
            return (
                character.settings?.secrets?.DEEPSEEK_API_KEY ||
                settings.DEEPSEEK_API_KEY
            );
        case ModelProviderName.LIVEPEER:
            return (
                character.settings?.secrets?.LIVEPEER_GATEWAY_URL ||
                settings.LIVEPEER_GATEWAY_URL
            );
        default:
            const errorMessage = `Failed to get token - unsupported model provider: ${provider}`;
            elizaLogger.error(errorMessage);
            throw new Error(errorMessage);
    }
}

function initializeDatabase(dataDir: string) {
    if (process.env.SUPABASE_URL && process.env.SUPABASE_ANON_KEY) {
        elizaLogger.info("Initializing Supabase connection...");
        const db = new SupabaseDatabaseAdapter(
            process.env.SUPABASE_URL,
            process.env.SUPABASE_ANON_KEY
        );

        // Test the connection
        db.init()
            .then(() => {
                elizaLogger.success(
                    "Successfully connected to Supabase database"
                );
            })
            .catch((error) => {
                elizaLogger.error("Failed to connect to Supabase:", error);
            });

        return db;
    } else if (process.env.POSTGRES_URL) {
        elizaLogger.info("Initializing PostgreSQL connection...");
        const db = new PostgresDatabaseAdapter({
            connectionString: process.env.POSTGRES_URL,
            parseInputs: true,
        });

        // Test the connection
        db.init()
            .then(() => {
                elizaLogger.success(
                    "Successfully connected to PostgreSQL database"
                );
            })
            .catch((error) => {
                elizaLogger.error("Failed to connect to PostgreSQL:", error);
            });

        return db;
    } else if (process.env.PGLITE_DATA_DIR) {
        elizaLogger.info("Initializing PgLite adapter...");
        // `dataDir: memory://` for in memory pg
        const db = new PGLiteDatabaseAdapter({
            dataDir: process.env.PGLITE_DATA_DIR,
        });
        return db;
    } else {
        const filePath =
            process.env.SQLITE_FILE ?? path.resolve(dataDir, "db.sqlite");
        elizaLogger.info(`Initializing SQLite database at ${filePath}...`);
        const db = new SqliteDatabaseAdapter(new Database(filePath));

        // Test the connection
        db.init()
            .then(() => {
                elizaLogger.success(
                    "Successfully connected to SQLite database"
                );
            })
            .catch((error) => {
                elizaLogger.error("Failed to connect to SQLite:", error);
            });

        return db;
    }
}

// also adds plugins from character file into the runtime
export async function initializeClients(
    character: Character,
    runtime: IAgentRuntime
) {
    // each client can only register once
    // and if we want two we can explicitly support it
    const clients: Record<string, any> = {};
    const clientTypes: string[] =
        character.clients?.map((str) => str.toLowerCase()) || [];
    elizaLogger.log("initializeClients", clientTypes, "for", character.name);

    // Start Auto Client if "auto" detected as a configured client
    if (clientTypes.includes(Clients.AUTO)) {
        const autoClient = await AutoClientInterface.start(runtime);
        if (autoClient) clients.auto = autoClient;
    }

    if (clientTypes.includes(Clients.DISCORD)) {
        const discordClient = await DiscordClientInterface.start(runtime);
        if (discordClient) clients.discord = discordClient;
    }

    if (clientTypes.includes(Clients.TELEGRAM)) {
        const telegramClient = await TelegramClientInterface.start(runtime);
        if (telegramClient) clients.telegram = telegramClient;
    }

    if (clientTypes.includes(Clients.TWITTER)) {
        const twitterClient = await TwitterClientInterface.start(runtime);
        if (twitterClient) {
            clients.twitter = twitterClient;
        }
    }

    if (clientTypes.includes(Clients.INSTAGRAM)) {
        const instagramClient = await InstagramClientInterface.start(runtime);
        if (instagramClient) {
            clients.instagram = instagramClient;
        }
    }

    if (clientTypes.includes(Clients.FARCASTER)) {
        const farcasterClient = await FarcasterClientInterface.start(runtime);
        if (farcasterClient) {
            clients.farcaster = farcasterClient;
        }
    }
    if (clientTypes.includes("lens")) {
        const lensClient = new LensAgentClient(runtime);
        lensClient.start();
        clients.lens = lensClient;
    }

    elizaLogger.log("client keys", Object.keys(clients));

    // TODO: Add Slack client to the list
    // Initialize clients as an object

    if (clientTypes.includes("slack")) {
        const slackClient = await SlackClientInterface.start(runtime);
        if (slackClient) clients.slack = slackClient; // Use object property instead of push
    }

    function determineClientType(client: Client): string {
        // Check if client has a direct type identifier
        if ("type" in client) {
            return (client as any).type;
        }

        // Check constructor name
        const constructorName = client.constructor?.name;
        if (constructorName && !constructorName.includes("Object")) {
            return constructorName.toLowerCase().replace("client", "");
        }

        // Fallback: Generate a unique identifier
        return `client_${Date.now()}`;
    }

    if (character.plugins?.length > 0) {
        for (const plugin of character.plugins) {
            if (plugin.clients) {
                for (const client of plugin.clients) {
                    const startedClient = await client.start(runtime);
                    const clientType = determineClientType(client);
                    elizaLogger.debug(
                        `Initializing client of type: ${clientType}`
                    );
                    clients[clientType] = startedClient;
                }
            }
        }
    }

    return clients;
}

function getSecret(character: Character, secret: string) {
    return character.settings?.secrets?.[secret] || process.env[secret];
}

let nodePlugin: any | undefined;

export async function createAgent(
    character: Character,
    db: IDatabaseAdapter,
    cache: ICacheManager,
    token: string
): Promise<AgentRuntime> {
    elizaLogger.log(`Creating runtime for character ${character.name}`);

    nodePlugin ??= createNodePlugin();

    const teeMode = getSecret(character, "TEE_MODE") || "OFF";
    const walletSecretSalt = getSecret(character, "WALLET_SECRET_SALT");

    // Validate TEE configuration
    if (teeMode !== TEEMode.OFF && !walletSecretSalt) {
        elizaLogger.error(
            "A WALLET_SECRET_SALT required when TEE_MODE is enabled"
        );
        throw new Error("Invalid TEE configuration");
    }

    let goatPlugin: any | undefined;

    if (getSecret(character, "EVM_PRIVATE_KEY")) {
        goatPlugin = await createGoatPlugin((secret) =>
            getSecret(character, secret)
        );
    }

    // Initialize Reclaim adapter if environment variables are present
    // let verifiableInferenceAdapter;
    // if (
    //     process.env.RECLAIM_APP_ID &&
    //     process.env.RECLAIM_APP_SECRET &&
    //     process.env.VERIFIABLE_INFERENCE_ENABLED === "true"
    // ) {
    //     verifiableInferenceAdapter = new ReclaimAdapter({
    //         appId: process.env.RECLAIM_APP_ID,
    //         appSecret: process.env.RECLAIM_APP_SECRET,
    //         modelProvider: character.modelProvider,
    //         token,
    //     });
    //     elizaLogger.log("Verifiable inference adapter initialized");
    // }
    // Initialize Opacity adapter if environment variables are present
    let verifiableInferenceAdapter;
    if (
        process.env.OPACITY_TEAM_ID &&
        process.env.OPACITY_CLOUDFLARE_NAME &&
        process.env.OPACITY_PROVER_URL &&
        process.env.VERIFIABLE_INFERENCE_ENABLED === "true"
    ) {
        verifiableInferenceAdapter = new OpacityAdapter({
            teamId: process.env.OPACITY_TEAM_ID,
            teamName: process.env.OPACITY_CLOUDFLARE_NAME,
            opacityProverUrl: process.env.OPACITY_PROVER_URL,
            modelProvider: character.modelProvider,
            token: token,
        });
        elizaLogger.log("Verifiable inference adapter initialized");
        elizaLogger.log("teamId", process.env.OPACITY_TEAM_ID);
        elizaLogger.log("teamName", process.env.OPACITY_CLOUDFLARE_NAME);
        elizaLogger.log("opacityProverUrl", process.env.OPACITY_PROVER_URL);
        elizaLogger.log("modelProvider", character.modelProvider);
        elizaLogger.log("token", token);
    }
    if (
        process.env.PRIMUS_APP_ID &&
        process.env.PRIMUS_APP_SECRET &&
        process.env.VERIFIABLE_INFERENCE_ENABLED === "true"
    ) {
        verifiableInferenceAdapter = new PrimusAdapter({
            appId: process.env.PRIMUS_APP_ID,
            appSecret: process.env.PRIMUS_APP_SECRET,
            attMode: "proxytls",
            modelProvider: character.modelProvider,
            token,
        });
        elizaLogger.log("Verifiable inference primus adapter initialized");
    }

    return new AgentRuntime({
        databaseAdapter: db,
        token,
        modelProvider: character.modelProvider,
        evaluators: [],
        character,
        // character.plugins are handled when clients are added
        plugins: [
            getSecret(character, "IQ_WALLET_ADDRESS") &&
            getSecret(character, "IQSOlRPC")
                ? elizaCodeinPlugin
                : null,
            bootstrapPlugin,
<<<<<<< HEAD
            getSecret(character, "FOOTBALL_API_KEY") ? footballPlugin : null,
=======
            getSecret(character, "CDP_API_KEY_NAME") &&
            getSecret(character, "CDP_API_KEY_PRIVATE_KEY")
                ? agentKitPlugin
                : null,
            getSecret(character, "DEXSCREENER_API_KEY")
                ? dexScreenerPlugin
                : null,
>>>>>>> e10b7f4e
            getSecret(character, "CONFLUX_CORE_PRIVATE_KEY")
                ? confluxPlugin
                : null,
            nodePlugin,
            getSecret(character, "TAVILY_API_KEY") ? webSearchPlugin : null,
            getSecret(character, "SOLANA_PUBLIC_KEY") ||
            (getSecret(character, "WALLET_PUBLIC_KEY") &&
                !getSecret(character, "WALLET_PUBLIC_KEY")?.startsWith("0x"))
                ? solanaPlugin
                : null,
            getSecret(character, "SOLANA_PRIVATE_KEY")
                ? solanaAgentkitPlugin
                : null,
            getSecret(character, "AUTONOME_JWT_TOKEN") ? autonomePlugin : null,
            (getSecret(character, "NEAR_ADDRESS") ||
                getSecret(character, "NEAR_WALLET_PUBLIC_KEY")) &&
            getSecret(character, "NEAR_WALLET_SECRET_KEY")
                ? nearPlugin
                : null,
            getSecret(character, "EVM_PUBLIC_KEY") ||
            (getSecret(character, "WALLET_PUBLIC_KEY") &&
                getSecret(character, "WALLET_PUBLIC_KEY")?.startsWith("0x"))
                ? evmPlugin
                : null,
            (getSecret(character, "EVM_PUBLIC_KEY") ||
                getSecret(character, "INJECTIVE_PUBLIC_KEY")) &&
            getSecret(character, "INJECTIVE_PRIVATE_KEY")
                ? injectivePlugin
                : null,
            getSecret(character, "COSMOS_RECOVERY_PHRASE") &&
                getSecret(character, "COSMOS_AVAILABLE_CHAINS") &&
                createCosmosPlugin(),
            (getSecret(character, "SOLANA_PUBLIC_KEY") ||
                (getSecret(character, "WALLET_PUBLIC_KEY") &&
                    !getSecret(character, "WALLET_PUBLIC_KEY")?.startsWith(
                        "0x"
                    ))) &&
            getSecret(character, "SOLANA_ADMIN_PUBLIC_KEY") &&
            getSecret(character, "SOLANA_PRIVATE_KEY") &&
            getSecret(character, "SOLANA_ADMIN_PRIVATE_KEY")
                ? nftGenerationPlugin
                : null,
            getSecret(character, "ZEROG_PRIVATE_KEY") ? zgPlugin : null,
            getSecret(character, "COINMARKETCAP_API_KEY")
                ? coinmarketcapPlugin
                : null,
            getSecret(character, "COINBASE_COMMERCE_KEY")
                ? coinbaseCommercePlugin
                : null,
            getSecret(character, "FAL_API_KEY") ||
            getSecret(character, "OPENAI_API_KEY") ||
            getSecret(character, "VENICE_API_KEY") ||
            getSecret(character, "NVIDIA_API_KEY") ||
            getSecret(character, "NINETEEN_AI_API_KEY") ||
            getSecret(character, "HEURIST_API_KEY") ||
            getSecret(character, "LIVEPEER_GATEWAY_URL")
                ? imageGenerationPlugin
                : null,
            getSecret(character, "FAL_API_KEY") ? ThreeDGenerationPlugin : null,
            ...(getSecret(character, "COINBASE_API_KEY") &&
            getSecret(character, "COINBASE_PRIVATE_KEY")
                ? [
                      coinbaseMassPaymentsPlugin,
                      tradePlugin,
                      tokenContractPlugin,
                      advancedTradePlugin,
                  ]
                : []),
            ...(teeMode !== TEEMode.OFF && walletSecretSalt ? [teePlugin] : []),
            teeMode !== TEEMode.OFF &&
            walletSecretSalt &&
            getSecret(character, "VLOG")
                ? verifiableLogPlugin
                : null,
            getSecret(character, "SGX") ? sgxPlugin : null,
            getSecret(character, "ENABLE_TEE_LOG") &&
            ((teeMode !== TEEMode.OFF && walletSecretSalt) ||
                getSecret(character, "SGX"))
                ? teeLogPlugin
                : null,
            getSecret(character, "COINBASE_API_KEY") &&
            getSecret(character, "COINBASE_PRIVATE_KEY") &&
            getSecret(character, "COINBASE_NOTIFICATION_URI")
                ? webhookPlugin
                : null,
            goatPlugin,
            getSecret(character, "COINGECKO_API_KEY") ||
            getSecret(character, "COINGECKO_PRO_API_KEY")
                ? coingeckoPlugin
                : null,
            getSecret(character, "EVM_PROVIDER_URL") ? goatPlugin : null,
            getSecret(character, "ABSTRACT_PRIVATE_KEY")
                ? abstractPlugin
                : null,
            getSecret(character, "B2_PRIVATE_KEY") ? b2Plugin : null,
            getSecret(character, "BINANCE_API_KEY") &&
            getSecret(character, "BINANCE_SECRET_KEY")
                ? binancePlugin
                : null,
            getSecret(character, "FLOW_ADDRESS") &&
            getSecret(character, "FLOW_PRIVATE_KEY")
                ? flowPlugin
                : null,
            getSecret(character, "LENS_ADDRESS") &&
            getSecret(character, "LENS_PRIVATE_KEY")
                ? lensPlugin
                : null,
            getSecret(character, "APTOS_PRIVATE_KEY") ? aptosPlugin : null,
            getSecret(character, "MVX_PRIVATE_KEY") ? multiversxPlugin : null,
            getSecret(character, "ZKSYNC_PRIVATE_KEY") ? zksyncEraPlugin : null,
            getSecret(character, "CRONOSZKEVM_PRIVATE_KEY")
                ? cronosZkEVMPlugin
                : null,
            getSecret(character, "TEE_MARLIN") ? teeMarlinPlugin : null,
            getSecret(character, "TON_PRIVATE_KEY") ? tonPlugin : null,
            getSecret(character, "THIRDWEB_SECRET_KEY") ? thirdwebPlugin : null,
            getSecret(character, "SUI_PRIVATE_KEY") ? suiPlugin : null,
            getSecret(character, "STORY_PRIVATE_KEY") ? storyPlugin : null,
            getSecret(character, "SQUID_SDK_URL") &&
            getSecret(character, "SQUID_INTEGRATOR_ID") &&
            getSecret(character, "SQUID_EVM_ADDRESS") &&
            getSecret(character, "SQUID_EVM_PRIVATE_KEY") &&
            getSecret(character, "SQUID_API_THROTTLE_INTERVAL")
                ? squidRouterPlugin
                : null,
            getSecret(character, "FUEL_PRIVATE_KEY") ? fuelPlugin : null,
            getSecret(character, "AVALANCHE_PRIVATE_KEY")
                ? avalanchePlugin
                : null,
            getSecret(character, "BIRDEYE_API_KEY") ? birdeyePlugin : null,
            getSecret(character, "ECHOCHAMBERS_API_URL") &&
            getSecret(character, "ECHOCHAMBERS_API_KEY")
                ? echoChambersPlugin
                : null,
            getSecret(character, "LETZAI_API_KEY") ? letzAIPlugin : null,
            getSecret(character, "STARGAZE_ENDPOINT") ? stargazePlugin : null,
            getSecret(character, "GIPHY_API_KEY") ? giphyPlugin : null,
            getSecret(character, "PASSPORT_API_KEY")
                ? gitcoinPassportPlugin
                : null,
            getSecret(character, "GENLAYER_PRIVATE_KEY")
                ? genLayerPlugin
                : null,
            getSecret(character, "AVAIL_SEED") &&
            getSecret(character, "AVAIL_APP_ID")
                ? availPlugin
                : null,
            getSecret(character, "OPEN_WEATHER_API_KEY")
                ? openWeatherPlugin
                : null,
            getSecret(character, "OBSIDIAN_API_TOKEN") ? obsidianPlugin : null,
            getSecret(character, "ARTHERA_PRIVATE_KEY")?.startsWith("0x")
                ? artheraPlugin
                : null,
            getSecret(character, "ALLORA_API_KEY") ? alloraPlugin : null,
            getSecret(character, "HYPERLIQUID_PRIVATE_KEY")
                ? hyperliquidPlugin
                : null,
            getSecret(character, "HYPERLIQUID_TESTNET")
                ? hyperliquidPlugin
                : null,
            getSecret(character, "AKASH_MNEMONIC") &&
            getSecret(character, "AKASH_WALLET_ADDRESS")
                ? akashPlugin
                : null,
            getSecret(character, "QUAI_PRIVATE_KEY") ? quaiPlugin : null,
            getSecret(character, "RESERVOIR_API_KEY")
                ? createNFTCollectionsPlugin()
                : null,
            getSecret(character, "PYTH_TESTNET_PROGRAM_KEY") ||
            getSecret(character, "PYTH_MAINNET_PROGRAM_KEY")
                ? pythDataPlugin
                : null,
            getSecret(character, "LND_TLS_CERT") &&
            getSecret(character, "LND_MACAROON") &&
            getSecret(character, "LND_SOCKET")
                ? lightningPlugin
                : null,
            getSecret(character, "OPENAI_API_KEY") &&
            getSecret(character, "ENABLE_OPEN_AI_COMMUNITY_PLUGIN")
                ? openaiPlugin
                : null,
            getSecret(character, "DEVIN_API_TOKEN")
                ? devinPlugin
                : null,
        ].filter(Boolean),
        providers: [],
        actions: [],
        services: [],
        managers: [],
        cacheManager: cache,
        fetch: logFetch,
        verifiableInferenceAdapter,
    });
}

function initializeFsCache(baseDir: string, character: Character) {
    if (!character?.id) {
        throw new Error(
            "initializeFsCache requires id to be set in character definition"
        );
    }
    const cacheDir = path.resolve(baseDir, character.id, "cache");

    const cache = new CacheManager(new FsCacheAdapter(cacheDir));
    return cache;
}

function initializeDbCache(character: Character, db: IDatabaseCacheAdapter) {
    if (!character?.id) {
        throw new Error(
            "initializeFsCache requires id to be set in character definition"
        );
    }
    const cache = new CacheManager(new DbCacheAdapter(db, character.id));
    return cache;
}

function initializeCache(
    cacheStore: string,
    character: Character,
    baseDir?: string,
    db?: IDatabaseCacheAdapter
) {
    switch (cacheStore) {
        case CacheStore.REDIS:
            if (process.env.REDIS_URL) {
                elizaLogger.info("Connecting to Redis...");
                const redisClient = new RedisClient(process.env.REDIS_URL);
                if (!character?.id) {
                    throw new Error(
                        "CacheStore.REDIS requires id to be set in character definition"
                    );
                }
                return new CacheManager(
                    new DbCacheAdapter(redisClient, character.id) // Using DbCacheAdapter since RedisClient also implements IDatabaseCacheAdapter
                );
            } else {
                throw new Error("REDIS_URL environment variable is not set.");
            }

        case CacheStore.DATABASE:
            if (db) {
                elizaLogger.info("Using Database Cache...");
                return initializeDbCache(character, db);
            } else {
                throw new Error(
                    "Database adapter is not provided for CacheStore.Database."
                );
            }

        case CacheStore.FILESYSTEM:
            elizaLogger.info("Using File System Cache...");
            if (!baseDir) {
                throw new Error(
                    "baseDir must be provided for CacheStore.FILESYSTEM."
                );
            }
            return initializeFsCache(baseDir, character);

        default:
            throw new Error(
                `Invalid cache store: ${cacheStore} or required configuration missing.`
            );
    }
}

async function startAgent(
    character: Character,
    directClient: DirectClient
): Promise<AgentRuntime> {
    let db: IDatabaseAdapter & IDatabaseCacheAdapter;
    try {
        character.id ??= stringToUuid(character.name);
        character.username ??= character.name;

        const token = getTokenForProvider(character.modelProvider, character);
        const dataDir = path.join(__dirname, "../data");

        if (!fs.existsSync(dataDir)) {
            fs.mkdirSync(dataDir, { recursive: true });
        }

        db = initializeDatabase(dataDir) as IDatabaseAdapter &
            IDatabaseCacheAdapter;

        await db.init();

        const cache = initializeCache(
            process.env.CACHE_STORE ?? CacheStore.DATABASE,
            character,
            "",
            db
        ); // "" should be replaced with dir for file system caching. THOUGHTS: might probably make this into an env
        const runtime: AgentRuntime = await createAgent(
            character,
            db,
            cache,
            token
        );

        // start services/plugins/process knowledge
        await runtime.initialize();

        // start assigned clients
        runtime.clients = await initializeClients(character, runtime);

        // add to container
        directClient.registerAgent(runtime);

        // report to console
        elizaLogger.debug(`Started ${character.name} as ${runtime.agentId}`);

        return runtime;
    } catch (error) {
        elizaLogger.error(
            `Error starting agent for character ${character.name}:`,
            error
        );
        elizaLogger.error(error);
        if (db) {
            await db.close();
        }
        throw error;
    }
}

const checkPortAvailable = (port: number): Promise<boolean> => {
    return new Promise((resolve) => {
        const server = net.createServer();

        server.once("error", (err: NodeJS.ErrnoException) => {
            if (err.code === "EADDRINUSE") {
                resolve(false);
            }
        });

        server.once("listening", () => {
            server.close();
            resolve(true);
        });

        server.listen(port);
    });
};

const hasValidRemoteUrls = () =>
    process.env.REMOTE_CHARACTER_URLS &&
    process.env.REMOTE_CHARACTER_URLS !== "" &&
    process.env.REMOTE_CHARACTER_URLS.startsWith("http");

const startAgents = async () => {
    const directClient = new DirectClient();
    let serverPort = Number.parseInt(settings.SERVER_PORT || "3000");
    const args = parseArguments();
    const charactersArg = args.characters || args.character;
    let characters = [defaultCharacter];

    if (process.env.IQ_WALLET_ADDRESS && process.env.IQSOlRPC) {
        characters = await loadCharacterFromOnchain();
    }

    if ((!onchainJson && charactersArg) || hasValidRemoteUrls()) {
        characters = await loadCharacters(charactersArg);
    }

    // Normalize characters for injectable plugins
    characters = await Promise.all(characters.map(normalizeCharacter));

    try {
        for (const character of characters) {
            await startAgent(character, directClient);
        }
    } catch (error) {
        elizaLogger.error("Error starting agents:", error);
    }

    // Find available port
    while (!(await checkPortAvailable(serverPort))) {
        elizaLogger.warn(
            `Port ${serverPort} is in use, trying ${serverPort + 1}`
        );
        serverPort++;
    }

    // upload some agent functionality into directClient
    directClient.startAgent = async (character) => {
        // Handle plugins
        character.plugins = await handlePluginImporting(character.plugins);

        // wrap it so we don't have to inject directClient later
        return startAgent(character, directClient);
    };

    directClient.loadCharacterTryPath = loadCharacterTryPath;
    directClient.jsonToCharacter = jsonToCharacter;

    directClient.start(serverPort);

    if (serverPort !== Number.parseInt(settings.SERVER_PORT || "3000")) {
        elizaLogger.log(`Server started on alternate port ${serverPort}`);
    }

    elizaLogger.log(
        "Run `pnpm start:client` to start the client and visit the outputted URL (http://localhost:5173) to chat with your agents. When running multiple agents, use client with different port `SERVER_PORT=3001 pnpm start:client`"
    );
};

startAgents().catch((error) => {
    elizaLogger.error("Unhandled error in startAgents:", error);
    process.exit(1);
});

// Prevent unhandled exceptions from crashing the process if desired
if (
    process.env.PREVENT_UNHANDLED_EXIT &&
    parseBooleanFromText(process.env.PREVENT_UNHANDLED_EXIT)
) {
    // Handle uncaught exceptions to prevent the process from crashing
<<<<<<< HEAD
    process.on("uncaughtException", function (err) {
=======
    process.on("uncaughtException", (err) => {
>>>>>>> e10b7f4e
        console.error("uncaughtException", err);
    });

    // Handle unhandled rejections to prevent the process from crashing
<<<<<<< HEAD
    process.on("unhandledRejection", function (err) {
=======
    process.on("unhandledRejection", (err) => {
>>>>>>> e10b7f4e
        console.error("unhandledRejection", err);
    });
}<|MERGE_RESOLUTION|>--- conflicted
+++ resolved
@@ -880,9 +880,6 @@
                 ? elizaCodeinPlugin
                 : null,
             bootstrapPlugin,
-<<<<<<< HEAD
-            getSecret(character, "FOOTBALL_API_KEY") ? footballPlugin : null,
-=======
             getSecret(character, "CDP_API_KEY_NAME") &&
             getSecret(character, "CDP_API_KEY_PRIVATE_KEY")
                 ? agentKitPlugin
@@ -890,7 +887,7 @@
             getSecret(character, "DEXSCREENER_API_KEY")
                 ? dexScreenerPlugin
                 : null,
->>>>>>> e10b7f4e
+            getSecret(character, "FOOTBALL_API_KEY") ? footballPlugin : null,
             getSecret(character, "CONFLUX_CORE_PRIVATE_KEY")
                 ? confluxPlugin
                 : null,
@@ -1310,20 +1307,12 @@
     parseBooleanFromText(process.env.PREVENT_UNHANDLED_EXIT)
 ) {
     // Handle uncaught exceptions to prevent the process from crashing
-<<<<<<< HEAD
-    process.on("uncaughtException", function (err) {
-=======
-    process.on("uncaughtException", (err) => {
->>>>>>> e10b7f4e
+    process.on('uncaughtException', function(err) {
         console.error("uncaughtException", err);
     });
 
     // Handle unhandled rejections to prevent the process from crashing
-<<<<<<< HEAD
-    process.on("unhandledRejection", function (err) {
-=======
-    process.on("unhandledRejection", (err) => {
->>>>>>> e10b7f4e
+    process.on('unhandledRejection', function(err) {
         console.error("unhandledRejection", err);
     });
 }