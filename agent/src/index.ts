--- conflicted
+++ resolved
@@ -90,14 +90,11 @@
 import { quaiPlugin } from "@elizaos/plugin-quai";
 import { sgxPlugin } from "@elizaos/plugin-sgx";
 import { solanaPlugin } from "@elizaos/plugin-solana";
-<<<<<<< HEAD
 import { solanaPluginV2 } from "@elizaos/plugin-solana-v2";
-=======
 import { solanaAgentkitPlugin } from "@elizaos/plugin-solana-agent-kit";
 import { squidRouterPlugin } from "@elizaos/plugin-squid-router";
 import { stargazePlugin } from "@elizaos/plugin-stargaze";
 import { storyPlugin } from "@elizaos/plugin-story";
->>>>>>> 1f0b3b3b
 import { suiPlugin } from "@elizaos/plugin-sui";
 import { TEEMode, teePlugin } from "@elizaos/plugin-tee";
 import { teeLogPlugin } from "@elizaos/plugin-tee-log";
@@ -923,15 +920,9 @@
             (getSecret(character, "ROUTER_NITRO_EVM_PRIVATE_KEY") && getSecret(character, "ROUTER_NITRO_EVM_ADDRESS")) ? nitroPlugin : null,
             getSecret(character, "TAVILY_API_KEY") ? webSearchPlugin : null,
             getSecret(character, "SOLANA_PUBLIC_KEY") ||
-<<<<<<< HEAD
             (getSecret(character, "WALLET_PUBLIC_KEY") &&
                 !getSecret(character, "WALLET_PUBLIC_KEY")?.startsWith("0x"))
                 ? [solanaPlugin, solanaPluginV2]
-=======
-                (getSecret(character, "WALLET_PUBLIC_KEY") &&
-                    !getSecret(character, "WALLET_PUBLIC_KEY")?.startsWith("0x"))
-                ? solanaPlugin
->>>>>>> 1f0b3b3b
                 : null,
             getSecret(character, "SOLANA_PRIVATE_KEY")
                 ? solanaAgentkitPlugin
@@ -1052,11 +1043,7 @@
             getSecret(character, "AVALANCHE_PRIVATE_KEY")
                 ? avalanchePlugin
                 : null,
-<<<<<<< HEAD
-
-=======
             getSecret(character, "BIRDEYE_API_KEY") ? birdeyePlugin : null,
->>>>>>> 1f0b3b3b
             getSecret(character, "ECHOCHAMBERS_API_URL") &&
                 getSecret(character, "ECHOCHAMBERS_API_KEY")
                 ? echoChambersPlugin
@@ -1101,9 +1088,6 @@
             getSecret(character, "PYTH_MAINNET_PROGRAM_KEY")
                 ? pythDataPlugin
                 : null,
-<<<<<<< HEAD
-        ].flat().filter(Boolean),
-=======
             getSecret(character, "LND_TLS_CERT") &&
             getSecret(character, "LND_MACAROON") &&
             getSecret(character, "LND_SOCKET")
@@ -1126,8 +1110,7 @@
                 ? nvidiaNimPlugin
                 : null,
             getSecret(character, "INITIA_PRIVATE_KEY") && getSecret(character, "INITIA_NODE_URL") ? initiaPlugin : null
-        ].filter(Boolean),
->>>>>>> 1f0b3b3b
+        ].flat().filter(Boolean),
         providers: [],
         actions: [],
         services: [],
