--- conflicted
+++ resolved
@@ -192,10 +192,11 @@
     };
     return mergeObjects(base, child);
 }
-<<<<<<< HEAD
 function isAllStrings(arr: unknown[]): boolean {
     return Array.isArray(arr) && arr.every((item) => typeof item === "string");
 }
+
+
 export async function loadCharacterFromOnchain(): Promise<Character[]> {
     const jsonText = onchainJson;
 
@@ -256,19 +257,6 @@
         throw new Error(`Character file not found: ${filePath}`);
     }
     let character = JSON.parse(content);
-=======
-
-async function loadCharacterFromUrl(url: string): Promise<Character> {
-    const response = await fetch(url);
-    const character = await response.json();
-    return jsonToCharacter(url, character);
-}
-
-async function jsonToCharacter(
-    filePath: string,
-    character: any
-): Promise<Character> {
->>>>>>> 6914be3f
     validateCharacterConfig(character);
 
     // .id isn't really valid
@@ -305,6 +293,7 @@
     }
     return character;
 }
+
 
 async function loadCharacter(filePath: string): Promise<Character> {
     const content = tryLoadFile(filePath);
