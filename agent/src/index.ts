<<<<<<< HEAD
import { PGLiteDatabaseAdapter } from "@elizaos/adapter-pglite";
import { MongoClient } from 'mongodb';
import { PostgresDatabaseAdapter } from "@elizaos/adapter-postgres";
import { QdrantDatabaseAdapter } from "@elizaos/adapter-qdrant";
import { RedisClient } from "@elizaos/adapter-redis";
import { SqliteDatabaseAdapter } from "@elizaos/adapter-sqlite";
import { SupabaseDatabaseAdapter } from "@elizaos/adapter-supabase";
import { AutoClientInterface } from "@elizaos/client-auto";
import { DiscordClientInterface } from "@elizaos/client-discord";
import { InstagramClientInterface } from "@elizaos/client-instagram";
import { LensAgentClient } from "@elizaos/client-lens";
import { SlackClientInterface } from "@elizaos/client-slack";
import { TelegramClientInterface } from "@elizaos/client-telegram";
import { TwitterClientInterface } from "@elizaos/client-twitter";
import { MongoDBDatabaseAdapter } from "@elizaos/adapter-mongodb"

import { FarcasterClientInterface } from "@elizaos/client-farcaster";
import { OmniflixPlugin } from "@elizaos/plugin-omniflix";
import { JeeterClientInterface } from "@elizaos/client-simsai";

import { DirectClient } from "@elizaos/client-direct";
import { agentKitPlugin } from "@elizaos/plugin-agentkit";

import { PrimusAdapter } from "@elizaos/plugin-primus";
import { lightningPlugin } from "@elizaos/plugin-lightning";
import { elizaCodeinPlugin, onchainJson } from "@elizaos/plugin-iq6900";

=======
import { PGLiteDatabaseAdapter } from "@elizaos/adapter-pglite"
import { PostgresDatabaseAdapter } from "@elizaos/adapter-postgres"
import { QdrantDatabaseAdapter } from "@elizaos/adapter-qdrant"
import { RedisClient } from "@elizaos/adapter-redis"
import { SqliteDatabaseAdapter } from "@elizaos/adapter-sqlite"
import { SupabaseDatabaseAdapter } from "@elizaos/adapter-supabase"
import { AutoClientInterface } from "@elizaos/client-auto"
import { DiscordClientInterface } from "@elizaos/client-discord"
import { InstagramClientInterface } from "@elizaos/client-instagram"
import { LensAgentClient } from "@elizaos/client-lens"
import { SlackClientInterface } from "@elizaos/client-slack"
import { TelegramClientInterface } from "@elizaos/client-telegram"
import { TwitterClientInterface } from "@elizaos/client-twitter"
import { FarcasterClientInterface } from "@elizaos/client-farcaster"
import { OmniflixPlugin } from "@elizaos/plugin-omniflix"
import { JeeterClientInterface } from "@elizaos/client-simsai"

import { DirectClient } from "@elizaos/client-direct"
import { agentKitPlugin } from "@elizaos/plugin-agentkit"

import { PrimusAdapter } from "@elizaos/plugin-primus"
import { lightningPlugin } from "@elizaos/plugin-lightning"
import { elizaCodeinPlugin, onchainJson } from "@elizaos/plugin-iq6900"
import { dcapPlugin } from "@elizaos/plugin-dcap"
>>>>>>> 14a407c1
import {
    AgentRuntime,
    CacheManager,
    CacheStore,
    type Character,
    type Client,
    Clients,
    DbCacheAdapter,
    defaultCharacter,
    elizaLogger,
    FsCacheAdapter,
    type IAgentRuntime,
    type ICacheManager,
    type IDatabaseAdapter,
    type IDatabaseCacheAdapter,
    ModelProviderName,
    parseBooleanFromText,
    settings,
    stringToUuid,
    validateCharacterConfig,
} from "@elizaos/core"
import { zgPlugin } from "@elizaos/plugin-0g"
import { footballPlugin } from "@elizaos/plugin-football"

import { bootstrapPlugin } from "@elizaos/plugin-bootstrap"
import { normalizeCharacter } from "@elizaos/plugin-di"
import createGoatPlugin from "@elizaos/plugin-goat"
// import { intifacePlugin } from "@elizaos/plugin-intiface";
import { ThreeDGenerationPlugin } from "@elizaos/plugin-3d-generation"
import { abstractPlugin } from "@elizaos/plugin-abstract"
import { akashPlugin } from "@elizaos/plugin-akash"
import { alloraPlugin } from "@elizaos/plugin-allora"
import { aptosPlugin } from "@elizaos/plugin-aptos"
import { artheraPlugin } from "@elizaos/plugin-arthera"
import { autonomePlugin } from "@elizaos/plugin-autonome"
import { availPlugin } from "@elizaos/plugin-avail"
import { avalanchePlugin } from "@elizaos/plugin-avalanche"
import { b2Plugin } from "@elizaos/plugin-b2"
import { binancePlugin } from "@elizaos/plugin-binance"
import { birdeyePlugin } from "@elizaos/plugin-birdeye"
import { bittensorPlugin } from "@elizaos/plugin-bittensor";
import { bnbPlugin } from "@elizaos/plugin-bnb"
import { advancedTradePlugin, coinbaseCommercePlugin, coinbaseMassPaymentsPlugin, tokenContractPlugin, tradePlugin, webhookPlugin } from "@elizaos/plugin-coinbase"
import { coingeckoPlugin } from "@elizaos/plugin-coingecko"
import { coinmarketcapPlugin } from "@elizaos/plugin-coinmarketcap"
import { confluxPlugin } from "@elizaos/plugin-conflux"
import { createCosmosPlugin } from "@elizaos/plugin-cosmos"
import { cronosZkEVMPlugin } from "@elizaos/plugin-cronoszkevm"
import { evmPlugin } from "@elizaos/plugin-evm"
import { flowPlugin } from "@elizaos/plugin-flow"
import { fuelPlugin } from "@elizaos/plugin-fuel"
import { genLayerPlugin } from "@elizaos/plugin-genlayer"
import { gitcoinPassportPlugin } from "@elizaos/plugin-gitcoin-passport"
import { initiaPlugin } from "@elizaos/plugin-initia"
import { imageGenerationPlugin } from "@elizaos/plugin-image-generation"
import { lensPlugin } from "@elizaos/plugin-lensNetwork"
import { multiversxPlugin } from "@elizaos/plugin-multiversx"
import { nearPlugin } from "@elizaos/plugin-near"
import createNFTCollectionsPlugin from "@elizaos/plugin-nft-collections"
import { nftGenerationPlugin } from "@elizaos/plugin-nft-generation"
import { createNodePlugin } from "@elizaos/plugin-node"
import { obsidianPlugin } from "@elizaos/plugin-obsidian"
import { OpacityAdapter } from "@elizaos/plugin-opacity"
import { openWeatherPlugin } from "@elizaos/plugin-open-weather"
import { quaiPlugin } from "@elizaos/plugin-quai"
import { sgxPlugin } from "@elizaos/plugin-sgx"
import { solanaPlugin } from "@elizaos/plugin-solana"
import { solanaAgentkitPlugin } from "@elizaos/plugin-solana-agent-kit"
import { squidRouterPlugin } from "@elizaos/plugin-squid-router"
import { stargazePlugin } from "@elizaos/plugin-stargaze"
import { storyPlugin } from "@elizaos/plugin-story"
import { suiPlugin } from "@elizaos/plugin-sui"
import { TEEMode, teePlugin } from "@elizaos/plugin-tee"
import { teeLogPlugin } from "@elizaos/plugin-tee-log"
import { teeMarlinPlugin } from "@elizaos/plugin-tee-marlin"
import { verifiableLogPlugin } from "@elizaos/plugin-tee-verifiable-log"
import { tonPlugin } from "@elizaos/plugin-ton"
import { webSearchPlugin } from "@elizaos/plugin-web-search"
import { dkgPlugin } from "@elizaos/plugin-dkg"
import { injectivePlugin } from "@elizaos/plugin-injective"
import { giphyPlugin } from "@elizaos/plugin-giphy"
import { letzAIPlugin } from "@elizaos/plugin-letzai"
import { thirdwebPlugin } from "@elizaos/plugin-thirdweb"
import { hyperliquidPlugin } from "@elizaos/plugin-hyperliquid"
import { moralisPlugin } from "@elizaos/plugin-moralis";
import { echoChambersPlugin } from "@elizaos/plugin-echochambers"
import { dexScreenerPlugin } from "@elizaos/plugin-dexscreener"
import { pythDataPlugin } from "@elizaos/plugin-pyth-data"
import { openaiPlugin } from "@elizaos/plugin-openai"
import nitroPlugin from "@elizaos/plugin-router-nitro"
import { devinPlugin } from "@elizaos/plugin-devin"
import { zksyncEraPlugin } from "@elizaos/plugin-zksync-era"
import { chainbasePlugin } from "@elizaos/plugin-chainbase"
import { holdstationPlugin } from "@elizaos/plugin-holdstation"
import { nvidiaNimPlugin } from "@elizaos/plugin-nvidia-nim"
import { zxPlugin } from "@elizaos/plugin-0x"
import { hyperbolicPlugin } from "@elizaos/plugin-hyperbolic"
import { litPlugin } from "@elizaos/plugin-lit"
import Database from "better-sqlite3"
import fs from "fs"
import net from "net"
import path from "path"
import { fileURLToPath } from "url"
import yargs from "yargs"
import { emailPlugin } from "@elizaos/plugin-email"
import { emailAutomationPlugin } from "@elizaos/plugin-email-automation";
import { seiPlugin } from "@elizaos/plugin-sei"
import { sunoPlugin } from "@elizaos/plugin-suno"
import { udioPlugin } from "@elizaos/plugin-udio"
import { imgflipPlugin } from "@elizaos/plugin-imgflip"
import { ethstoragePlugin } from "@elizaos/plugin-ethstorage"
import { zerionPlugin } from "@elizaos/plugin-zerion"
import { minaPlugin } from "@elizaos/plugin-mina"
import { ankrPlugin } from "@elizaos/plugin-ankr";
import { formPlugin } from "@elizaos/plugin-form";

const __filename = fileURLToPath(import.meta.url) // get the resolved path to the file
const __dirname = path.dirname(__filename) // get the name of the directory

export const wait = (minTime = 1000, maxTime = 3000) => {
	const waitTime = Math.floor(Math.random() * (maxTime - minTime + 1)) + minTime
	return new Promise((resolve) => setTimeout(resolve, waitTime))
}

const logFetch = async (url: string, options: any) => {
	elizaLogger.debug(`Fetching ${url}`)
	// Disabled to avoid disclosure of sensitive information such as API keys
	// elizaLogger.debug(JSON.stringify(options, null, 2));
	return fetch(url, options)
}

export function parseArguments(): {
	character?: string
	characters?: string
} {
	try {
		return yargs(process.argv.slice(3))
			.option("character", {
				type: "string",
				description: "Path to the character JSON file",
			})
			.option("characters", {
				type: "string",
				description: "Comma separated list of paths to character JSON files",
			})
			.parseSync()
	} catch (error) {
		elizaLogger.error("Error parsing arguments:", error)
		return {}
	}
}

function tryLoadFile(filePath: string): string | null {
	try {
		return fs.readFileSync(filePath, "utf8")
	} catch (e) {
		return null
	}
}
function mergeCharacters(base: Character, child: Character): Character {
	const mergeObjects = (baseObj: any, childObj: any) => {
		const result: any = {}
		const keys = new Set([...Object.keys(baseObj || {}), ...Object.keys(childObj || {})])
		keys.forEach((key) => {
			if (typeof baseObj[key] === "object" && typeof childObj[key] === "object" && !Array.isArray(baseObj[key]) && !Array.isArray(childObj[key])) {
				result[key] = mergeObjects(baseObj[key], childObj[key])
			} else if (Array.isArray(baseObj[key]) || Array.isArray(childObj[key])) {
				result[key] = [...(baseObj[key] || []), ...(childObj[key] || [])]
			} else {
				result[key] = childObj[key] !== undefined ? childObj[key] : baseObj[key]
			}
		})
		return result
	}
	return mergeObjects(base, child)
}
function isAllStrings(arr: unknown[]): boolean {
	return Array.isArray(arr) && arr.every((item) => typeof item === "string")
}
export async function loadCharacterFromOnchain(): Promise<Character[]> {
	const jsonText = onchainJson

	console.log("JSON:", jsonText)
	if (!jsonText) return []
	const loadedCharacters = []
	try {
		const character = JSON.parse(jsonText)
		validateCharacterConfig(character)

		// .id isn't really valid
		const characterId = character.id || character.name
		const characterPrefix = `CHARACTER.${characterId.toUpperCase().replace(/ /g, "_")}.`

		const characterSettings = Object.entries(process.env)
			.filter(([key]) => key.startsWith(characterPrefix))
			.reduce((settings, [key, value]) => {
				const settingKey = key.slice(characterPrefix.length)
				settings[settingKey] = value
				return settings
			}, {})

		if (Object.keys(characterSettings).length > 0) {
			character.settings = character.settings || {}
			character.settings.secrets = {
				...characterSettings,
				...character.settings.secrets,
			}
		}

		// Handle plugins
		if (isAllStrings(character.plugins)) {
			elizaLogger.info("Plugins are: ", character.plugins)
			const importedPlugins = await Promise.all(
				character.plugins.map(async (plugin) => {
					const importedPlugin = await import(plugin)
					return importedPlugin.default
				})
			)
			character.plugins = importedPlugins
		}

		loadedCharacters.push(character)
		elizaLogger.info(`Successfully loaded character from: ${process.env.IQ_WALLET_ADDRESS}`)
		return loadedCharacters
	} catch (e) {
		elizaLogger.error(`Error parsing character from ${process.env.IQ_WALLET_ADDRESS}: ${e}`)
		process.exit(1)
	}
}

async function loadCharactersFromUrl(url: string): Promise<Character[]> {
	try {
		const response = await fetch(url)
		const responseJson = await response.json()

		let characters: Character[] = []
		if (Array.isArray(responseJson)) {
			characters = await Promise.all(responseJson.map((character) => jsonToCharacter(url, character)))
		} else {
			const character = await jsonToCharacter(url, responseJson)
			characters.push(character)
		}
		return characters
	} catch (e) {
		elizaLogger.error(`Error loading character(s) from ${url}: ${e}`)
		process.exit(1)
	}
}

async function jsonToCharacter(filePath: string, character: any): Promise<Character> {
	validateCharacterConfig(character)

	// .id isn't really valid
	const characterId = character.id || character.name
	const characterPrefix = `CHARACTER.${characterId.toUpperCase().replace(/ /g, "_")}.`
	const characterSettings = Object.entries(process.env)
		.filter(([key]) => key.startsWith(characterPrefix))
		.reduce((settings, [key, value]) => {
			const settingKey = key.slice(characterPrefix.length)
			return { ...settings, [settingKey]: value }
		}, {})
	if (Object.keys(characterSettings).length > 0) {
		character.settings = character.settings || {}
		character.settings.secrets = {
			...characterSettings,
			...character.settings.secrets,
		}
	}
	// Handle plugins
	character.plugins = await handlePluginImporting(character.plugins)
	if (character.extends) {
		elizaLogger.info(`Merging  ${character.name} character with parent characters`)
		for (const extendPath of character.extends) {
			const baseCharacter = await loadCharacter(path.resolve(path.dirname(filePath), extendPath))
			character = mergeCharacters(baseCharacter, character)
			elizaLogger.info(`Merged ${character.name} with ${baseCharacter.name}`)
		}
	}
	return character
}

async function loadCharacter(filePath: string): Promise<Character> {
	const content = tryLoadFile(filePath)
	if (!content) {
		throw new Error(`Character file not found: ${filePath}`)
	}
	const character = JSON.parse(content)
	return jsonToCharacter(filePath, character)
}

async function loadCharacterTryPath(characterPath: string): Promise<Character> {
	let content: string | null = null
	let resolvedPath = ""

	// Try different path resolutions in order
	const pathsToTry = [
		characterPath, // exact path as specified
		path.resolve(process.cwd(), characterPath), // relative to cwd
		path.resolve(process.cwd(), "agent", characterPath), // Add this
		path.resolve(__dirname, characterPath), // relative to current script
		path.resolve(__dirname, "characters", path.basename(characterPath)), // relative to agent/characters
		path.resolve(__dirname, "../characters", path.basename(characterPath)), // relative to characters dir from agent
		path.resolve(__dirname, "../../characters", path.basename(characterPath)), // relative to project root characters dir
	]

	elizaLogger.info(
		"Trying paths:",
		pathsToTry.map((p) => ({
			path: p,
			exists: fs.existsSync(p),
		}))
	)

	for (const tryPath of pathsToTry) {
		content = tryLoadFile(tryPath)
		if (content !== null) {
			resolvedPath = tryPath
			break
		}
	}

	if (content === null) {
		elizaLogger.error(`Error loading character from ${characterPath}: File not found in any of the expected locations`)
		elizaLogger.error("Tried the following paths:")
		pathsToTry.forEach((p) => elizaLogger.error(` - ${p}`))
		throw new Error(`Error loading character from ${characterPath}: File not found in any of the expected locations`)
	}
	try {
		const character: Character = await loadCharacter(resolvedPath)
		elizaLogger.info(`Successfully loaded character from: ${resolvedPath}`)
		return character
	} catch (e) {
		elizaLogger.error(`Error parsing character from ${resolvedPath}: ${e}`)
		throw new Error(`Error parsing character from ${resolvedPath}: ${e}`)
	}
}

function commaSeparatedStringToArray(commaSeparated: string): string[] {
	return commaSeparated?.split(",").map((value) => value.trim())
}

async function readCharactersFromStorage(characterPaths: string[]): Promise<string[]> {
	try {
		const uploadDir = path.join(process.cwd(), "data", "characters")
		await fs.promises.mkdir(uploadDir, { recursive: true })
		const fileNames = await fs.promises.readdir(uploadDir)
		fileNames.forEach((fileName) => {
			characterPaths.push(path.join(uploadDir, fileName))
		})
	} catch (err) {
		elizaLogger.error(`Error reading directory: ${err.message}`)
	}

	return characterPaths
}

export async function loadCharacters(charactersArg: string): Promise<Character[]> {
	let characterPaths = commaSeparatedStringToArray(charactersArg)

	if (process.env.USE_CHARACTER_STORAGE === "true") {
		characterPaths = await readCharactersFromStorage(characterPaths)
	}

	const loadedCharacters: Character[] = []

	if (characterPaths?.length > 0) {
		for (const characterPath of characterPaths) {
			try {
				const character: Character = await loadCharacterTryPath(characterPath)
				loadedCharacters.push(character)
			} catch (e) {
				process.exit(1)
			}
		}
	}

	if (hasValidRemoteUrls()) {
		elizaLogger.info("Loading characters from remote URLs")
		const characterUrls = commaSeparatedStringToArray(process.env.REMOTE_CHARACTER_URLS)
		for (const characterUrl of characterUrls) {
			const characters = await loadCharactersFromUrl(characterUrl)
			loadedCharacters.push(...characters)
		}
	}

	if (loadedCharacters.length === 0) {
		elizaLogger.info("No characters found, using default character")
		loadedCharacters.push(defaultCharacter)
	}

	return loadedCharacters
}

async function handlePluginImporting(plugins: string[]) {
	if (plugins.length > 0) {
		elizaLogger.info("Plugins are: ", plugins)
		const importedPlugins = await Promise.all(
			plugins.map(async (plugin) => {
				try {
					const importedPlugin = await import(plugin)
					const functionName = plugin.replace("@elizaos/plugin-", "").replace(/-./g, (x) => x[1].toUpperCase()) + "Plugin" // Assumes plugin function is camelCased with Plugin suffix
					return importedPlugin.default || importedPlugin[functionName]
				} catch (importError) {
					elizaLogger.error(`Failed to import plugin: ${plugin}`, importError)
					return [] // Return null for failed imports
				}
			})
		)
		return importedPlugins
	} else {
		return []
	}
}

export function getTokenForProvider(provider: ModelProviderName, character: Character): string | undefined {
	switch (provider) {
		// no key needed for llama_local or gaianet
		case ModelProviderName.LLAMALOCAL:
			return ""
		case ModelProviderName.OLLAMA:
			return ""
		case ModelProviderName.GAIANET:
            return "";
        case ModelProviderName.BEDROCK:
			return ""
		case ModelProviderName.OPENAI:
			return character.settings?.secrets?.OPENAI_API_KEY || settings.OPENAI_API_KEY
		case ModelProviderName.ETERNALAI:
			return character.settings?.secrets?.ETERNALAI_API_KEY || settings.ETERNALAI_API_KEY
		case ModelProviderName.NINETEEN_AI:
			return character.settings?.secrets?.NINETEEN_AI_API_KEY || settings.NINETEEN_AI_API_KEY
		case ModelProviderName.LLAMACLOUD:
		case ModelProviderName.TOGETHER:
			return character.settings?.secrets?.LLAMACLOUD_API_KEY || settings.LLAMACLOUD_API_KEY || character.settings?.secrets?.TOGETHER_API_KEY || settings.TOGETHER_API_KEY || character.settings?.secrets?.OPENAI_API_KEY || settings.OPENAI_API_KEY
		case ModelProviderName.CLAUDE_VERTEX:
		case ModelProviderName.ANTHROPIC:
			return character.settings?.secrets?.ANTHROPIC_API_KEY || character.settings?.secrets?.CLAUDE_API_KEY || settings.ANTHROPIC_API_KEY || settings.CLAUDE_API_KEY
		case ModelProviderName.REDPILL:
			return character.settings?.secrets?.REDPILL_API_KEY || settings.REDPILL_API_KEY
		case ModelProviderName.OPENROUTER:
			return character.settings?.secrets?.OPENROUTER_API_KEY || settings.OPENROUTER_API_KEY
		case ModelProviderName.GROK:
			return character.settings?.secrets?.GROK_API_KEY || settings.GROK_API_KEY
		case ModelProviderName.HEURIST:
			return character.settings?.secrets?.HEURIST_API_KEY || settings.HEURIST_API_KEY
		case ModelProviderName.GROQ:
			return character.settings?.secrets?.GROQ_API_KEY || settings.GROQ_API_KEY
		case ModelProviderName.GALADRIEL:
			return character.settings?.secrets?.GALADRIEL_API_KEY || settings.GALADRIEL_API_KEY
		case ModelProviderName.FAL:
			return character.settings?.secrets?.FAL_API_KEY || settings.FAL_API_KEY
		case ModelProviderName.ALI_BAILIAN:
			return character.settings?.secrets?.ALI_BAILIAN_API_KEY || settings.ALI_BAILIAN_API_KEY
		case ModelProviderName.VOLENGINE:
			return character.settings?.secrets?.VOLENGINE_API_KEY || settings.VOLENGINE_API_KEY
		case ModelProviderName.NANOGPT:
			return character.settings?.secrets?.NANOGPT_API_KEY || settings.NANOGPT_API_KEY
		case ModelProviderName.HYPERBOLIC:
			return character.settings?.secrets?.HYPERBOLIC_API_KEY || settings.HYPERBOLIC_API_KEY

		case ModelProviderName.VENICE:
			return character.settings?.secrets?.VENICE_API_KEY || settings.VENICE_API_KEY
		case ModelProviderName.ATOMA:
			return character.settings?.secrets?.ATOMASDK_BEARER_AUTH || settings.ATOMASDK_BEARER_AUTH
		case ModelProviderName.NVIDIA:
			return character.settings?.secrets?.NVIDIA_API_KEY || settings.NVIDIA_API_KEY
		case ModelProviderName.AKASH_CHAT_API:
			return character.settings?.secrets?.AKASH_CHAT_API_KEY || settings.AKASH_CHAT_API_KEY
		case ModelProviderName.GOOGLE:
			return character.settings?.secrets?.GOOGLE_GENERATIVE_AI_API_KEY || settings.GOOGLE_GENERATIVE_AI_API_KEY
		case ModelProviderName.MISTRAL:
			return character.settings?.secrets?.MISTRAL_API_KEY || settings.MISTRAL_API_KEY
		case ModelProviderName.LETZAI:
			return character.settings?.secrets?.LETZAI_API_KEY || settings.LETZAI_API_KEY
		case ModelProviderName.INFERA:
			return character.settings?.secrets?.INFERA_API_KEY || settings.INFERA_API_KEY
		case ModelProviderName.DEEPSEEK:
			return character.settings?.secrets?.DEEPSEEK_API_KEY || settings.DEEPSEEK_API_KEY
		case ModelProviderName.LIVEPEER:
			return character.settings?.secrets?.LIVEPEER_GATEWAY_URL || settings.LIVEPEER_GATEWAY_URL
		default:
			const errorMessage = `Failed to get token - unsupported model provider: ${provider}`
			elizaLogger.error(errorMessage)
			throw new Error(errorMessage)
	}
}

function initializeDatabase(dataDir: string) {
<<<<<<< HEAD
    if (process.env.MONGODB_CONNECTION_STRING) {
        elizaLogger.log("Initializing database on MongoDB Atlas");
        const client = new MongoClient(process.env.MONGODB_CONNECTION_STRING, {
            maxPoolSize: 100,
            minPoolSize: 5,
            maxIdleTimeMS: 60000,
            connectTimeoutMS: 10000,
            serverSelectionTimeoutMS: 5000,
            socketTimeoutMS: 45000,
            compressors: ['zlib'],
            retryWrites: true,
            retryReads: true
        });

        const dbName = process.env.MONGODB_DATABASE || 'CumulusAiAgent'; // Default database name
        const db = new MongoDBDatabaseAdapter(client, dbName);

        // Test the connection
        db.init()
            .then(() => {
                elizaLogger.success(
                    "Successfully connected to MongoDB Atlas"
                );
            })
            .catch((error) => {
                elizaLogger.error("Failed to connect to MongoDB Atlas:", error);
                throw error; // Re-throw to handle it in the calling code
            });

        return db;
    } else if (process.env.SUPABASE_URL && process.env.SUPABASE_ANON_KEY) {
        elizaLogger.info("Initializing Supabase connection...");
        const db = new SupabaseDatabaseAdapter(
            process.env.SUPABASE_URL,
            process.env.SUPABASE_ANON_KEY,
        );

        // Test the connection
        db.init()
            .then(() => {
                elizaLogger.success(
                    "Successfully connected to Supabase database",
                );
            })
            .catch((error) => {
                elizaLogger.error("Failed to connect to Supabase:", error);
            });

        return db;
    } else if (process.env.POSTGRES_URL) {
        elizaLogger.info("Initializing PostgreSQL connection...");
        const db = new PostgresDatabaseAdapter({
            connectionString: process.env.POSTGRES_URL,
            parseInputs: true,
        });

        // Test the connection
        db.init()
            .then(() => {
                elizaLogger.success(
                    "Successfully connected to PostgreSQL database",
                );
            })
            .catch((error) => {
                elizaLogger.error("Failed to connect to PostgreSQL:", error);
            });

        return db;
    } else if (process.env.PGLITE_DATA_DIR) {
        elizaLogger.info("Initializing PgLite adapter...");
        // `dataDir: memory://` for in memory pg
        const db = new PGLiteDatabaseAdapter({
            dataDir: process.env.PGLITE_DATA_DIR,
        });
        return db;
    } else if (process.env.QDRANT_URL
        && process.env.QDRANT_KEY
        && process.env.QDRANT_PORT
        && process.env.QDRANT_VECTOR_SIZE
    ) {
        elizaLogger.info("Initializing Qdrant adapter...");
        const db = new QdrantDatabaseAdapter(
            process.env.QDRANT_URL,
            process.env.QDRANT_KEY,
            Number(process.env.QDRANT_PORT),
            Number(process.env.QDRANT_VECTOR_SIZE)
        );
        return db;
    }else {
        const filePath =
            process.env.SQLITE_FILE ?? path.resolve(dataDir, "db.sqlite");
        elizaLogger.info(`Initializing SQLite database at ${filePath}...`);
        const db = new SqliteDatabaseAdapter(new Database(filePath));

        // Test the connection
        db.init()
            .then(() => {
                elizaLogger.success(
                    "Successfully connected to SQLite database",
                );
            })
            .catch((error) => {
                elizaLogger.error("Failed to connect to SQLite:", error);
            });

        return db;
    }
}

// also adds plugins from character file into the runtime
export async function initializeClients(
    character: Character,
    runtime: IAgentRuntime,
) {
    // each client can only register once
    // and if we want two we can explicitly support it
    const clients: Record<string, any> = {};
    const clientTypes: string[] =
        character.clients?.map((str) => str.toLowerCase()) || [];
    elizaLogger.log("initializeClients", clientTypes, "for", character.name);


    // Start Auto Client if "auto" detected as a configured client
    if (clientTypes.includes(Clients.AUTO)) {
        const autoClient = await AutoClientInterface.start(runtime);
        if (autoClient) clients.auto = autoClient;
    }

    if (clientTypes.includes(Clients.DISCORD)) {
        const discordClient = await DiscordClientInterface.start(runtime);
        if (discordClient) clients.discord = discordClient;
    }

    if (clientTypes.includes(Clients.TELEGRAM)) {
        const telegramClient = await TelegramClientInterface.start(runtime);
        if (telegramClient) clients.telegram = telegramClient;
    }

    if (clientTypes.includes(Clients.TWITTER)) {
        const twitterClient = await TwitterClientInterface.start(runtime);
        if (twitterClient) {
            clients.twitter = twitterClient;
        }
    }

    if (clientTypes.includes(Clients.INSTAGRAM)) {
        const instagramClient = await InstagramClientInterface.start(runtime);
        if (instagramClient) {
            clients.instagram = instagramClient;
        }
    }

    if (clientTypes.includes(Clients.FARCASTER)) {
        const farcasterClient = await FarcasterClientInterface.start(runtime);
        if (farcasterClient) {
            clients.farcaster = farcasterClient;
        }
    }

    if (clientTypes.includes("lens")) {
        const lensClient = new LensAgentClient(runtime);
        lensClient.start();
        clients.lens = lensClient;
    }

    if (clientTypes.includes(Clients.SIMSAI)) {
        const simsaiClient = await JeeterClientInterface.start(runtime);
        if (simsaiClient) clients.simsai = simsaiClient;
    }

    elizaLogger.log("client keys", Object.keys(clients));

    // TODO: Add Slack client to the list
    // Initialize clients as an object

    if (clientTypes.includes("slack")) {
        const slackClient = await SlackClientInterface.start(runtime);
        if (slackClient) clients.slack = slackClient; // Use object property instead of push
    }

    function determineClientType(client: Client): string {
        // Check if client has a direct type identifier
        if ("type" in client) {
            return (client as any).type;
        }

        // Check constructor name
        const constructorName = client.constructor?.name;
        if (constructorName && !constructorName.includes("Object")) {
            return constructorName.toLowerCase().replace("client", "");
        }

        // Fallback: Generate a unique identifier
        return `client_${Date.now()}`;
    }

    if (character.plugins?.length > 0) {
        for (const plugin of character.plugins) {
            if (plugin.clients) {
                for (const client of plugin.clients) {
                    const startedClient = await client.start(runtime);
                    const clientType = determineClientType(client);
                    elizaLogger.debug(
                        `Initializing client of type: ${clientType}`,
                    );
                    clients[clientType] = startedClient;
                }
            }
        }
    }

    return clients;
=======
	if (process.env.SUPABASE_URL && process.env.SUPABASE_ANON_KEY) {
		elizaLogger.info("Initializing Supabase connection...")
		const db = new SupabaseDatabaseAdapter(process.env.SUPABASE_URL, process.env.SUPABASE_ANON_KEY)

		// Test the connection
		db.init()
			.then(() => {
				elizaLogger.success("Successfully connected to Supabase database")
			})
			.catch((error) => {
				elizaLogger.error("Failed to connect to Supabase:", error)
			})

		return db
	} else if (process.env.POSTGRES_URL) {
		elizaLogger.info("Initializing PostgreSQL connection...")
		const db = new PostgresDatabaseAdapter({
			connectionString: process.env.POSTGRES_URL,
			parseInputs: true,
		})

		// Test the connection
		db.init()
			.then(() => {
				elizaLogger.success("Successfully connected to PostgreSQL database")
			})
			.catch((error) => {
				elizaLogger.error("Failed to connect to PostgreSQL:", error)
			})

		return db
	} else if (process.env.PGLITE_DATA_DIR) {
		elizaLogger.info("Initializing PgLite adapter...")
		// `dataDir: memory://` for in memory pg
		const db = new PGLiteDatabaseAdapter({
			dataDir: process.env.PGLITE_DATA_DIR,
		})
		return db
	} else if (
        process.env.QDRANT_URL && process.env.QDRANT_KEY && process.env.QDRANT_PORT && process.env.QDRANT_VECTOR_SIZE) {
		elizaLogger.info("Initializing Qdrant adapter...")
		const db = new QdrantDatabaseAdapter(process.env.QDRANT_URL, process.env.QDRANT_KEY, Number(process.env.QDRANT_PORT), Number(process.env.QDRANT_VECTOR_SIZE),)
		return db
	}  else {
		const filePath = process.env.SQLITE_FILE ?? path.resolve(dataDir, "db.sqlite")
		elizaLogger.info(`Initializing SQLite database at ${filePath}...`)
		const db = new SqliteDatabaseAdapter(new Database(filePath))

		// Test the connection
		db.init()
			.then(() => {
				elizaLogger.success("Successfully connected to SQLite database")
			})
			.catch((error) => {
				elizaLogger.error("Failed to connect to SQLite:", error)
			})

		return db
	}
}

// also adds plugins from character file into the runtime
export async function initializeClients(character: Character, runtime: IAgentRuntime) {
	// each client can only register once
	// and if we want two we can explicitly support it
	const clients: Record<string, any> = {}
	const clientTypes: string[] = character.clients?.map((str) => str.toLowerCase()) || []
	elizaLogger.log("initializeClients", clientTypes, "for", character.name)

	// Start Auto Client if "auto" detected as a configured client
	if (clientTypes.includes(Clients.AUTO)) {
		const autoClient = await AutoClientInterface.start(runtime)
		if (autoClient) clients.auto = autoClient
	}

	if (clientTypes.includes(Clients.DISCORD)) {
		const discordClient = await DiscordClientInterface.start(runtime)
		if (discordClient) clients.discord = discordClient
	}

	if (clientTypes.includes(Clients.TELEGRAM)) {
		const telegramClient = await TelegramClientInterface.start(runtime)
		if (telegramClient) clients.telegram = telegramClient
	}

	if (clientTypes.includes(Clients.TWITTER)) {
		const twitterClient = await TwitterClientInterface.start(runtime)
		if (twitterClient) {
			clients.twitter = twitterClient
		}
	}

	if (clientTypes.includes(Clients.INSTAGRAM)) {
		const instagramClient = await InstagramClientInterface.start(runtime)
		if (instagramClient) {
			clients.instagram = instagramClient
		}
	}

	if (clientTypes.includes(Clients.FARCASTER)) {
		const farcasterClient = await FarcasterClientInterface.start(runtime)
		if (farcasterClient) {
			clients.farcaster = farcasterClient
		}
	}

	if (clientTypes.includes("lens")) {
		const lensClient = new LensAgentClient(runtime)
		lensClient.start()
		clients.lens = lensClient
	}

	if (clientTypes.includes(Clients.SIMSAI)) {
		const simsaiClient = await JeeterClientInterface.start(runtime)
		if (simsaiClient) clients.simsai = simsaiClient
	}

	elizaLogger.log("client keys", Object.keys(clients))

	// TODO: Add Slack client to the list
	// Initialize clients as an object

	if (clientTypes.includes("slack")) {
		const slackClient = await SlackClientInterface.start(runtime)
		if (slackClient) clients.slack = slackClient // Use object property instead of push
	}

	function determineClientType(client: Client): string {
		// Check if client has a direct type identifier
		if ("type" in client) {
			return (client as any).type
		}

		// Check constructor name
		const constructorName = client.constructor?.name
		if (constructorName && !constructorName.includes("Object")) {
			return constructorName.toLowerCase().replace("client", "")
		}

		// Fallback: Generate a unique identifier
		return `client_${Date.now()}`
	}

	if (character.plugins?.length > 0) {
		for (const plugin of character.plugins) {
			if (plugin.clients) {
				for (const client of plugin.clients) {
					const startedClient = await client.start(runtime)
					const clientType = determineClientType(client)
					elizaLogger.debug(`Initializing client of type: ${clientType}`)
					clients[clientType] = startedClient
				}
			}
		}
	}

	return clients
>>>>>>> 14a407c1
}

function getSecret(character: Character, secret: string) {
	return character.settings?.secrets?.[secret] || process.env[secret]
}

let nodePlugin: any | undefined

export async function createAgent(character: Character, db: IDatabaseAdapter, cache: ICacheManager, token: string): Promise<AgentRuntime> {
	elizaLogger.log(`Creating runtime for character ${character.name}`)

	nodePlugin ??= createNodePlugin()

	const teeMode = getSecret(character, "TEE_MODE") || "OFF"
	const walletSecretSalt = getSecret(character, "WALLET_SECRET_SALT")

	// Validate TEE configuration
	if (teeMode !== TEEMode.OFF && !walletSecretSalt) {
		elizaLogger.error("A WALLET_SECRET_SALT required when TEE_MODE is enabled")
		throw new Error("Invalid TEE configuration")
	}

	let goatPlugin: any | undefined

	if (getSecret(character, "EVM_PRIVATE_KEY")) {
		goatPlugin = await createGoatPlugin((secret) => getSecret(character, secret))
	}

	// Initialize Reclaim adapter if environment variables are present
	// let verifiableInferenceAdapter;
	// if (
	//     process.env.RECLAIM_APP_ID &&
	//     process.env.RECLAIM_APP_SECRET &&
	//     process.env.VERIFIABLE_INFERENCE_ENABLED === "true"
	// ) {
	//     verifiableInferenceAdapter = new ReclaimAdapter({
	//         appId: process.env.RECLAIM_APP_ID,
	//         appSecret: process.env.RECLAIM_APP_SECRET,
	//         modelProvider: character.modelProvider,
	//         token,
	//     });
	//     elizaLogger.log("Verifiable inference adapter initialized");
	// }
	// Initialize Opacity adapter if environment variables are present
	let verifiableInferenceAdapter
	if (process.env.OPACITY_TEAM_ID && process.env.OPACITY_CLOUDFLARE_NAME && process.env.OPACITY_PROVER_URL && process.env.VERIFIABLE_INFERENCE_ENABLED === "true") {
		verifiableInferenceAdapter = new OpacityAdapter({
			teamId: process.env.OPACITY_TEAM_ID,
			teamName: process.env.OPACITY_CLOUDFLARE_NAME,
			opacityProverUrl: process.env.OPACITY_PROVER_URL,
			modelProvider: character.modelProvider,
			token: token,
		})
		elizaLogger.log("Verifiable inference adapter initialized")
		elizaLogger.log("teamId", process.env.OPACITY_TEAM_ID)
		elizaLogger.log("teamName", process.env.OPACITY_CLOUDFLARE_NAME)
		elizaLogger.log("opacityProverUrl", process.env.OPACITY_PROVER_URL)
		elizaLogger.log("modelProvider", character.modelProvider)
		elizaLogger.log("token", token)
	}
	if (process.env.PRIMUS_APP_ID && process.env.PRIMUS_APP_SECRET && process.env.VERIFIABLE_INFERENCE_ENABLED === "true") {
		verifiableInferenceAdapter = new PrimusAdapter({
			appId: process.env.PRIMUS_APP_ID,
			appSecret: process.env.PRIMUS_APP_SECRET,
			attMode: "proxytls",
			modelProvider: character.modelProvider,
			token,
		})
		elizaLogger.log("Verifiable inference primus adapter initialized")
	}

	return new AgentRuntime({
		databaseAdapter: db,
		token,
		modelProvider: character.modelProvider,
		evaluators: [],
		character,
		// character.plugins are handled when clients are added
		plugins: [
            parseBooleanFromText(getSecret(character, "BITMIND")) && getSecret(character, "BITMIND_API_TOKEN") ? bittensorPlugin : null,
            parseBooleanFromText(getSecret(character, "EMAIL_AUTOMATION_ENABLED")) ? emailAutomationPlugin : null,
			getSecret(character, "IQ_WALLET_ADDRESS") && getSecret(character, "IQSOlRPC") ? elizaCodeinPlugin : null,
			bootstrapPlugin,
			getSecret(character, "CDP_API_KEY_NAME") && getSecret(character, "CDP_API_KEY_PRIVATE_KEY") && getSecret(character, "CDP_AGENT_KIT_NETWORK") ? agentKitPlugin : null,
			getSecret(character, "DEXSCREENER_API_KEY") ? dexScreenerPlugin : null,
			getSecret(character, "FOOTBALL_API_KEY") ? footballPlugin : null,
			getSecret(character, "CONFLUX_CORE_PRIVATE_KEY") ? confluxPlugin : null,
			nodePlugin,
			getSecret(character, "ROUTER_NITRO_EVM_PRIVATE_KEY") && getSecret(character, "ROUTER_NITRO_EVM_ADDRESS") ? nitroPlugin : null,
			getSecret(character, "TAVILY_API_KEY") ? webSearchPlugin : null,
			getSecret(character, "SOLANA_PUBLIC_KEY") || (getSecret(character, "WALLET_PUBLIC_KEY") && !getSecret(character, "WALLET_PUBLIC_KEY")?.startsWith("0x")) ? solanaPlugin : null,
			getSecret(character, "SOLANA_PRIVATE_KEY") ? solanaAgentkitPlugin : null,
			getSecret(character, "AUTONOME_JWT_TOKEN") ? autonomePlugin : null,
			(getSecret(character, "NEAR_ADDRESS") || getSecret(character, "NEAR_WALLET_PUBLIC_KEY")) && getSecret(character, "NEAR_WALLET_SECRET_KEY") ? nearPlugin : null,
			getSecret(character, "EVM_PUBLIC_KEY") || (getSecret(character, "WALLET_PUBLIC_KEY") && getSecret(character, "WALLET_PUBLIC_KEY")?.startsWith("0x")) ? evmPlugin : null,
			(getSecret(character, "EVM_PUBLIC_KEY") || getSecret(character, "INJECTIVE_PUBLIC_KEY")) && getSecret(character, "INJECTIVE_PRIVATE_KEY") ? injectivePlugin : null,
			getSecret(character, "COSMOS_RECOVERY_PHRASE") && getSecret(character, "COSMOS_AVAILABLE_CHAINS") && createCosmosPlugin(),
			(getSecret(character, "SOLANA_PUBLIC_KEY") || (getSecret(character, "WALLET_PUBLIC_KEY") && !getSecret(character, "WALLET_PUBLIC_KEY")?.startsWith("0x"))) &&
			getSecret(character, "SOLANA_ADMIN_PUBLIC_KEY") &&
			getSecret(character, "SOLANA_PRIVATE_KEY") &&
			getSecret(character, "SOLANA_ADMIN_PRIVATE_KEY")
				? nftGenerationPlugin
				: null,
			getSecret(character, "ZEROG_PRIVATE_KEY") ? zgPlugin : null,
			getSecret(character, "COINMARKETCAP_API_KEY") ? coinmarketcapPlugin : null,
			getSecret(character, "ZERION_API_KEY") ? zerionPlugin : null,
			getSecret(character, "COINBASE_COMMERCE_KEY") ? coinbaseCommercePlugin : null,
			getSecret(character, "FAL_API_KEY") ||
			getSecret(character, "OPENAI_API_KEY") ||
			getSecret(character, "VENICE_API_KEY") ||
			getSecret(character, "NVIDIA_API_KEY") ||
			getSecret(character, "NINETEEN_AI_API_KEY") ||
			getSecret(character, "HEURIST_API_KEY") ||
			getSecret(character, "LIVEPEER_GATEWAY_URL")
				? imageGenerationPlugin
				: null,
			getSecret(character, "FAL_API_KEY") ? ThreeDGenerationPlugin : null,
			...(getSecret(character, "COINBASE_API_KEY") && getSecret(character, "COINBASE_PRIVATE_KEY") ? [coinbaseMassPaymentsPlugin, tradePlugin, tokenContractPlugin, advancedTradePlugin] : []),
			...(teeMode !== TEEMode.OFF && walletSecretSalt ? [teePlugin] : []),
			teeMode !== TEEMode.OFF && walletSecretSalt && getSecret(character, "VLOG") ? verifiableLogPlugin : null,
			getSecret(character, "SGX") ? sgxPlugin : null,
			getSecret(character, "ENABLE_TEE_LOG") && ((teeMode !== TEEMode.OFF && walletSecretSalt) || getSecret(character, "SGX")) ? teeLogPlugin : null,
			getSecret(character, "OMNIFLIX_API_URL") && getSecret(character, "OMNIFLIX_MNEMONIC") ? OmniflixPlugin : null,
			getSecret(character, "COINBASE_API_KEY") && getSecret(character, "COINBASE_PRIVATE_KEY") && getSecret(character, "COINBASE_NOTIFICATION_URI") ? webhookPlugin : null,
			goatPlugin,
			getSecret(character, "COINGECKO_API_KEY") || getSecret(character, "COINGECKO_PRO_API_KEY") ? coingeckoPlugin : null,
            getSecret(character, "MORALIS_API_KEY") ? moralisPlugin : null,
			getSecret(character, "EVM_PROVIDER_URL") ? goatPlugin : null,
			getSecret(character, "ABSTRACT_PRIVATE_KEY") ? abstractPlugin : null,
			getSecret(character, "B2_PRIVATE_KEY") ? b2Plugin : null,
			getSecret(character, "BINANCE_API_KEY") && getSecret(character, "BINANCE_SECRET_KEY") ? binancePlugin : null,
			getSecret(character, "FLOW_ADDRESS") && getSecret(character, "FLOW_PRIVATE_KEY") ? flowPlugin : null,
			getSecret(character, "LENS_ADDRESS") && getSecret(character, "LENS_PRIVATE_KEY") ? lensPlugin : null,
			getSecret(character, "APTOS_PRIVATE_KEY") ? aptosPlugin : null,
			getSecret(character, "MVX_PRIVATE_KEY") ? multiversxPlugin : null,
			getSecret(character, "ZKSYNC_PRIVATE_KEY") ? zksyncEraPlugin : null,
			getSecret(character, "CRONOSZKEVM_PRIVATE_KEY") ? cronosZkEVMPlugin : null,
			getSecret(character, "TEE_MARLIN") ? teeMarlinPlugin : null,
			getSecret(character, "TON_PRIVATE_KEY") ? tonPlugin : null,
			getSecret(character, "THIRDWEB_SECRET_KEY") ? thirdwebPlugin : null,
			getSecret(character, "SUI_PRIVATE_KEY") ? suiPlugin : null,
			getSecret(character, "STORY_PRIVATE_KEY") ? storyPlugin : null,
			getSecret(character, "SQUID_SDK_URL") && getSecret(character, "SQUID_INTEGRATOR_ID") && getSecret(character, "SQUID_EVM_ADDRESS") && getSecret(character, "SQUID_EVM_PRIVATE_KEY") && getSecret(character, "SQUID_API_THROTTLE_INTERVAL")
				? squidRouterPlugin
				: null,
			getSecret(character, "FUEL_PRIVATE_KEY") ? fuelPlugin : null,
			getSecret(character, "AVALANCHE_PRIVATE_KEY") ? avalanchePlugin : null,
			getSecret(character, "BIRDEYE_API_KEY") ? birdeyePlugin : null,
			getSecret(character, "ECHOCHAMBERS_API_URL") && getSecret(character, "ECHOCHAMBERS_API_KEY") ? echoChambersPlugin : null,
			getSecret(character, "LETZAI_API_KEY") ? letzAIPlugin : null,
			getSecret(character, "STARGAZE_ENDPOINT") ? stargazePlugin : null,
			getSecret(character, "GIPHY_API_KEY") ? giphyPlugin : null,
			getSecret(character, "PASSPORT_API_KEY") ? gitcoinPassportPlugin : null,
			getSecret(character, "GENLAYER_PRIVATE_KEY") ? genLayerPlugin : null,
			getSecret(character, "AVAIL_SEED") && getSecret(character, "AVAIL_APP_ID") ? availPlugin : null,
			getSecret(character, "OPEN_WEATHER_API_KEY") ? openWeatherPlugin : null,
			getSecret(character, "OBSIDIAN_API_TOKEN") ? obsidianPlugin : null,
			getSecret(character, "ARTHERA_PRIVATE_KEY")?.startsWith("0x") ? artheraPlugin : null,
			getSecret(character, "ALLORA_API_KEY") ? alloraPlugin : null,
			getSecret(character, "HYPERLIQUID_PRIVATE_KEY") ? hyperliquidPlugin : null,
			getSecret(character, "HYPERLIQUID_TESTNET") ? hyperliquidPlugin : null,
			getSecret(character, "AKASH_MNEMONIC") && getSecret(character, "AKASH_WALLET_ADDRESS") ? akashPlugin : null,
			getSecret(character, "CHAINBASE_API_KEY") ? chainbasePlugin : null,
			getSecret(character, "QUAI_PRIVATE_KEY") ? quaiPlugin : null,
			getSecret(character, "RESERVOIR_API_KEY") ? createNFTCollectionsPlugin() : null,
			getSecret(character, "ZERO_EX_API_KEY") ? zxPlugin : null,
			getSecret(character, "DKG_PRIVATE_KEY") ? dkgPlugin : null,
			getSecret(character, "PYTH_TESTNET_PROGRAM_KEY") || getSecret(character, "PYTH_MAINNET_PROGRAM_KEY") ? pythDataPlugin : null,
			getSecret(character, "LND_TLS_CERT") && getSecret(character, "LND_MACAROON") && getSecret(character, "LND_SOCKET") ? lightningPlugin : null,
			getSecret(character, "OPENAI_API_KEY") && parseBooleanFromText(getSecret(character, "ENABLE_OPEN_AI_COMMUNITY_PLUGIN")) ? openaiPlugin : null,
			getSecret(character, "DEVIN_API_TOKEN") ? devinPlugin : null,
			getSecret(character, "INITIA_PRIVATE_KEY") ? initiaPlugin : null,
			getSecret(character, "HOLDSTATION_PRIVATE_KEY") ? holdstationPlugin : null,
			getSecret(character, "NVIDIA_NIM_API_KEY") || getSecret(character, "NVIDIA_NGC_API_KEY") ? nvidiaNimPlugin : null,
			getSecret(character, "BNB_PRIVATE_KEY") || getSecret(character, "BNB_PUBLIC_KEY")?.startsWith("0x") ? bnbPlugin : null,
			(getSecret(character, "EMAIL_INCOMING_USER") && getSecret(character, "EMAIL_INCOMING_PASS")) || (getSecret(character, "EMAIL_OUTGOING_USER") && getSecret(character, "EMAIL_OUTGOING_PASS")) ? emailPlugin : null,
			getSecret(character, "SEI_PRIVATE_KEY") ? seiPlugin : null,
			getSecret(character, "HYPERBOLIC_API_KEY") ? hyperbolicPlugin : null,
			getSecret(character, "SUNO_API_KEY") ? sunoPlugin : null,
			getSecret(character, "UDIO_AUTH_TOKEN") ? udioPlugin : null,
			getSecret(character, "IMGFLIP_USERNAME") && getSecret(character, "IMGFLIP_PASSWORD") ? imgflipPlugin : null,
			getSecret(character, "FUNDING_PRIVATE_KEY") && getSecret(character, "EVM_RPC_URL") ? litPlugin : null,
			getSecret(character, "ETHSTORAGE_PRIVATE_KEY") ? ethstoragePlugin : null,
			getSecret(character, "MINA_PRIVATE_KEY") ? minaPlugin : null,
            getSecret(character, "FORM_PRIVATE_KEY") ? formPlugin : null,
            getSecret(character, "ANKR_WALLET") ? ankrPlugin : null,
			getSecret(character, "DCAP_EVM_PRIVATE_KEY") && getSecret(character, "DCAP_MODE") ? dcapPlugin : null,
		].filter(Boolean),
		providers: [],
		managers: [],
		cacheManager: cache,
		fetch: logFetch,
		verifiableInferenceAdapter,
	})
}

function initializeFsCache(baseDir: string, character: Character) {
	if (!character?.id) {
		throw new Error("initializeFsCache requires id to be set in character definition")
	}
	const cacheDir = path.resolve(baseDir, character.id, "cache")

	const cache = new CacheManager(new FsCacheAdapter(cacheDir))
	return cache
}

function initializeDbCache(character: Character, db: IDatabaseCacheAdapter) {
	if (!character?.id) {
		throw new Error("initializeFsCache requires id to be set in character definition")
	}
	const cache = new CacheManager(new DbCacheAdapter(db, character.id))
	return cache
}

function initializeCache(cacheStore: string, character: Character, baseDir?: string, db?: IDatabaseCacheAdapter) {
	switch (cacheStore) {
		case CacheStore.REDIS:
			if (process.env.REDIS_URL) {
				elizaLogger.info("Connecting to Redis...")
				const redisClient = new RedisClient(process.env.REDIS_URL)
				if (!character?.id) {
					throw new Error("CacheStore.REDIS requires id to be set in character definition")
				}
				return new CacheManager(
					new DbCacheAdapter(redisClient, character.id) // Using DbCacheAdapter since RedisClient also implements IDatabaseCacheAdapter
				)
			} else {
				throw new Error("REDIS_URL environment variable is not set.")
			}

		case CacheStore.DATABASE:
			if (db) {
				elizaLogger.info("Using Database Cache...")
				return initializeDbCache(character, db)
			} else {
				throw new Error("Database adapter is not provided for CacheStore.Database.")
			}

		case CacheStore.FILESYSTEM:
			elizaLogger.info("Using File System Cache...")
			if (!baseDir) {
				throw new Error("baseDir must be provided for CacheStore.FILESYSTEM.")
			}
			return initializeFsCache(baseDir, character)

		default:
			throw new Error(`Invalid cache store: ${cacheStore} or required configuration missing.`)
	}
}

async function startAgent(character: Character, directClient: DirectClient): Promise<AgentRuntime> {
	let db: IDatabaseAdapter & IDatabaseCacheAdapter
	try {
		character.id ??= stringToUuid(character.name)
		character.username ??= character.name

		const token = getTokenForProvider(character.modelProvider, character)
		const dataDir = path.join(__dirname, "../data")

		if (!fs.existsSync(dataDir)) {
			fs.mkdirSync(dataDir, { recursive: true })
		}

		db = initializeDatabase(dataDir) as IDatabaseAdapter & IDatabaseCacheAdapter

		await db.init()

		const cache = initializeCache(process.env.CACHE_STORE ?? CacheStore.DATABASE, character, "", db) // "" should be replaced with dir for file system caching. THOUGHTS: might probably make this into an env
		const runtime: AgentRuntime = await createAgent(character, db, cache, token)

		// start services/plugins/process knowledge
		await runtime.initialize()

		// start assigned clients
		runtime.clients = await initializeClients(character, runtime)

		// add to container
		directClient.registerAgent(runtime)

		// report to console
		elizaLogger.debug(`Started ${character.name} as ${runtime.agentId}`)

		return runtime
	} catch (error) {
		elizaLogger.error(`Error starting agent for character ${character.name}:`, error)
		elizaLogger.error(error)
		if (db) {
			await db.close()
		}
		throw error
	}
}

const checkPortAvailable = (port: number): Promise<boolean> => {
	return new Promise((resolve) => {
		const server = net.createServer()

		server.once("error", (err: NodeJS.ErrnoException) => {
			if (err.code === "EADDRINUSE") {
				resolve(false)
			}
		})

		server.once("listening", () => {
			server.close()
			resolve(true)
		})

		server.listen(port)
	})
}

const hasValidRemoteUrls = () => process.env.REMOTE_CHARACTER_URLS && process.env.REMOTE_CHARACTER_URLS !== "" && process.env.REMOTE_CHARACTER_URLS.startsWith("http")

const startAgents = async () => {
	const directClient = new DirectClient()
	let serverPort = Number.parseInt(settings.SERVER_PORT || "3000")
	const args = parseArguments()
	const charactersArg = args.characters || args.character
	let characters = [defaultCharacter]

	if (process.env.IQ_WALLET_ADDRESS && process.env.IQSOlRPC) {
		characters = await loadCharacterFromOnchain()
	}

	const notOnchainJson = !onchainJson || onchainJson == "null"

	if ((notOnchainJson && charactersArg) || hasValidRemoteUrls()) {
		characters = await loadCharacters(charactersArg)
	}

	// Normalize characters for injectable plugins
	characters = await Promise.all(characters.map(normalizeCharacter))

	try {
		for (const character of characters) {
			await startAgent(character, directClient)
		}
	} catch (error) {
		elizaLogger.error("Error starting agents:", error)
	}

	// Find available port
	while (!(await checkPortAvailable(serverPort))) {
		elizaLogger.warn(`Port ${serverPort} is in use, trying ${serverPort + 1}`)
		serverPort++
	}

	// upload some agent functionality into directClient
	directClient.startAgent = async (character) => {
		// Handle plugins
		character.plugins = await handlePluginImporting(character.plugins)

		// wrap it so we don't have to inject directClient later
		return startAgent(character, directClient)
	}

	directClient.loadCharacterTryPath = loadCharacterTryPath
	directClient.jsonToCharacter = jsonToCharacter

	directClient.start(serverPort)

	if (serverPort !== Number.parseInt(settings.SERVER_PORT || "3000")) {
		elizaLogger.log(`Server started on alternate port ${serverPort}`)
	}

	elizaLogger.log("Run `pnpm start:client` to start the client and visit the outputted URL (http://localhost:5173) to chat with your agents. When running multiple agents, use client with different port `SERVER_PORT=3001 pnpm start:client`")
}

startAgents().catch((error) => {
	elizaLogger.error("Unhandled error in startAgents:", error)
	process.exit(1)
})

// Prevent unhandled exceptions from crashing the process if desired
if (
    process.env.PREVENT_UNHANDLED_EXIT &&
    parseBooleanFromText(process.env.PREVENT_UNHANDLED_EXIT)
) {
    // Handle uncaught exceptions to prevent the process from crashing
    process.on("uncaughtException", function (err) {
        console.error("uncaughtException", err);
    });

    // Handle unhandled rejections to prevent the process from crashing
    process.on("unhandledRejection", function (err) {
        console.error("unhandledRejection", err);
    });
}<|MERGE_RESOLUTION|>--- conflicted
+++ resolved
@@ -1,32 +1,3 @@
-<<<<<<< HEAD
-import { PGLiteDatabaseAdapter } from "@elizaos/adapter-pglite";
-import { MongoClient } from 'mongodb';
-import { PostgresDatabaseAdapter } from "@elizaos/adapter-postgres";
-import { QdrantDatabaseAdapter } from "@elizaos/adapter-qdrant";
-import { RedisClient } from "@elizaos/adapter-redis";
-import { SqliteDatabaseAdapter } from "@elizaos/adapter-sqlite";
-import { SupabaseDatabaseAdapter } from "@elizaos/adapter-supabase";
-import { AutoClientInterface } from "@elizaos/client-auto";
-import { DiscordClientInterface } from "@elizaos/client-discord";
-import { InstagramClientInterface } from "@elizaos/client-instagram";
-import { LensAgentClient } from "@elizaos/client-lens";
-import { SlackClientInterface } from "@elizaos/client-slack";
-import { TelegramClientInterface } from "@elizaos/client-telegram";
-import { TwitterClientInterface } from "@elizaos/client-twitter";
-import { MongoDBDatabaseAdapter } from "@elizaos/adapter-mongodb"
-
-import { FarcasterClientInterface } from "@elizaos/client-farcaster";
-import { OmniflixPlugin } from "@elizaos/plugin-omniflix";
-import { JeeterClientInterface } from "@elizaos/client-simsai";
-
-import { DirectClient } from "@elizaos/client-direct";
-import { agentKitPlugin } from "@elizaos/plugin-agentkit";
-
-import { PrimusAdapter } from "@elizaos/plugin-primus";
-import { lightningPlugin } from "@elizaos/plugin-lightning";
-import { elizaCodeinPlugin, onchainJson } from "@elizaos/plugin-iq6900";
-
-=======
 import { PGLiteDatabaseAdapter } from "@elizaos/adapter-pglite"
 import { PostgresDatabaseAdapter } from "@elizaos/adapter-postgres"
 import { QdrantDatabaseAdapter } from "@elizaos/adapter-qdrant"
@@ -40,6 +11,8 @@
 import { SlackClientInterface } from "@elizaos/client-slack"
 import { TelegramClientInterface } from "@elizaos/client-telegram"
 import { TwitterClientInterface } from "@elizaos/client-twitter"
+import { MongoDBDatabaseAdapter } from "@elizaos/adapter-mongodb"
+
 import { FarcasterClientInterface } from "@elizaos/client-farcaster"
 import { OmniflixPlugin } from "@elizaos/plugin-omniflix"
 import { JeeterClientInterface } from "@elizaos/client-simsai"
@@ -51,7 +24,6 @@
 import { lightningPlugin } from "@elizaos/plugin-lightning"
 import { elizaCodeinPlugin, onchainJson } from "@elizaos/plugin-iq6900"
 import { dcapPlugin } from "@elizaos/plugin-dcap"
->>>>>>> 14a407c1
 import {
     AgentRuntime,
     CacheManager,
@@ -540,7 +512,6 @@
 }
 
 function initializeDatabase(dataDir: string) {
-<<<<<<< HEAD
     if (process.env.MONGODB_CONNECTION_STRING) {
         elizaLogger.log("Initializing database on MongoDB Atlas");
         const client = new MongoClient(process.env.MONGODB_CONNECTION_STRING, {
@@ -577,186 +548,6 @@
             process.env.SUPABASE_URL,
             process.env.SUPABASE_ANON_KEY,
         );
-
-        // Test the connection
-        db.init()
-            .then(() => {
-                elizaLogger.success(
-                    "Successfully connected to Supabase database",
-                );
-            })
-            .catch((error) => {
-                elizaLogger.error("Failed to connect to Supabase:", error);
-            });
-
-        return db;
-    } else if (process.env.POSTGRES_URL) {
-        elizaLogger.info("Initializing PostgreSQL connection...");
-        const db = new PostgresDatabaseAdapter({
-            connectionString: process.env.POSTGRES_URL,
-            parseInputs: true,
-        });
-
-        // Test the connection
-        db.init()
-            .then(() => {
-                elizaLogger.success(
-                    "Successfully connected to PostgreSQL database",
-                );
-            })
-            .catch((error) => {
-                elizaLogger.error("Failed to connect to PostgreSQL:", error);
-            });
-
-        return db;
-    } else if (process.env.PGLITE_DATA_DIR) {
-        elizaLogger.info("Initializing PgLite adapter...");
-        // `dataDir: memory://` for in memory pg
-        const db = new PGLiteDatabaseAdapter({
-            dataDir: process.env.PGLITE_DATA_DIR,
-        });
-        return db;
-    } else if (process.env.QDRANT_URL
-        && process.env.QDRANT_KEY
-        && process.env.QDRANT_PORT
-        && process.env.QDRANT_VECTOR_SIZE
-    ) {
-        elizaLogger.info("Initializing Qdrant adapter...");
-        const db = new QdrantDatabaseAdapter(
-            process.env.QDRANT_URL,
-            process.env.QDRANT_KEY,
-            Number(process.env.QDRANT_PORT),
-            Number(process.env.QDRANT_VECTOR_SIZE)
-        );
-        return db;
-    }else {
-        const filePath =
-            process.env.SQLITE_FILE ?? path.resolve(dataDir, "db.sqlite");
-        elizaLogger.info(`Initializing SQLite database at ${filePath}...`);
-        const db = new SqliteDatabaseAdapter(new Database(filePath));
-
-        // Test the connection
-        db.init()
-            .then(() => {
-                elizaLogger.success(
-                    "Successfully connected to SQLite database",
-                );
-            })
-            .catch((error) => {
-                elizaLogger.error("Failed to connect to SQLite:", error);
-            });
-
-        return db;
-    }
-}
-
-// also adds plugins from character file into the runtime
-export async function initializeClients(
-    character: Character,
-    runtime: IAgentRuntime,
-) {
-    // each client can only register once
-    // and if we want two we can explicitly support it
-    const clients: Record<string, any> = {};
-    const clientTypes: string[] =
-        character.clients?.map((str) => str.toLowerCase()) || [];
-    elizaLogger.log("initializeClients", clientTypes, "for", character.name);
-
-
-    // Start Auto Client if "auto" detected as a configured client
-    if (clientTypes.includes(Clients.AUTO)) {
-        const autoClient = await AutoClientInterface.start(runtime);
-        if (autoClient) clients.auto = autoClient;
-    }
-
-    if (clientTypes.includes(Clients.DISCORD)) {
-        const discordClient = await DiscordClientInterface.start(runtime);
-        if (discordClient) clients.discord = discordClient;
-    }
-
-    if (clientTypes.includes(Clients.TELEGRAM)) {
-        const telegramClient = await TelegramClientInterface.start(runtime);
-        if (telegramClient) clients.telegram = telegramClient;
-    }
-
-    if (clientTypes.includes(Clients.TWITTER)) {
-        const twitterClient = await TwitterClientInterface.start(runtime);
-        if (twitterClient) {
-            clients.twitter = twitterClient;
-        }
-    }
-
-    if (clientTypes.includes(Clients.INSTAGRAM)) {
-        const instagramClient = await InstagramClientInterface.start(runtime);
-        if (instagramClient) {
-            clients.instagram = instagramClient;
-        }
-    }
-
-    if (clientTypes.includes(Clients.FARCASTER)) {
-        const farcasterClient = await FarcasterClientInterface.start(runtime);
-        if (farcasterClient) {
-            clients.farcaster = farcasterClient;
-        }
-    }
-
-    if (clientTypes.includes("lens")) {
-        const lensClient = new LensAgentClient(runtime);
-        lensClient.start();
-        clients.lens = lensClient;
-    }
-
-    if (clientTypes.includes(Clients.SIMSAI)) {
-        const simsaiClient = await JeeterClientInterface.start(runtime);
-        if (simsaiClient) clients.simsai = simsaiClient;
-    }
-
-    elizaLogger.log("client keys", Object.keys(clients));
-
-    // TODO: Add Slack client to the list
-    // Initialize clients as an object
-
-    if (clientTypes.includes("slack")) {
-        const slackClient = await SlackClientInterface.start(runtime);
-        if (slackClient) clients.slack = slackClient; // Use object property instead of push
-    }
-
-    function determineClientType(client: Client): string {
-        // Check if client has a direct type identifier
-        if ("type" in client) {
-            return (client as any).type;
-        }
-
-        // Check constructor name
-        const constructorName = client.constructor?.name;
-        if (constructorName && !constructorName.includes("Object")) {
-            return constructorName.toLowerCase().replace("client", "");
-        }
-
-        // Fallback: Generate a unique identifier
-        return `client_${Date.now()}`;
-    }
-
-    if (character.plugins?.length > 0) {
-        for (const plugin of character.plugins) {
-            if (plugin.clients) {
-                for (const client of plugin.clients) {
-                    const startedClient = await client.start(runtime);
-                    const clientType = determineClientType(client);
-                    elizaLogger.debug(
-                        `Initializing client of type: ${clientType}`,
-                    );
-                    clients[clientType] = startedClient;
-                }
-            }
-        }
-    }
-
-    return clients;
-=======
-	if (process.env.SUPABASE_URL && process.env.SUPABASE_ANON_KEY) {
-		elizaLogger.info("Initializing Supabase connection...")
-		const db = new SupabaseDatabaseAdapter(process.env.SUPABASE_URL, process.env.SUPABASE_ANON_KEY)
 
 		// Test the connection
 		db.init()
@@ -823,6 +614,7 @@
 	const clientTypes: string[] = character.clients?.map((str) => str.toLowerCase()) || []
 	elizaLogger.log("initializeClients", clientTypes, "for", character.name)
 
+
 	// Start Auto Client if "auto" detected as a configured client
 	if (clientTypes.includes(Clients.AUTO)) {
 		const autoClient = await AutoClientInterface.start(runtime)
@@ -911,7 +703,6 @@
 	}
 
 	return clients
->>>>>>> 14a407c1
 }
 
 function getSecret(character: Character, secret: string) {
