--- conflicted
+++ resolved
@@ -1104,14 +1104,9 @@
 
 const hasValidRemoteUrls = () =>
     process.env.REMOTE_CHARACTER_URLS &&
-<<<<<<< HEAD
     process.env.REMOTE_CHARACTER_URLS != "" &&
     process.env.REMOTE_CHARACTER_URLS.startsWith("http")
-=======
-    process.env.REMOTE_CHARACTER_URLS !== "" &&
-    process.env.REMOTE_CHARACTER_URLS.startsWith("http");
-
->>>>>>> 984bb330
+
 
 const startAgents = async () => {
     const directClient = new DirectClient();
