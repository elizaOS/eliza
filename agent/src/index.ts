--- conflicted
+++ resolved
@@ -1,17 +1,3 @@
-<<<<<<< HEAD
-import { PostgresDatabaseAdapter } from "@ai16z/adapter-postgres";
-import { SqliteDatabaseAdapter } from "@ai16z/adapter-sqlite";
-import { AutoClientInterface } from "@ai16z/client-auto";
-import { DiscordClientInterface } from "@ai16z/client-discord";
-import { FarcasterAgentClient } from "@ai16z/client-farcaster";
-import { LensAgentClient } from "@ai16z/client-lens";
-import { SlackClientInterface } from "@ai16z/client-slack";
-import { TelegramClientInterface } from "@ai16z/client-telegram";
-import { TwitterClientInterface } from "@ai16z/client-twitter";
-import { NostrAgentClient } from "@ai16z/client-nostr";
-import { Clients } from "@ai16z/eliza";
-
-=======
 import { PostgresDatabaseAdapter } from "@elizaos/adapter-postgres";
 import { RedisClient } from "@elizaos/adapter-redis";
 import { SqliteDatabaseAdapter } from "@elizaos/adapter-sqlite";
@@ -23,17 +9,15 @@
 import { TelegramClientInterface } from "@elizaos/client-telegram";
 import { TwitterClientInterface } from "@elizaos/client-twitter";
 // import { ReclaimAdapter } from "@elizaos/plugin-reclaim";
->>>>>>> ef412e88
+import { NostrAgentClient } from "@elizaos/client-nostr";
+
 import {
     AgentRuntime,
     CacheManager,
     CacheStore,
     Character,
-<<<<<<< HEAD
-=======
     Client,
     Clients,
->>>>>>> ef412e88
     DbCacheAdapter,
     defaultCharacter,
     elizaLogger,
@@ -475,13 +459,7 @@
     elizaLogger.log("client keys", Object.keys(clients));
 
     // TODO: Add Slack client to the list
-<<<<<<< HEAD
     if (clientTypes.includes(Clients.SLACK)) {
-=======
-    // Initialize clients as an object
-
-    if (clientTypes.includes("slack")) {
->>>>>>> ef412e88
         const slackClient = await SlackClientInterface.start(runtime);
         if (slackClient) clients.slack = slackClient; // Use object property instead of push
     }
