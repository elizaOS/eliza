import { PostgresDatabaseAdapter } from "@elizaos/adapter-postgres";
import { RedisClient } from "@elizaos/adapter-redis";
import { SqliteDatabaseAdapter } from "@elizaos/adapter-sqlite";
import { AutoClientInterface } from "@elizaos/client-auto";
import { DiscordClientInterface } from "@elizaos/client-discord";
import { FarcasterAgentClient } from "@elizaos/client-farcaster";
import { LensAgentClient } from "@elizaos/client-lens";
import { SlackClientInterface } from "@elizaos/client-slack";
import { TelegramClientInterface } from "@elizaos/client-telegram";
import { TwitterClientInterface } from "@elizaos/client-twitter";
import {
    AgentRuntime,
    CacheManager,
    CacheStore,
    Character,
    Client,
    Clients,
    DbCacheAdapter,
    defaultCharacter,
    elizaLogger,
    FsCacheAdapter,
    IAgentRuntime,
    ICacheManager,
    IDatabaseAdapter,
    IDatabaseCacheAdapter,
    ModelProviderName,
    settings,
    stringToUuid,
    validateCharacterConfig,
} from "@elizaos/core";
import { zgPlugin } from "@elizaos/plugin-0g";
import { bootstrapPlugin } from "@elizaos/plugin-bootstrap";
import createGoatPlugin from "@elizaos/plugin-goat";
// import { intifacePlugin } from "@elizaos/plugin-intiface";
import { genLayerPlugin } from "@elizaos/plugin-genlayer";
import { DirectClient } from "@elizaos/client-direct";
import { ThreeDGenerationPlugin } from "@elizaos/plugin-3d-generation";
import { abstractPlugin } from "@elizaos/plugin-abstract";
import { aptosPlugin } from "@elizaos/plugin-aptos";
import { avalanchePlugin } from "@elizaos/plugin-avalanche";
import {
    advancedTradePlugin,
    coinbaseCommercePlugin,
    coinbaseMassPaymentsPlugin,
    tokenContractPlugin,
    tradePlugin,
    webhookPlugin,
} from "@elizaos/plugin-coinbase";
import { confluxPlugin } from "@elizaos/plugin-conflux";
import { cronosZkEVMPlugin } from "@elizaos/plugin-cronoszkevm";
import { echoChamberPlugin } from "@elizaos/plugin-echochambers";
import { evmPlugin } from "@elizaos/plugin-evm";
import { flowPlugin } from "@elizaos/plugin-flow";
import { fuelPlugin } from "@elizaos/plugin-fuel";
import { imageGenerationPlugin } from "@elizaos/plugin-image-generation";
import { multiversxPlugin } from "@elizaos/plugin-multiversx";
import { nearPlugin } from "@elizaos/plugin-near";
import { nftGenerationPlugin } from "@elizaos/plugin-nft-generation";
import { createNodePlugin } from "@elizaos/plugin-node";
import { solanaPlugin } from "@elizaos/plugin-solana";
import { storyPlugin } from "@elizaos/plugin-story";
import { suiPlugin } from "@elizaos/plugin-sui";
import { TEEMode, teePlugin } from "@elizaos/plugin-tee";
import { tonPlugin } from "@elizaos/plugin-ton";
import { webSearchPlugin } from "@elizaos/plugin-web-search";
import { echoChamberPlugin } from "@elizaos/plugin-echochambers";
import { stargazePlugin } from "@elizaos/plugin-stargaze";
import { zksyncEraPlugin } from "@elizaos/plugin-zksync-era";
<<<<<<< HEAD

=======
import { availPlugin } from "@elizaos/plugin-avail";
>>>>>>> 1f971169
import Database from "better-sqlite3";
import fs from "fs";
import net from "net";
import path from "path";
import { fileURLToPath } from "url";
import yargs from "yargs";

const __filename = fileURLToPath(import.meta.url); // get the resolved path to the file
const __dirname = path.dirname(__filename); // get the name of the directory

export const wait = (minTime: number = 1000, maxTime: number = 3000) => {
    const waitTime =
        Math.floor(Math.random() * (maxTime - minTime + 1)) + minTime;
    return new Promise((resolve) => setTimeout(resolve, waitTime));
};

const logFetch = async (url: string, options: any) => {
    elizaLogger.debug(`Fetching ${url}`);
    // Disabled to avoid disclosure of sensitive information such as API keys
    // elizaLogger.debug(JSON.stringify(options, null, 2));
    return fetch(url, options);
};

export function parseArguments(): {
    character?: string;
    characters?: string;
} {
    try {
        return yargs(process.argv.slice(3))
            .option("character", {
                type: "string",
                description: "Path to the character JSON file",
            })
            .option("characters", {
                type: "string",
                description:
                    "Comma separated list of paths to character JSON files",
            })
            .parseSync();
    } catch (error) {
        elizaLogger.error("Error parsing arguments:", error);
        return {};
    }
}

function tryLoadFile(filePath: string): string | null {
    try {
        return fs.readFileSync(filePath, "utf8");
    } catch (e) {
        return null;
    }
}

function isAllStrings(arr: unknown[]): boolean {
    return Array.isArray(arr) && arr.every((item) => typeof item === "string");
}

export async function loadCharacters(
    charactersArg: string
): Promise<Character[]> {
    let characterPaths = charactersArg
        ?.split(",")
        .map((filePath) => filePath.trim());
    const loadedCharacters = [];

    if (characterPaths?.length > 0) {
        for (const characterPath of characterPaths) {
            let content = null;
            let resolvedPath = "";

            // Try different path resolutions in order
            const pathsToTry = [
                characterPath, // exact path as specified
                path.resolve(process.cwd(), characterPath), // relative to cwd
                path.resolve(process.cwd(), "agent", characterPath), // Add this
                path.resolve(__dirname, characterPath), // relative to current script
                path.resolve(
                    __dirname,
                    "characters",
                    path.basename(characterPath)
                ), // relative to agent/characters
                path.resolve(
                    __dirname,
                    "../characters",
                    path.basename(characterPath)
                ), // relative to characters dir from agent
                path.resolve(
                    __dirname,
                    "../../characters",
                    path.basename(characterPath)
                ), // relative to project root characters dir
            ];

            elizaLogger.info(
                "Trying paths:",
                pathsToTry.map((p) => ({
                    path: p,
                    exists: fs.existsSync(p),
                }))
            );

            for (const tryPath of pathsToTry) {
                content = tryLoadFile(tryPath);
                if (content !== null) {
                    resolvedPath = tryPath;
                    break;
                }
            }

            if (content === null) {
                elizaLogger.error(
                    `Error loading character from ${characterPath}: File not found in any of the expected locations`
                );
                elizaLogger.error("Tried the following paths:");
                pathsToTry.forEach((p) => elizaLogger.error(` - ${p}`));
                process.exit(1);
            }

            try {
                const character = JSON.parse(content);
                validateCharacterConfig(character);

                // .id isn't really valid
                const characterId = character.id || character.name;
                const characterPrefix = `CHARACTER.${characterId.toUpperCase().replace(/ /g, "_")}.`;

                const characterSettings = Object.entries(process.env)
                    .filter(([key]) => key.startsWith(characterPrefix))
                    .reduce((settings, [key, value]) => {
                        const settingKey = key.slice(characterPrefix.length);
                        return { ...settings, [settingKey]: value };
                    }, {});

                if (Object.keys(characterSettings).length > 0) {
                    character.settings = character.settings || {};
                    character.settings.secrets = {
                        ...characterSettings,
                        ...character.settings.secrets,
                    };
                }

                // Handle plugins
                if (isAllStrings(character.plugins)) {
                    elizaLogger.info("Plugins are: ", character.plugins);
                    const importedPlugins = await Promise.all(
                        character.plugins.map(async (plugin) => {
                            const importedPlugin = await import(plugin);
                            return importedPlugin.default;
                        })
                    );
                    character.plugins = importedPlugins;
                }

                loadedCharacters.push(character);
                elizaLogger.info(
                    `Successfully loaded character from: ${resolvedPath}`
                );
            } catch (e) {
                elizaLogger.error(
                    `Error parsing character from ${resolvedPath}: ${e}`
                );
                process.exit(1);
            }
        }
    }

    if (loadedCharacters.length === 0) {
        elizaLogger.info("No characters found, using default character");
        loadedCharacters.push(defaultCharacter);
    }

    return loadedCharacters;
}

export function getTokenForProvider(
    provider: ModelProviderName,
    character: Character
): string {
    switch (provider) {
        // no key needed for llama_local or gaianet
        case ModelProviderName.LLAMALOCAL:
            return "";
        case ModelProviderName.OLLAMA:
            return "";
        case ModelProviderName.GAIANET:
            return "";
        case ModelProviderName.OPENAI:
            return (
                character.settings?.secrets?.OPENAI_API_KEY ||
                settings.OPENAI_API_KEY
            );
        case ModelProviderName.ETERNALAI:
            return (
                character.settings?.secrets?.ETERNALAI_API_KEY ||
                settings.ETERNALAI_API_KEY
            );
        case ModelProviderName.LLAMACLOUD:
        case ModelProviderName.TOGETHER:
            return (
                character.settings?.secrets?.LLAMACLOUD_API_KEY ||
                settings.LLAMACLOUD_API_KEY ||
                character.settings?.secrets?.TOGETHER_API_KEY ||
                settings.TOGETHER_API_KEY ||
                character.settings?.secrets?.XAI_API_KEY ||
                settings.XAI_API_KEY ||
                character.settings?.secrets?.OPENAI_API_KEY ||
                settings.OPENAI_API_KEY
            );
        case ModelProviderName.CLAUDE_VERTEX:
        case ModelProviderName.ANTHROPIC:
            return (
                character.settings?.secrets?.ANTHROPIC_API_KEY ||
                character.settings?.secrets?.CLAUDE_API_KEY ||
                settings.ANTHROPIC_API_KEY ||
                settings.CLAUDE_API_KEY
            );
        case ModelProviderName.REDPILL:
            return (
                character.settings?.secrets?.REDPILL_API_KEY ||
                settings.REDPILL_API_KEY
            );
        case ModelProviderName.OPENROUTER:
            return (
                character.settings?.secrets?.OPENROUTER ||
                settings.OPENROUTER_API_KEY
            );
        case ModelProviderName.GROK:
            return (
                character.settings?.secrets?.GROK_API_KEY ||
                settings.GROK_API_KEY
            );
        case ModelProviderName.HEURIST:
            return (
                character.settings?.secrets?.HEURIST_API_KEY ||
                settings.HEURIST_API_KEY
            );
        case ModelProviderName.GROQ:
            return (
                character.settings?.secrets?.GROQ_API_KEY ||
                settings.GROQ_API_KEY
            );
        case ModelProviderName.GALADRIEL:
            return (
                character.settings?.secrets?.GALADRIEL_API_KEY ||
                settings.GALADRIEL_API_KEY
            );
        case ModelProviderName.FAL:
            return (
                character.settings?.secrets?.FAL_API_KEY || settings.FAL_API_KEY
            );
        case ModelProviderName.ALI_BAILIAN:
            return (
                character.settings?.secrets?.ALI_BAILIAN_API_KEY ||
                settings.ALI_BAILIAN_API_KEY
            );
        case ModelProviderName.VOLENGINE:
            return (
                character.settings?.secrets?.VOLENGINE_API_KEY ||
                settings.VOLENGINE_API_KEY
            );
        case ModelProviderName.NANOGPT:
            return (
                character.settings?.secrets?.NANOGPT_API_KEY ||
                settings.NANOGPT_API_KEY
            );
        case ModelProviderName.HYPERBOLIC:
            return (
                character.settings?.secrets?.HYPERBOLIC_API_KEY ||
                settings.HYPERBOLIC_API_KEY
            );
        case ModelProviderName.VENICE:
            return (
                character.settings?.secrets?.VENICE_API_KEY ||
                settings.VENICE_API_KEY
            );
        case ModelProviderName.AKASH_CHAT_API:
            return (
                character.settings?.secrets?.AKASH_CHAT_API_KEY ||
                settings.AKASH_CHAT_API_KEY
            );
        case ModelProviderName.GOOGLE:
            return (
                character.settings?.secrets?.GOOGLE_GENERATIVE_AI_API_KEY ||
                settings.GOOGLE_GENERATIVE_AI_API_KEY
            );
        case ModelProviderName.INFERA:
            return (
                character.settings?.secrets?.INFERA_API_KEY ||
                settings.INFERA_API_KEY
            );
        default:
            const errorMessage = `Failed to get token - unsupported model provider: ${provider}`;
            elizaLogger.error(errorMessage);
            throw new Error(errorMessage);
    }
}

function initializeDatabase(dataDir: string) {
    if (process.env.POSTGRES_URL) {
        elizaLogger.info("Initializing PostgreSQL connection...");
        const db = new PostgresDatabaseAdapter({
            connectionString: process.env.POSTGRES_URL,
            parseInputs: true,
        });

        // Test the connection
        db.init()
            .then(() => {
                elizaLogger.success(
                    "Successfully connected to PostgreSQL database"
                );
            })
            .catch((error) => {
                elizaLogger.error("Failed to connect to PostgreSQL:", error);
            });

        return db;
    } else {
        const filePath =
            process.env.SQLITE_FILE ?? path.resolve(dataDir, "db.sqlite");
        // ":memory:";
        const db = new SqliteDatabaseAdapter(new Database(filePath));
        return db;
    }
}

// also adds plugins from character file into the runtime
export async function initializeClients(
    character: Character,
    runtime: IAgentRuntime
) {
    // each client can only register once
    // and if we want two we can explicitly support it
    const clients: Record<string, any> = {};
    const clientTypes: string[] =
        character.clients?.map((str) => str.toLowerCase()) || [];
    elizaLogger.log("initializeClients", clientTypes, "for", character.name);

    if (clientTypes.includes(Clients.DIRECT)) {
        const autoClient = await AutoClientInterface.start(runtime);
        if (autoClient) clients.auto = autoClient;
    }

    if (clientTypes.includes(Clients.DISCORD)) {
        const discordClient = await DiscordClientInterface.start(runtime);
        if (discordClient) clients.discord = discordClient;
    }

    if (clientTypes.includes(Clients.TELEGRAM)) {
        const telegramClient = await TelegramClientInterface.start(runtime);
        if (telegramClient) clients.telegram = telegramClient;
    }

    if (clientTypes.includes(Clients.TWITTER)) {
        const twitterClient = await TwitterClientInterface.start(runtime);
        if (twitterClient) {
            clients.twitter = twitterClient;
        }
    }

    if (clientTypes.includes(Clients.FARCASTER)) {
        // why is this one different :(
        const farcasterClient = new FarcasterAgentClient(runtime);
        if (farcasterClient) {
            farcasterClient.start();
            clients.farcaster = farcasterClient;
        }
    }
    if (clientTypes.includes("lens")) {
        const lensClient = new LensAgentClient(runtime);
        lensClient.start();
        clients.lens = lensClient;
    }

    elizaLogger.log("client keys", Object.keys(clients));

    // TODO: Add Slack client to the list
    // Initialize clients as an object

    if (clientTypes.includes("slack")) {
        const slackClient = await SlackClientInterface.start(runtime);
        if (slackClient) clients.slack = slackClient; // Use object property instead of push
    }

    function determineClientType(client: Client): string {
        // Check if client has a direct type identifier
        if ("type" in client) {
            return (client as any).type;
        }

        // Check constructor name
        const constructorName = client.constructor?.name;
        if (constructorName && !constructorName.includes("Object")) {
            return constructorName.toLowerCase().replace("client", "");
        }

        // Fallback: Generate a unique identifier
        return `client_${Date.now()}`;
    }

    if (character.plugins?.length > 0) {
        for (const plugin of character.plugins) {
            if (plugin.clients) {
                for (const client of plugin.clients) {
                    const startedClient = await client.start(runtime);
                    const clientType = determineClientType(client);
                    elizaLogger.debug(
                        `Initializing client of type: ${clientType}`
                    );
                    clients[clientType] = startedClient;
                }
            }
        }
    }

    return clients;
}

function getSecret(character: Character, secret: string) {
    return character.settings?.secrets?.[secret] || process.env[secret];
}

let nodePlugin: any | undefined;

export async function createAgent(
    character: Character,
    db: IDatabaseAdapter,
    cache: ICacheManager,
    token: string
): Promise<AgentRuntime> {
    elizaLogger.success(
        elizaLogger.successesTitle,
        "Creating runtime for character",
        character.name
    );

    nodePlugin ??= createNodePlugin();

    const teeMode = getSecret(character, "TEE_MODE") || "OFF";
    const walletSecretSalt = getSecret(character, "WALLET_SECRET_SALT");

    // Validate TEE configuration
    if (teeMode !== TEEMode.OFF && !walletSecretSalt) {
        elizaLogger.error(
            "WALLET_SECRET_SALT required when TEE_MODE is enabled"
        );
        throw new Error("Invalid TEE configuration");
    }

    let goatPlugin: any | undefined;

    if (getSecret(character, "EVM_PRIVATE_KEY")) {
        goatPlugin = await createGoatPlugin((secret) =>
            getSecret(character, secret)
        );
    }

    return new AgentRuntime({
        databaseAdapter: db,
        token,
        modelProvider: character.modelProvider,
        evaluators: [],
        character,
        // character.plugins are handled when clients are added
        plugins: [
            bootstrapPlugin,
            getSecret(character, "CONFLUX_CORE_PRIVATE_KEY")
                ? confluxPlugin
                : null,
            nodePlugin,
            getSecret(character, "TAVILY_API_KEY") ? webSearchPlugin : null,
            getSecret(character, "SOLANA_PUBLIC_KEY") ||
            (getSecret(character, "WALLET_PUBLIC_KEY") &&
                !getSecret(character, "WALLET_PUBLIC_KEY")?.startsWith("0x"))
                ? solanaPlugin
                : null,
            (getSecret(character, "NEAR_ADDRESS") ||
                getSecret(character, "NEAR_WALLET_PUBLIC_KEY")) &&
            getSecret(character, "NEAR_WALLET_SECRET_KEY")
                ? nearPlugin
                : null,
            getSecret(character, "EVM_PUBLIC_KEY") ||
            (getSecret(character, "WALLET_PUBLIC_KEY") &&
                getSecret(character, "WALLET_PUBLIC_KEY")?.startsWith("0x"))
                ? evmPlugin
                : null,
            (getSecret(character, "SOLANA_PUBLIC_KEY") ||
                (getSecret(character, "WALLET_PUBLIC_KEY") &&
                    !getSecret(character, "WALLET_PUBLIC_KEY")?.startsWith(
                        "0x"
                    ))) &&
            getSecret(character, "SOLANA_ADMIN_PUBLIC_KEY") &&
            getSecret(character, "SOLANA_PRIVATE_KEY") &&
            getSecret(character, "SOLANA_ADMIN_PRIVATE_KEY")
                ? nftGenerationPlugin
                : null,
            getSecret(character, "ZEROG_PRIVATE_KEY") ? zgPlugin : null,
            getSecret(character, "COINBASE_COMMERCE_KEY")
                ? coinbaseCommercePlugin
                : null,
            getSecret(character, "FAL_API_KEY") ||
            getSecret(character, "OPENAI_API_KEY") ||
            getSecret(character, "VENICE_API_KEY") ||
            getSecret(character, "HEURIST_API_KEY") ||
            getSecret(character, "LIVEPEER_GATEWAY_URL")
                ? imageGenerationPlugin
                : null,
            getSecret(character, "FAL_API_KEY") ? ThreeDGenerationPlugin : null,
            ...(getSecret(character, "COINBASE_API_KEY") &&
            getSecret(character, "COINBASE_PRIVATE_KEY")
                ? [
                      coinbaseMassPaymentsPlugin,
                      tradePlugin,
                      tokenContractPlugin,
                      advancedTradePlugin,
                  ]
                : []),
            ...(teeMode !== TEEMode.OFF && walletSecretSalt
                ? [teePlugin, solanaPlugin]
                : []),
            getSecret(character, "COINBASE_API_KEY") &&
            getSecret(character, "COINBASE_PRIVATE_KEY") &&
            getSecret(character, "COINBASE_NOTIFICATION_URI")
                ? webhookPlugin
                : null,
            goatPlugin,
            getSecret(character, "ABSTRACT_PRIVATE_KEY")
                ? abstractPlugin
                : null,
            getSecret(character, "FLOW_ADDRESS") &&
            getSecret(character, "FLOW_PRIVATE_KEY")
                ? flowPlugin
                : null,
            getSecret(character, "APTOS_PRIVATE_KEY") ? aptosPlugin : null,
            getSecret(character, "MVX_PRIVATE_KEY") ? multiversxPlugin : null,
            getSecret(character, "ZKSYNC_PRIVATE_KEY") ? zksyncEraPlugin : null,
            getSecret(character, "CRONOSZKEVM_PRIVATE_KEY")
                ? cronosZkEVMPlugin
                : null,
            getSecret(character, "TON_PRIVATE_KEY") ? tonPlugin : null,
            getSecret(character, "SUI_PRIVATE_KEY") ? suiPlugin : null,
            getSecret(character, "STORY_PRIVATE_KEY") ? storyPlugin : null,
            getSecret(character, "FUEL_PRIVATE_KEY") ? fuelPlugin : null,
            getSecret(character, "AVALANCHE_PRIVATE_KEY")
                ? avalanchePlugin
                : null,
            getSecret(character, "ECHOCHAMBERS_API_URL") &&
            getSecret(character, "ECHOCHAMBERS_API_KEY")
                ? echoChamberPlugin
                : null,
            getSecret(character, "STARGAZE_ENDPOINT") ? stargazePlugin : null,
            getSecret(character, "GENLAYER_PRIVATE_KEY")
                ? genLayerPlugin
                : null,
            getSecret(character, "AVAIL_SEED") ? availPlugin : null,
            getSecret(character, "AVAIL_APP_ID") ? availPlugin : null,
        ].filter(Boolean),
        providers: [],
        actions: [],
        services: [],
        managers: [],
        cacheManager: cache,
        fetch: logFetch,
    });
}

function initializeFsCache(baseDir: string, character: Character) {
    const cacheDir = path.resolve(baseDir, character.id, "cache");

    const cache = new CacheManager(new FsCacheAdapter(cacheDir));
    return cache;
}

function initializeDbCache(character: Character, db: IDatabaseCacheAdapter) {
    const cache = new CacheManager(new DbCacheAdapter(db, character.id));
    return cache;
}

function initializeCache(
    cacheStore: string,
    character: Character,
    baseDir?: string,
    db?: IDatabaseCacheAdapter
) {
    switch (cacheStore) {
        case CacheStore.REDIS:
            if (process.env.REDIS_URL) {
                elizaLogger.info("Connecting to Redis...");
                const redisClient = new RedisClient(process.env.REDIS_URL);
                return new CacheManager(
                    new DbCacheAdapter(redisClient, character.id) // Using DbCacheAdapter since RedisClient also implements IDatabaseCacheAdapter
                );
            } else {
                throw new Error("REDIS_URL environment variable is not set.");
            }

        case CacheStore.DATABASE:
            if (db) {
                elizaLogger.info("Using Database Cache...");
                return initializeDbCache(character, db);
            } else {
                throw new Error(
                    "Database adapter is not provided for CacheStore.Database."
                );
            }

        case CacheStore.FILESYSTEM:
            elizaLogger.info("Using File System Cache...");
            return initializeFsCache(baseDir, character);

        default:
            throw new Error(
                `Invalid cache store: ${cacheStore} or required configuration missing.`
            );
    }
}

async function startAgent(
    character: Character,
    directClient: DirectClient
): Promise<AgentRuntime> {
    let db: IDatabaseAdapter & IDatabaseCacheAdapter;
    try {
        character.id ??= stringToUuid(character.name);
        character.username ??= character.name;

        const token = getTokenForProvider(character.modelProvider, character);
        const dataDir = path.join(__dirname, "../data");

        if (!fs.existsSync(dataDir)) {
            fs.mkdirSync(dataDir, { recursive: true });
        }

        db = initializeDatabase(dataDir) as IDatabaseAdapter &
            IDatabaseCacheAdapter;

        await db.init();

        const cache = initializeCache(
            process.env.CACHE_STORE ?? CacheStore.DATABASE,
            character,
            "",
            db
        ); // "" should be replaced with dir for file system caching. THOUGHTS: might probably make this into an env
        const runtime: AgentRuntime = await createAgent(
            character,
            db,
            cache,
            token
        );

        // start services/plugins/process knowledge
        await runtime.initialize();

        // start assigned clients
        runtime.clients = await initializeClients(character, runtime);

        // add to container
        directClient.registerAgent(runtime);

        // report to console
        elizaLogger.debug(`Started ${character.name} as ${runtime.agentId}`);

        return runtime;
    } catch (error) {
        elizaLogger.error(
            `Error starting agent for character ${character.name}:`,
            error
        );
        elizaLogger.error(error);
        if (db) {
            await db.close();
        }
        throw error;
    }
}

const checkPortAvailable = (port: number): Promise<boolean> => {
    return new Promise((resolve) => {
        const server = net.createServer();

        server.once("error", (err: NodeJS.ErrnoException) => {
            if (err.code === "EADDRINUSE") {
                resolve(false);
            }
        });

        server.once("listening", () => {
            server.close();
            resolve(true);
        });

        server.listen(port);
    });
};

const startAgents = async () => {
    const directClient = new DirectClient();
    let serverPort = parseInt(settings.SERVER_PORT || "3000");
    const args = parseArguments();
    let charactersArg = args.characters || args.character;
    let characters = [defaultCharacter];

    if (charactersArg) {
        characters = await loadCharacters(charactersArg);
    }

    try {
        for (const character of characters) {
            await startAgent(character, directClient);
        }
    } catch (error) {
        elizaLogger.error("Error starting agents:", error);
    }

    // Find available port
    while (!(await checkPortAvailable(serverPort))) {
        elizaLogger.warn(
            `Port ${serverPort} is in use, trying ${serverPort + 1}`
        );
        serverPort++;
    }

    // upload some agent functionality into directClient
    directClient.startAgent = async (character: Character) => {
        // wrap it so we don't have to inject directClient later
        return startAgent(character, directClient);
    };

    directClient.start(serverPort);

    if (serverPort !== parseInt(settings.SERVER_PORT || "3000")) {
        elizaLogger.log(`Server started on alternate port ${serverPort}`);
    }

    elizaLogger.log(
        "Run `pnpm start:client` to start the client and visit the outputted URL (http://localhost:5173) to chat with your agents. When running multiple agents, use client with different port `SERVER_PORT=3001 pnpm start:client`"
    );
};

startAgents().catch((error) => {
    elizaLogger.error("Unhandled error in startAgents:", error);
    process.exit(1);
});<|MERGE_RESOLUTION|>--- conflicted
+++ resolved
@@ -66,11 +66,7 @@
 import { echoChamberPlugin } from "@elizaos/plugin-echochambers";
 import { stargazePlugin } from "@elizaos/plugin-stargaze";
 import { zksyncEraPlugin } from "@elizaos/plugin-zksync-era";
-<<<<<<< HEAD
-
-=======
 import { availPlugin } from "@elizaos/plugin-avail";
->>>>>>> 1f971169
 import Database from "better-sqlite3";
 import fs from "fs";
 import net from "net";
