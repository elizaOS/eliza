import { PGLiteDatabaseAdapter } from "@elizaos/adapter-pglite";
import { PostgresDatabaseAdapter } from "@elizaos/adapter-postgres";
import { QdrantDatabaseAdapter } from "@elizaos/adapter-qdrant";
import { RedisClient } from "@elizaos/adapter-redis";
import { SqliteDatabaseAdapter } from "@elizaos/adapter-sqlite";
import { SupabaseDatabaseAdapter } from "@elizaos/adapter-supabase";
import { AutoClientInterface } from "@elizaos/client-auto";
import { DiscordClientInterface } from "@elizaos/client-discord";
import { InstagramClientInterface } from "@elizaos/client-instagram";
import { LensAgentClient } from "@elizaos/client-lens";
import { SlackClientInterface } from "@elizaos/client-slack";
import { TelegramClientInterface } from "@elizaos/client-telegram";
import { TelegramAccountClientInterface } from "@elizaos/client-telegram-account";
import { TwitterClientInterface } from "@elizaos/client-twitter";
import { AlexaClientInterface } from "@elizaos/client-alexa";
import { MongoDBDatabaseAdapter } from "@elizaos/adapter-mongodb";
import { DevaClientInterface } from "@elizaos/client-deva";

<<<<<<< HEAD
import { NostrAgentClient } from "@elizaos/client-nostr";

=======
import { FarcasterClientInterface } from "@elizaos/client-farcaster";
import { OmniflixPlugin } from "@elizaos/plugin-omniflix";
import { JeeterClientInterface } from "@elizaos/client-simsai";
import { XmtpClientInterface } from "@elizaos/client-xmtp";
import { DirectClient } from "@elizaos/client-direct";
import { agentKitPlugin } from "@elizaos/plugin-agentkit";
import { gelatoPlugin } from "@elizaos/plugin-gelato";
import { PrimusAdapter } from "@elizaos/plugin-primus";
import { lightningPlugin } from "@elizaos/plugin-lightning";
import { elizaCodeinPlugin, onchainJson } from "@elizaos/plugin-iq6900";
import { dcapPlugin } from "@elizaos/plugin-dcap";
>>>>>>> 57a175ea
import {
    AgentRuntime,
    CacheManager,
    CacheStore,
    type Character,
    type Client,
    Clients,
    DbCacheAdapter,
    defaultCharacter,
    elizaLogger,
    FsCacheAdapter,
    type IAgentRuntime,
    type ICacheManager,
    type IDatabaseAdapter,
    type IDatabaseCacheAdapter,
    ModelProviderName,
    parseBooleanFromText,
    settings,
    stringToUuid,
    validateCharacterConfig,
} from "@elizaos/core";
import { zgPlugin } from "@elizaos/plugin-0g";
import { footballPlugin } from "@elizaos/plugin-football";

import { bootstrapPlugin } from "@elizaos/plugin-bootstrap";
import { normalizeCharacter } from "@elizaos/plugin-di";
import createGoatPlugin from "@elizaos/plugin-goat";
import createZilliqaPlugin from "@elizaos/plugin-zilliqa";

// import { intifacePlugin } from "@elizaos/plugin-intiface";
import { ThreeDGenerationPlugin } from "@elizaos/plugin-3d-generation";
import { abstractPlugin } from "@elizaos/plugin-abstract";
import { akashPlugin } from "@elizaos/plugin-akash";
import { alloraPlugin } from "@elizaos/plugin-allora";
import { aptosPlugin } from "@elizaos/plugin-aptos";
import { artheraPlugin } from "@elizaos/plugin-arthera";
import { autonomePlugin } from "@elizaos/plugin-autonome";
import { availPlugin } from "@elizaos/plugin-avail";
import { avalanchePlugin } from "@elizaos/plugin-avalanche";
import { b2Plugin } from "@elizaos/plugin-b2";
import { binancePlugin } from "@elizaos/plugin-binance";
import { birdeyePlugin } from "@elizaos/plugin-birdeye";
import { bittensorPlugin } from "@elizaos/plugin-bittensor";
import { bnbPlugin } from "@elizaos/plugin-bnb";
import {
    advancedTradePlugin,
    coinbaseCommercePlugin,
    coinbaseMassPaymentsPlugin,
    tokenContractPlugin,
    tradePlugin,
    webhookPlugin,
} from "@elizaos/plugin-coinbase";
import { coingeckoPlugin } from "@elizaos/plugin-coingecko";
import { coinmarketcapPlugin } from "@elizaos/plugin-coinmarketcap";
import { confluxPlugin } from "@elizaos/plugin-conflux";
import { createCosmosPlugin } from "@elizaos/plugin-cosmos";
import { cronosZkEVMPlugin } from "@elizaos/plugin-cronoszkevm";
import { evmPlugin } from "@elizaos/plugin-evm";
import { flowPlugin } from "@elizaos/plugin-flow";
import { fuelPlugin } from "@elizaos/plugin-fuel";
import { genLayerPlugin } from "@elizaos/plugin-genlayer";
import { gitcoinPassportPlugin } from "@elizaos/plugin-gitcoin-passport";
import { initiaPlugin } from "@elizaos/plugin-initia";
import { imageGenerationPlugin } from "@elizaos/plugin-image-generation";
import { lensPlugin } from "@elizaos/plugin-lens-network";
import { mindNetworkPlugin } from "@elizaos/plugin-mind-network";
import { multiversxPlugin } from "@elizaos/plugin-multiversx";
import { nearPlugin } from "@elizaos/plugin-near";
import createNFTCollectionsPlugin from "@elizaos/plugin-nft-collections";
import { nftGenerationPlugin } from "@elizaos/plugin-nft-generation";
import { createNodePlugin } from "@elizaos/plugin-node";
import { obsidianPlugin } from "@elizaos/plugin-obsidian";
import { OpacityAdapter } from "@elizaos/plugin-opacity";
import { openWeatherPlugin } from "@elizaos/plugin-open-weather";
import { quaiPlugin } from "@elizaos/plugin-quai";
import { sgxPlugin } from "@elizaos/plugin-sgx";
import { solanaPlugin } from "@elizaos/plugin-solana";
import { solanaPluginV2 } from "@elizaos/plugin-solana-v2";
import { solanaAgentkitPlugin } from "@elizaos/plugin-solana-agent-kit";
import { squidRouterPlugin } from "@elizaos/plugin-squid-router";
import { stargazePlugin } from "@elizaos/plugin-stargaze";
import { storyPlugin } from "@elizaos/plugin-story";
import { suiPlugin } from "@elizaos/plugin-sui";
import { TEEMode, teePlugin } from "@elizaos/plugin-tee";
import { teeLogPlugin } from "@elizaos/plugin-tee-log";
import { teeMarlinPlugin } from "@elizaos/plugin-tee-marlin";
import { verifiableLogPlugin } from "@elizaos/plugin-tee-verifiable-log";
import { tonPlugin } from "@elizaos/plugin-ton";
import { webSearchPlugin } from "@elizaos/plugin-web-search";
import { dkgPlugin } from "@elizaos/plugin-dkg";
import { injectivePlugin } from "@elizaos/plugin-injective";
import { giphyPlugin } from "@elizaos/plugin-giphy";
import { letzAIPlugin } from "@elizaos/plugin-letzai";
import { thirdwebPlugin } from "@elizaos/plugin-thirdweb";
import { hyperliquidPlugin } from "@elizaos/plugin-hyperliquid";
import { moralisPlugin } from "@elizaos/plugin-moralis";
import { echoChambersPlugin } from "@elizaos/plugin-echochambers";
import { dexScreenerPlugin } from "@elizaos/plugin-dexscreener";
import { pythDataPlugin } from "@elizaos/plugin-pyth-data";
import { openaiPlugin } from "@elizaos/plugin-openai";
import nitroPlugin from "@elizaos/plugin-router-nitro";
import { devinPlugin } from "@elizaos/plugin-devin";
import { zksyncEraPlugin } from "@elizaos/plugin-zksync-era";
import { chainbasePlugin } from "@elizaos/plugin-chainbase";
import { holdstationPlugin } from "@elizaos/plugin-holdstation";
import { nvidiaNimPlugin } from "@elizaos/plugin-nvidia-nim";
import { zxPlugin } from "@elizaos/plugin-0x";
import { hyperbolicPlugin } from "@elizaos/plugin-hyperbolic";
import { litPlugin } from "@elizaos/plugin-lit";
import Database from "better-sqlite3";
import fs from "fs";
import net from "net";
import path from "path";
import { fileURLToPath } from "url";
import yargs from "yargs";
import { emailPlugin } from "@elizaos/plugin-email";
import { emailAutomationPlugin } from "@elizaos/plugin-email-automation";
import { seiPlugin } from "@elizaos/plugin-sei";
import { sunoPlugin } from "@elizaos/plugin-suno";
import { udioPlugin } from "@elizaos/plugin-udio";
import { imgflipPlugin } from "@elizaos/plugin-imgflip";
import { ethstoragePlugin } from "@elizaos/plugin-ethstorage";
import { zerionPlugin } from "@elizaos/plugin-zerion";
import { minaPlugin } from "@elizaos/plugin-mina";
import { ankrPlugin } from "@elizaos/plugin-ankr";
import { formPlugin } from "@elizaos/plugin-form";
import { MongoClient } from "mongodb";
import { quickIntelPlugin } from "@elizaos/plugin-quick-intel";

import { trikonPlugin } from "@elizaos/plugin-trikon";
import arbitragePlugin from "@elizaos/plugin-arbitrage";
const __filename = fileURLToPath(import.meta.url); // get the resolved path to the file
const __dirname = path.dirname(__filename); // get the name of the directory

export const wait = (minTime = 1000, maxTime = 3000) => {
    const waitTime =
        Math.floor(Math.random() * (maxTime - minTime + 1)) + minTime;
    return new Promise((resolve) => setTimeout(resolve, waitTime));
};

const logFetch = async (url: string, options: any) => {
    elizaLogger.debug(`Fetching ${url}`);
    // Disabled to avoid disclosure of sensitive information such as API keys
    // elizaLogger.debug(JSON.stringify(options, null, 2));
    return fetch(url, options);
};

export function parseArguments(): {
    character?: string;
    characters?: string;
} {
    try {
        return yargs(process.argv.slice(3))
            .option("character", {
                type: "string",
                description: "Path to the character JSON file",
            })
            .option("characters", {
                type: "string",
                description:
                    "Comma separated list of paths to character JSON files",
            })
            .parseSync();
    } catch (error) {
        elizaLogger.error("Error parsing arguments:", error);
        return {};
    }
}

function tryLoadFile(filePath: string): string | null {
    try {
        return fs.readFileSync(filePath, "utf8");
    } catch (e) {
        return null;
    }
}
function mergeCharacters(base: Character, child: Character): Character {
    const mergeObjects = (baseObj: any, childObj: any) => {
        const result: any = {};
        const keys = new Set([
            ...Object.keys(baseObj || {}),
            ...Object.keys(childObj || {}),
        ]);
        keys.forEach((key) => {
            if (
                typeof baseObj[key] === "object" &&
                typeof childObj[key] === "object" &&
                !Array.isArray(baseObj[key]) &&
                !Array.isArray(childObj[key])
            ) {
                result[key] = mergeObjects(baseObj[key], childObj[key]);
            } else if (
                Array.isArray(baseObj[key]) ||
                Array.isArray(childObj[key])
            ) {
                result[key] = [
                    ...(baseObj[key] || []),
                    ...(childObj[key] || []),
                ];
            } else {
                result[key] =
                    childObj[key] !== undefined ? childObj[key] : baseObj[key];
            }
        });
        return result;
    };
    return mergeObjects(base, child);
}
function isAllStrings(arr: unknown[]): boolean {
    return Array.isArray(arr) && arr.every((item) => typeof item === "string");
}
export async function loadCharacterFromOnchain(): Promise<Character[]> {
    const jsonText = onchainJson;

    console.log("JSON:", jsonText);
    if (!jsonText) return [];
    const loadedCharacters = [];
    try {
        const character = JSON.parse(jsonText);
        validateCharacterConfig(character);

        // .id isn't really valid
        const characterId = character.id || character.name;
        const characterPrefix = `CHARACTER.${characterId
            .toUpperCase()
            .replace(/ /g, "_")}.`;

        const characterSettings = Object.entries(process.env)
            .filter(([key]) => key.startsWith(characterPrefix))
            .reduce((settings, [key, value]) => {
                const settingKey = key.slice(characterPrefix.length);
                settings[settingKey] = value;
                return settings;
            }, {});

        if (Object.keys(characterSettings).length > 0) {
            character.settings = character.settings || {};
            character.settings.secrets = {
                ...characterSettings,
                ...character.settings.secrets,
            };
        }

        // Handle plugins
        if (isAllStrings(character.plugins)) {
            elizaLogger.info("Plugins are: ", character.plugins);
            const importedPlugins = await Promise.all(
                character.plugins.map(async (plugin) => {
                    const importedPlugin = await import(plugin);
                    return importedPlugin.default;
                })
            );
            character.plugins = importedPlugins;
        }

        loadedCharacters.push(character);
        elizaLogger.info(
            `Successfully loaded character from: ${process.env.IQ_WALLET_ADDRESS}`
        );
        return loadedCharacters;
    } catch (e) {
        elizaLogger.error(
            `Error parsing character from ${process.env.IQ_WALLET_ADDRESS}: ${e}`
        );
        process.exit(1);
    }
}

async function loadCharactersFromUrl(url: string): Promise<Character[]> {
    try {
        const response = await fetch(url);
        const responseJson = await response.json();

        let characters: Character[] = [];
        if (Array.isArray(responseJson)) {
            characters = await Promise.all(
                responseJson.map((character) => jsonToCharacter(url, character))
            );
        } else {
            const character = await jsonToCharacter(url, responseJson);
            characters.push(character);
        }
        return characters;
    } catch (e) {
        elizaLogger.error(`Error loading character(s) from ${url}: ${e}`);
        process.exit(1);
    }
}

async function jsonToCharacter(
    filePath: string,
    character: any
): Promise<Character> {
    validateCharacterConfig(character);

    // .id isn't really valid
    const characterId = character.id || character.name;
    const characterPrefix = `CHARACTER.${characterId
        .toUpperCase()
        .replace(/ /g, "_")}.`;
    const characterSettings = Object.entries(process.env)
        .filter(([key]) => key.startsWith(characterPrefix))
        .reduce((settings, [key, value]) => {
            const settingKey = key.slice(characterPrefix.length);
            return { ...settings, [settingKey]: value };
        }, {});
    if (Object.keys(characterSettings).length > 0) {
        character.settings = character.settings || {};
        character.settings.secrets = {
            ...characterSettings,
            ...character.settings.secrets,
        };
    }
    // Handle plugins
    character.plugins = await handlePluginImporting(character.plugins);
    if (character.extends) {
        elizaLogger.info(
            `Merging  ${character.name} character with parent characters`
        );
        for (const extendPath of character.extends) {
            const baseCharacter = await loadCharacter(
                path.resolve(path.dirname(filePath), extendPath)
            );
            character = mergeCharacters(baseCharacter, character);
            elizaLogger.info(
                `Merged ${character.name} with ${baseCharacter.name}`
            );
        }
    }
    return character;
}

async function loadCharacter(filePath: string): Promise<Character> {
    const content = tryLoadFile(filePath);
    if (!content) {
        throw new Error(`Character file not found: ${filePath}`);
    }
    const character = JSON.parse(content);
    return jsonToCharacter(filePath, character);
}

async function loadCharacterTryPath(characterPath: string): Promise<Character> {
    let content: string | null = null;
    let resolvedPath = "";

    // Try different path resolutions in order
    const pathsToTry = [
        characterPath, // exact path as specified
        path.resolve(process.cwd(), characterPath), // relative to cwd
        path.resolve(process.cwd(), "agent", characterPath), // Add this
        path.resolve(__dirname, characterPath), // relative to current script
        path.resolve(__dirname, "characters", path.basename(characterPath)), // relative to agent/characters
        path.resolve(__dirname, "../characters", path.basename(characterPath)), // relative to characters dir from agent
        path.resolve(
            __dirname,
            "../../characters",
            path.basename(characterPath)
        ), // relative to project root characters dir
    ];

    elizaLogger.info(
        "Trying paths:",
        pathsToTry.map((p) => ({
            path: p,
            exists: fs.existsSync(p),
        }))
    );

    for (const tryPath of pathsToTry) {
        content = tryLoadFile(tryPath);
        if (content !== null) {
            resolvedPath = tryPath;
            break;
        }
    }

    if (content === null) {
        elizaLogger.error(
            `Error loading character from ${characterPath}: File not found in any of the expected locations`
        );
        elizaLogger.error("Tried the following paths:");
        pathsToTry.forEach((p) => elizaLogger.error(` - ${p}`));
        throw new Error(
            `Error loading character from ${characterPath}: File not found in any of the expected locations`
        );
    }
    try {
        const character: Character = await loadCharacter(resolvedPath);
        elizaLogger.info(`Successfully loaded character from: ${resolvedPath}`);
        return character;
    } catch (e) {
        elizaLogger.error(`Error parsing character from ${resolvedPath}: ${e}`);
        throw new Error(`Error parsing character from ${resolvedPath}: ${e}`);
    }
}

function commaSeparatedStringToArray(commaSeparated: string): string[] {
    return commaSeparated?.split(",").map((value) => value.trim());
}

async function readCharactersFromStorage(
    characterPaths: string[]
): Promise<string[]> {
    try {
        const uploadDir = path.join(process.cwd(), "data", "characters");
        await fs.promises.mkdir(uploadDir, { recursive: true });
        const fileNames = await fs.promises.readdir(uploadDir);
        fileNames.forEach((fileName) => {
            characterPaths.push(path.join(uploadDir, fileName));
        });
    } catch (err) {
        elizaLogger.error(`Error reading directory: ${err.message}`);
    }

    return characterPaths;
}

export async function loadCharacters(
    charactersArg: string
): Promise<Character[]> {
    let characterPaths = commaSeparatedStringToArray(charactersArg);

    if (process.env.USE_CHARACTER_STORAGE === "true") {
        characterPaths = await readCharactersFromStorage(characterPaths);
    }

    const loadedCharacters: Character[] = [];

    if (characterPaths?.length > 0) {
        for (const characterPath of characterPaths) {
            try {
                const character: Character = await loadCharacterTryPath(
                    characterPath
                );
                loadedCharacters.push(character);
            } catch (e) {
                process.exit(1);
            }
        }
    }

    if (hasValidRemoteUrls()) {
        elizaLogger.info("Loading characters from remote URLs");
        const characterUrls = commaSeparatedStringToArray(
            process.env.REMOTE_CHARACTER_URLS
        );
        for (const characterUrl of characterUrls) {
            const characters = await loadCharactersFromUrl(characterUrl);
            loadedCharacters.push(...characters);
        }
    }

    if (loadedCharacters.length === 0) {
        elizaLogger.info("No characters found, using default character");
        loadedCharacters.push(defaultCharacter);
    }

    return loadedCharacters;
}

async function handlePluginImporting(plugins: string[]) {
    if (plugins.length > 0) {
        elizaLogger.info("Plugins are: ", plugins);
        const importedPlugins = await Promise.all(
            plugins.map(async (plugin) => {
                try {
                    const importedPlugin = await import(plugin);
                    const functionName =
                        plugin
                            .replace("@elizaos/plugin-", "")
                            .replace(/-./g, (x) => x[1].toUpperCase()) +
                        "Plugin"; // Assumes plugin function is camelCased with Plugin suffix
                    return (
                        importedPlugin.default || importedPlugin[functionName]
                    );
                } catch (importError) {
                    elizaLogger.error(
                        `Failed to import plugin: ${plugin}`,
                        importError
                    );
                    return []; // Return null for failed imports
                }
            })
        );
        return importedPlugins;
    } else {
        return [];
    }
}

export function getTokenForProvider(
    provider: ModelProviderName,
    character: Character
): string | undefined {
    switch (provider) {
        // no key needed for llama_local, ollama, lmstudio, gaianet or bedrock
        case ModelProviderName.LLAMALOCAL:
            return "";
        case ModelProviderName.OLLAMA:
            return "";
        case ModelProviderName.LMSTUDIO:
            return "";
        case ModelProviderName.GAIANET:
            return "";
        case ModelProviderName.BEDROCK:
            return "";
        case ModelProviderName.OPENAI:
            return (
                character.settings?.secrets?.OPENAI_API_KEY ||
                settings.OPENAI_API_KEY
            );
        case ModelProviderName.ETERNALAI:
            return (
                character.settings?.secrets?.ETERNALAI_API_KEY ||
                settings.ETERNALAI_API_KEY
            );
        case ModelProviderName.NINETEEN_AI:
            return (
                character.settings?.secrets?.NINETEEN_AI_API_KEY ||
                settings.NINETEEN_AI_API_KEY
            );
        case ModelProviderName.LLAMACLOUD:
        case ModelProviderName.TOGETHER:
            return (
                character.settings?.secrets?.LLAMACLOUD_API_KEY ||
                settings.LLAMACLOUD_API_KEY ||
                character.settings?.secrets?.TOGETHER_API_KEY ||
                settings.TOGETHER_API_KEY ||
                character.settings?.secrets?.OPENAI_API_KEY ||
                settings.OPENAI_API_KEY
            );
        case ModelProviderName.CLAUDE_VERTEX:
        case ModelProviderName.ANTHROPIC:
            return (
                character.settings?.secrets?.ANTHROPIC_API_KEY ||
                character.settings?.secrets?.CLAUDE_API_KEY ||
                settings.ANTHROPIC_API_KEY ||
                settings.CLAUDE_API_KEY
            );
        case ModelProviderName.REDPILL:
            return (
                character.settings?.secrets?.REDPILL_API_KEY ||
                settings.REDPILL_API_KEY
            );
        case ModelProviderName.OPENROUTER:
            return (
                character.settings?.secrets?.OPENROUTER_API_KEY ||
                settings.OPENROUTER_API_KEY
            );
        case ModelProviderName.GROK:
            return (
                character.settings?.secrets?.GROK_API_KEY ||
                settings.GROK_API_KEY
            );
        case ModelProviderName.HEURIST:
            return (
                character.settings?.secrets?.HEURIST_API_KEY ||
                settings.HEURIST_API_KEY
            );
        case ModelProviderName.GROQ:
            return (
                character.settings?.secrets?.GROQ_API_KEY ||
                settings.GROQ_API_KEY
            );
        case ModelProviderName.GALADRIEL:
            return (
                character.settings?.secrets?.GALADRIEL_API_KEY ||
                settings.GALADRIEL_API_KEY
            );
        case ModelProviderName.FAL:
            return (
                character.settings?.secrets?.FAL_API_KEY || settings.FAL_API_KEY
            );
        case ModelProviderName.ALI_BAILIAN:
            return (
                character.settings?.secrets?.ALI_BAILIAN_API_KEY ||
                settings.ALI_BAILIAN_API_KEY
            );
        case ModelProviderName.VOLENGINE:
            return (
                character.settings?.secrets?.VOLENGINE_API_KEY ||
                settings.VOLENGINE_API_KEY
            );
        case ModelProviderName.NANOGPT:
            return (
                character.settings?.secrets?.NANOGPT_API_KEY ||
                settings.NANOGPT_API_KEY
            );
        case ModelProviderName.HYPERBOLIC:
            return (
                character.settings?.secrets?.HYPERBOLIC_API_KEY ||
                settings.HYPERBOLIC_API_KEY
            );

        case ModelProviderName.VENICE:
            return (
                character.settings?.secrets?.VENICE_API_KEY ||
                settings.VENICE_API_KEY
            );
        case ModelProviderName.ATOMA:
            return (
                character.settings?.secrets?.ATOMASDK_BEARER_AUTH ||
                settings.ATOMASDK_BEARER_AUTH
            );
        case ModelProviderName.NVIDIA:
            return (
                character.settings?.secrets?.NVIDIA_API_KEY ||
                settings.NVIDIA_API_KEY
            );
        case ModelProviderName.AKASH_CHAT_API:
            return (
                character.settings?.secrets?.AKASH_CHAT_API_KEY ||
                settings.AKASH_CHAT_API_KEY
            );
        case ModelProviderName.GOOGLE:
            return (
                character.settings?.secrets?.GOOGLE_GENERATIVE_AI_API_KEY ||
                settings.GOOGLE_GENERATIVE_AI_API_KEY
            );
        case ModelProviderName.MISTRAL:
            return (
                character.settings?.secrets?.MISTRAL_API_KEY ||
                settings.MISTRAL_API_KEY
            );
        case ModelProviderName.LETZAI:
            return (
                character.settings?.secrets?.LETZAI_API_KEY ||
                settings.LETZAI_API_KEY
            );
        case ModelProviderName.INFERA:
            return (
                character.settings?.secrets?.INFERA_API_KEY ||
                settings.INFERA_API_KEY
            );
        case ModelProviderName.DEEPSEEK:
            return (
                character.settings?.secrets?.DEEPSEEK_API_KEY ||
                settings.DEEPSEEK_API_KEY
            );
        case ModelProviderName.LIVEPEER:
            return (
                character.settings?.secrets?.LIVEPEER_GATEWAY_URL ||
                settings.LIVEPEER_GATEWAY_URL
            );
        default:
            const errorMessage = `Failed to get token - unsupported model provider: ${provider}`;
            elizaLogger.error(errorMessage);
            throw new Error(errorMessage);
    }
}

function initializeDatabase(dataDir: string) {
    if (process.env.MONGODB_CONNECTION_STRING) {
        elizaLogger.log("Initializing database on MongoDB Atlas");
        const client = new MongoClient(process.env.MONGODB_CONNECTION_STRING, {
            maxPoolSize: 100,
            minPoolSize: 5,
            maxIdleTimeMS: 60000,
            connectTimeoutMS: 10000,
            serverSelectionTimeoutMS: 5000,
            socketTimeoutMS: 45000,
            compressors: ["zlib"],
            retryWrites: true,
            retryReads: true,
        });

        const dbName = process.env.MONGODB_DATABASE || "elizaAgent";
        const db = new MongoDBDatabaseAdapter(client, dbName);

        // Test the connection
        db.init()
            .then(() => {
                elizaLogger.success("Successfully connected to MongoDB Atlas");
            })
            .catch((error) => {
                elizaLogger.error("Failed to connect to MongoDB Atlas:", error);
                throw error; // Re-throw to handle it in the calling code
            });

        return db;
    } else if (process.env.SUPABASE_URL && process.env.SUPABASE_ANON_KEY) {
        elizaLogger.info("Initializing Supabase connection...");
        const db = new SupabaseDatabaseAdapter(
            process.env.SUPABASE_URL,
            process.env.SUPABASE_ANON_KEY
        );

        // Test the connection
        db.init()
            .then(() => {
                elizaLogger.success(
                    "Successfully connected to Supabase database"
                );
            })
            .catch((error) => {
                elizaLogger.error("Failed to connect to Supabase:", error);
            });

        return db;
    } else if (process.env.POSTGRES_URL) {
        elizaLogger.info("Initializing PostgreSQL connection...");
        const db = new PostgresDatabaseAdapter({
            connectionString: process.env.POSTGRES_URL,
            parseInputs: true,
        });

        // Test the connection
        db.init()
            .then(() => {
                elizaLogger.success(
                    "Successfully connected to PostgreSQL database"
                );
            })
            .catch((error) => {
                elizaLogger.error("Failed to connect to PostgreSQL:", error);
            });

        return db;
    } else if (process.env.PGLITE_DATA_DIR) {
        elizaLogger.info("Initializing PgLite adapter...");
        // `dataDir: memory://` for in memory pg
        const db = new PGLiteDatabaseAdapter({
            dataDir: process.env.PGLITE_DATA_DIR,
        });
        return db;
    } else if (
        process.env.QDRANT_URL &&
        process.env.QDRANT_KEY &&
        process.env.QDRANT_PORT &&
        process.env.QDRANT_VECTOR_SIZE
    ) {
        elizaLogger.info("Initializing Qdrant adapter...");
        const db = new QdrantDatabaseAdapter(
            process.env.QDRANT_URL,
            process.env.QDRANT_KEY,
            Number(process.env.QDRANT_PORT),
            Number(process.env.QDRANT_VECTOR_SIZE)
        );
        return db;
    } else {
        const filePath =
            process.env.SQLITE_FILE ?? path.resolve(dataDir, "db.sqlite");
        elizaLogger.info(`Initializing SQLite database at ${filePath}...`);
        const db = new SqliteDatabaseAdapter(new Database(filePath));

        // Test the connection
        db.init()
            .then(() => {
                elizaLogger.success(
                    "Successfully connected to SQLite database"
                );
            })
            .catch((error) => {
                elizaLogger.error("Failed to connect to SQLite:", error);
            });

        return db;
    }
}

// also adds plugins from character file into the runtime
export async function initializeClients(
    character: Character,
    runtime: IAgentRuntime
) {
    // each client can only register once
    // and if we want two we can explicitly support it
    const clients: Record<string, any> = {};
    const clientTypes: string[] =
        character.clients?.map((str) => str.toLowerCase()) || [];
    elizaLogger.log("initializeClients", clientTypes, "for", character.name);

    // Start Auto Client if "auto" detected as a configured client
    if (clientTypes.includes(Clients.AUTO)) {
        const autoClient = await AutoClientInterface.start(runtime);
        if (autoClient) clients.auto = autoClient;
    }

    if (clientTypes.includes(Clients.XMTP)) {
        const xmtpClient = await XmtpClientInterface.start(runtime);
        if (xmtpClient) clients.xmtp = xmtpClient;
    }

    if (clientTypes.includes(Clients.DISCORD)) {
        const discordClient = await DiscordClientInterface.start(runtime);
        if (discordClient) clients.discord = discordClient;
    }

    if (clientTypes.includes(Clients.TELEGRAM)) {
        const telegramClient = await TelegramClientInterface.start(runtime);
        if (telegramClient) clients.telegram = telegramClient;
    }

    if (clientTypes.includes(Clients.TELEGRAM_ACCOUNT)) {
        const telegramAccountClient =
            await TelegramAccountClientInterface.start(runtime);
        if (telegramAccountClient)
            clients.telegram_account = telegramAccountClient;
    }

    if (clientTypes.includes(Clients.TWITTER)) {
        TwitterClientInterface.enableSearch = !isFalsish(
            getSecret(character, "TWITTER_SEARCH_ENABLE")
        );
        const twitterClient = await TwitterClientInterface.start(runtime);
        if (twitterClient) {
            clients.twitter = twitterClient;
        }
    }

    if (clientTypes.includes(Clients.ALEXA)) {
        const alexaClient = await AlexaClientInterface.start(runtime);
        if (alexaClient) {
            clients.alexa = alexaClient;
        }
    }

    if (clientTypes.includes(Clients.INSTAGRAM)) {
        const instagramClient = await InstagramClientInterface.start(runtime);
        if (instagramClient) {
            clients.instagram = instagramClient;
        }
    }

    if (clientTypes.includes(Clients.FARCASTER)) {
        const farcasterClient = await FarcasterClientInterface.start(runtime);
        if (farcasterClient) {
            clients.farcaster = farcasterClient;
        }
    }
<<<<<<< HEAD
    if (clientTypes.includes(Clients.LENS)) {
=======

    if (clientTypes.includes("lens")) {
>>>>>>> 57a175ea
        const lensClient = new LensAgentClient(runtime);
        lensClient.start();
        clients.lens = lensClient;
    }

<<<<<<< HEAD
    if (clientTypes.includes(Clients.NOSTR)) {
        const nostrClient = new NostrAgentClient(runtime);
        if (nostrClient) {
            nostrClient.start();
            clients.nostr = nostrClient;
        }
=======
    if (clientTypes.includes(Clients.SIMSAI)) {
        const simsaiClient = await JeeterClientInterface.start(runtime);
        if (simsaiClient) clients.simsai = simsaiClient;
>>>>>>> 57a175ea
    }

    elizaLogger.log("client keys", Object.keys(clients));

<<<<<<< HEAD
    // TODO: Add Slack client to the list
    if (clientTypes.includes(Clients.SLACK)) {
=======
    if (clientTypes.includes("deva")) {
        if (clientTypes.includes("deva")) {
            const devaClient = await DevaClientInterface.start(runtime);
            if (devaClient) clients.deva = devaClient;
        }
    }

    if (clientTypes.includes("slack")) {
>>>>>>> 57a175ea
        const slackClient = await SlackClientInterface.start(runtime);
        if (slackClient) clients.slack = slackClient; // Use object property instead of push
    }

    function determineClientType(client: Client): string {
        // Check if client has a direct type identifier
        if ("type" in client) {
            return (client as any).type;
        }

        // Check constructor name
        const constructorName = client.constructor?.name;
        if (constructorName && !constructorName.includes("Object")) {
            return constructorName.toLowerCase().replace("client", "");
        }

        // Fallback: Generate a unique identifier
        return `client_${Date.now()}`;
    }

    if (character.plugins?.length > 0) {
        for (const plugin of character.plugins) {
            if (plugin.clients) {
                for (const client of plugin.clients) {
                    const startedClient = await client.start(runtime);
                    const clientType = determineClientType(client);
                    elizaLogger.debug(
                        `Initializing client of type: ${clientType}`
                    );
                    clients[clientType] = startedClient;
                }
            }
        }
    }

    return clients;
}

function getSecret(character: Character, secret: string) {
    return character.settings?.secrets?.[secret] || process.env[secret];
}

let nodePlugin: any | undefined;

export async function createAgent(
    character: Character,
    db: IDatabaseAdapter,
    cache: ICacheManager,
    token: string
): Promise<AgentRuntime> {
    elizaLogger.log(`Creating runtime for character ${character.name}`);

    nodePlugin ??= createNodePlugin();

    const teeMode = getSecret(character, "TEE_MODE") || "OFF";
    const walletSecretSalt = getSecret(character, "WALLET_SECRET_SALT");

    // Validate TEE configuration
    if (teeMode !== TEEMode.OFF && !walletSecretSalt) {
        elizaLogger.error(
            "A WALLET_SECRET_SALT required when TEE_MODE is enabled"
        );
        throw new Error("Invalid TEE configuration");
    }

    let goatPlugin: any | undefined;

    if (getSecret(character, "EVM_PRIVATE_KEY")) {
        goatPlugin = await createGoatPlugin((secret) =>
            getSecret(character, secret)
        );
    }

    let zilliqaPlugin: any | undefined;
    if (getSecret(character, "ZILLIQA_PRIVATE_KEY")) {
        zilliqaPlugin = await createZilliqaPlugin((secret) =>
            getSecret(character, secret)
        );
    }

    // Initialize Reclaim adapter if environment variables are present
    // let verifiableInferenceAdapter;
    // if (
    //     process.env.RECLAIM_APP_ID &&
    //     process.env.RECLAIM_APP_SECRET &&
    //     process.env.VERIFIABLE_INFERENCE_ENABLED === "true"
    // ) {
    //     verifiableInferenceAdapter = new ReclaimAdapter({
    //         appId: process.env.RECLAIM_APP_ID,
    //         appSecret: process.env.RECLAIM_APP_SECRET,
    //         modelProvider: character.modelProvider,
    //         token,
    //     });
    //     elizaLogger.log("Verifiable inference adapter initialized");
    // }
    // Initialize Opacity adapter if environment variables are present
    let verifiableInferenceAdapter;
    if (
        process.env.OPACITY_TEAM_ID &&
        process.env.OPACITY_CLOUDFLARE_NAME &&
        process.env.OPACITY_PROVER_URL &&
        process.env.VERIFIABLE_INFERENCE_ENABLED === "true"
    ) {
        verifiableInferenceAdapter = new OpacityAdapter({
            teamId: process.env.OPACITY_TEAM_ID,
            teamName: process.env.OPACITY_CLOUDFLARE_NAME,
            opacityProverUrl: process.env.OPACITY_PROVER_URL,
            modelProvider: character.modelProvider,
            token: token,
        });
        elizaLogger.log("Verifiable inference adapter initialized");
        elizaLogger.log("teamId", process.env.OPACITY_TEAM_ID);
        elizaLogger.log("teamName", process.env.OPACITY_CLOUDFLARE_NAME);
        elizaLogger.log("opacityProverUrl", process.env.OPACITY_PROVER_URL);
        elizaLogger.log("modelProvider", character.modelProvider);
        elizaLogger.log("token", token);
    }
    if (
        process.env.PRIMUS_APP_ID &&
        process.env.PRIMUS_APP_SECRET &&
        process.env.VERIFIABLE_INFERENCE_ENABLED === "true"
    ) {
        verifiableInferenceAdapter = new PrimusAdapter({
            appId: process.env.PRIMUS_APP_ID,
            appSecret: process.env.PRIMUS_APP_SECRET,
            attMode: "proxytls",
            modelProvider: character.modelProvider,
            token,
        });
        elizaLogger.log("Verifiable inference primus adapter initialized");
    }

    return new AgentRuntime({
        databaseAdapter: db,
        token,
        modelProvider: character.modelProvider,
        evaluators: [],
        character,
        // character.plugins are handled when clients are added
        plugins: [
            parseBooleanFromText(getSecret(character, "BITMIND")) &&
            getSecret(character, "BITMIND_API_TOKEN")
                ? bittensorPlugin
                : null,
            parseBooleanFromText(
                getSecret(character, "EMAIL_AUTOMATION_ENABLED")
            )
                ? emailAutomationPlugin
                : null,
            getSecret(character, "IQ_WALLET_ADDRESS") &&
            getSecret(character, "IQSOlRPC")
                ? elizaCodeinPlugin
                : null,
            bootstrapPlugin,
            getSecret(character, "CDP_API_KEY_NAME") &&
            getSecret(character, "CDP_API_KEY_PRIVATE_KEY") &&
            getSecret(character, "CDP_AGENT_KIT_NETWORK")
                ? agentKitPlugin
                : null,
            getSecret(character, "DEXSCREENER_API_KEY")
                ? dexScreenerPlugin
                : null,
            getSecret(character, "FOOTBALL_API_KEY") ? footballPlugin : null,
            getSecret(character, "CONFLUX_CORE_PRIVATE_KEY")
                ? confluxPlugin
                : null,
            nodePlugin,
            getSecret(character, "ROUTER_NITRO_EVM_PRIVATE_KEY") &&
            getSecret(character, "ROUTER_NITRO_EVM_ADDRESS")
                ? nitroPlugin
                : null,
            getSecret(character, "TAVILY_API_KEY") ? webSearchPlugin : null,
            getSecret(character, "SOLANA_PUBLIC_KEY") ||
            (getSecret(character, "WALLET_PUBLIC_KEY") &&
                !getSecret(character, "WALLET_PUBLIC_KEY")?.startsWith("0x"))
                ? [solanaPlugin, solanaPluginV2]
                : null,
            getSecret(character, "SOLANA_PRIVATE_KEY")
                ? solanaAgentkitPlugin
                : null,
            getSecret(character, "AUTONOME_JWT_TOKEN") ? autonomePlugin : null,
            (getSecret(character, "NEAR_ADDRESS") ||
                getSecret(character, "NEAR_WALLET_PUBLIC_KEY")) &&
            getSecret(character, "NEAR_WALLET_SECRET_KEY")
                ? nearPlugin
                : null,
            getSecret(character, "EVM_PUBLIC_KEY") ||
            (getSecret(character, "WALLET_PUBLIC_KEY") &&
                getSecret(character, "WALLET_PUBLIC_KEY")?.startsWith("0x"))
                ? evmPlugin
                : null,
            (getSecret(character, "EVM_PUBLIC_KEY") ||
                getSecret(character, "INJECTIVE_PUBLIC_KEY")) &&
            getSecret(character, "INJECTIVE_PRIVATE_KEY")
                ? injectivePlugin
                : null,
            getSecret(character, "COSMOS_RECOVERY_PHRASE") &&
                getSecret(character, "COSMOS_AVAILABLE_CHAINS") &&
                createCosmosPlugin(),
            (getSecret(character, "SOLANA_PUBLIC_KEY") ||
                (getSecret(character, "WALLET_PUBLIC_KEY") &&
                    !getSecret(character, "WALLET_PUBLIC_KEY")?.startsWith(
                        "0x"
                    ))) &&
            getSecret(character, "SOLANA_ADMIN_PUBLIC_KEY") &&
            getSecret(character, "SOLANA_PRIVATE_KEY") &&
            getSecret(character, "SOLANA_ADMIN_PRIVATE_KEY")
                ? nftGenerationPlugin
                : null,
            getSecret(character, "ZEROG_PRIVATE_KEY") ? zgPlugin : null,
            getSecret(character, "COINMARKETCAP_API_KEY")
                ? coinmarketcapPlugin
                : null,
            getSecret(character, "ZERION_API_KEY") ? zerionPlugin : null,
            getSecret(character, "COINBASE_COMMERCE_KEY")
                ? coinbaseCommercePlugin
                : null,
            getSecret(character, "FAL_API_KEY") ||
            getSecret(character, "OPENAI_API_KEY") ||
            getSecret(character, "VENICE_API_KEY") ||
            getSecret(character, "NVIDIA_API_KEY") ||
            getSecret(character, "NINETEEN_AI_API_KEY") ||
            getSecret(character, "HEURIST_API_KEY") ||
            getSecret(character, "LIVEPEER_GATEWAY_URL")
                ? imageGenerationPlugin
                : null,
            getSecret(character, "FAL_API_KEY") ? ThreeDGenerationPlugin : null,
            ...(getSecret(character, "COINBASE_API_KEY") &&
            getSecret(character, "COINBASE_PRIVATE_KEY")
                ? [
                      coinbaseMassPaymentsPlugin,
                      tradePlugin,
                      tokenContractPlugin,
                      advancedTradePlugin,
                  ]
                : []),
            ...(teeMode !== TEEMode.OFF && walletSecretSalt ? [teePlugin] : []),
            teeMode !== TEEMode.OFF &&
            walletSecretSalt &&
            getSecret(character, "VLOG")
                ? verifiableLogPlugin
                : null,
            getSecret(character, "SGX") ? sgxPlugin : null,
            getSecret(character, "ENABLE_TEE_LOG") &&
            ((teeMode !== TEEMode.OFF && walletSecretSalt) ||
                getSecret(character, "SGX"))
                ? teeLogPlugin
                : null,
            getSecret(character, "OMNIFLIX_API_URL") &&
            getSecret(character, "OMNIFLIX_MNEMONIC")
                ? OmniflixPlugin
                : null,
            getSecret(character, "COINBASE_API_KEY") &&
            getSecret(character, "COINBASE_PRIVATE_KEY") &&
            getSecret(character, "COINBASE_NOTIFICATION_URI")
                ? webhookPlugin
                : null,
            goatPlugin,
            zilliqaPlugin,
            getSecret(character, "COINGECKO_API_KEY") ||
            getSecret(character, "COINGECKO_PRO_API_KEY")
                ? coingeckoPlugin
                : null,
            getSecret(character, "MORALIS_API_KEY") ? moralisPlugin : null,
            getSecret(character, "EVM_PROVIDER_URL") ? goatPlugin : null,
            getSecret(character, "ABSTRACT_PRIVATE_KEY")
                ? abstractPlugin
                : null,
            getSecret(character, "B2_PRIVATE_KEY") ? b2Plugin : null,
            getSecret(character, "BINANCE_API_KEY") &&
            getSecret(character, "BINANCE_SECRET_KEY")
                ? binancePlugin
                : null,
            getSecret(character, "FLOW_ADDRESS") &&
            getSecret(character, "FLOW_PRIVATE_KEY")
                ? flowPlugin
                : null,
            getSecret(character, "LENS_ADDRESS") &&
            getSecret(character, "LENS_PRIVATE_KEY")
                ? lensPlugin
                : null,
            getSecret(character, "APTOS_PRIVATE_KEY") ? aptosPlugin : null,
            getSecret(character, "MIND_COLD_WALLET_ADDRESS")
                ? mindNetworkPlugin
                : null,
            getSecret(character, "MVX_PRIVATE_KEY") ? multiversxPlugin : null,
            getSecret(character, "ZKSYNC_PRIVATE_KEY") ? zksyncEraPlugin : null,
            getSecret(character, "CRONOSZKEVM_PRIVATE_KEY")
                ? cronosZkEVMPlugin
                : null,
            getSecret(character, "TEE_MARLIN") ? teeMarlinPlugin : null,
            getSecret(character, "TON_PRIVATE_KEY") ? tonPlugin : null,
            getSecret(character, "THIRDWEB_SECRET_KEY") ? thirdwebPlugin : null,
            getSecret(character, "SUI_PRIVATE_KEY") ? suiPlugin : null,
            getSecret(character, "STORY_PRIVATE_KEY") ? storyPlugin : null,
            getSecret(character, "SQUID_SDK_URL") &&
            getSecret(character, "SQUID_INTEGRATOR_ID") &&
            getSecret(character, "SQUID_EVM_ADDRESS") &&
            getSecret(character, "SQUID_EVM_PRIVATE_KEY") &&
            getSecret(character, "SQUID_API_THROTTLE_INTERVAL")
                ? squidRouterPlugin
                : null,
            getSecret(character, "FUEL_PRIVATE_KEY") ? fuelPlugin : null,
            getSecret(character, "AVALANCHE_PRIVATE_KEY")
                ? avalanchePlugin
                : null,
            getSecret(character, "BIRDEYE_API_KEY") ? birdeyePlugin : null,
            getSecret(character, "ECHOCHAMBERS_API_URL") &&
            getSecret(character, "ECHOCHAMBERS_API_KEY")
                ? echoChambersPlugin
                : null,
            getSecret(character, "LETZAI_API_KEY") ? letzAIPlugin : null,
            getSecret(character, "STARGAZE_ENDPOINT") ? stargazePlugin : null,
            getSecret(character, "GIPHY_API_KEY") ? giphyPlugin : null,
            getSecret(character, "PASSPORT_API_KEY")
                ? gitcoinPassportPlugin
                : null,
            getSecret(character, "GENLAYER_PRIVATE_KEY")
                ? genLayerPlugin
                : null,
            getSecret(character, "AVAIL_SEED") &&
            getSecret(character, "AVAIL_APP_ID")
                ? availPlugin
                : null,
            getSecret(character, "OPEN_WEATHER_API_KEY")
                ? openWeatherPlugin
                : null,
            getSecret(character, "OBSIDIAN_API_TOKEN") ? obsidianPlugin : null,
            getSecret(character, "ARTHERA_PRIVATE_KEY")?.startsWith("0x")
                ? artheraPlugin
                : null,
            getSecret(character, "ALLORA_API_KEY") ? alloraPlugin : null,
            getSecret(character, "HYPERLIQUID_PRIVATE_KEY")
                ? hyperliquidPlugin
                : null,
            getSecret(character, "HYPERLIQUID_TESTNET")
                ? hyperliquidPlugin
                : null,
            getSecret(character, "AKASH_MNEMONIC") &&
            getSecret(character, "AKASH_WALLET_ADDRESS")
                ? akashPlugin
                : null,
            getSecret(character, "CHAINBASE_API_KEY") ? chainbasePlugin : null,
            getSecret(character, "QUAI_PRIVATE_KEY") ? quaiPlugin : null,
            getSecret(character, "RESERVOIR_API_KEY")
                ? createNFTCollectionsPlugin()
                : null,
            getSecret(character, "ZERO_EX_API_KEY") ? zxPlugin : null,
            getSecret(character, "DKG_PRIVATE_KEY") ? dkgPlugin : null,
            getSecret(character, "PYTH_TESTNET_PROGRAM_KEY") ||
            getSecret(character, "PYTH_MAINNET_PROGRAM_KEY")
                ? pythDataPlugin
                : null,
            getSecret(character, "LND_TLS_CERT") &&
            getSecret(character, "LND_MACAROON") &&
            getSecret(character, "LND_SOCKET")
                ? lightningPlugin
                : null,
            getSecret(character, "OPENAI_API_KEY") &&
            parseBooleanFromText(
                getSecret(character, "ENABLE_OPEN_AI_COMMUNITY_PLUGIN")
            )
                ? openaiPlugin
                : null,
            getSecret(character, "DEVIN_API_TOKEN") ? devinPlugin : null,
            getSecret(character, "INITIA_PRIVATE_KEY") ? initiaPlugin : null,
            getSecret(character, "HOLDSTATION_PRIVATE_KEY")
                ? holdstationPlugin
                : null,
            getSecret(character, "NVIDIA_NIM_API_KEY") ||
            getSecret(character, "NVIDIA_NGC_API_KEY")
                ? nvidiaNimPlugin
                : null,
            getSecret(character, "BNB_PRIVATE_KEY") ||
            getSecret(character, "BNB_PUBLIC_KEY")?.startsWith("0x")
                ? bnbPlugin
                : null,
            (getSecret(character, "EMAIL_INCOMING_USER") &&
                getSecret(character, "EMAIL_INCOMING_PASS")) ||
            (getSecret(character, "EMAIL_OUTGOING_USER") &&
                getSecret(character, "EMAIL_OUTGOING_PASS"))
                ? emailPlugin
                : null,
            getSecret(character, "SEI_PRIVATE_KEY") ? seiPlugin : null,
            getSecret(character, "HYPERBOLIC_API_KEY")
                ? hyperbolicPlugin
                : null,
            getSecret(character, "SUNO_API_KEY") ? sunoPlugin : null,
            getSecret(character, "UDIO_AUTH_TOKEN") ? udioPlugin : null,
            getSecret(character, "IMGFLIP_USERNAME") &&
            getSecret(character, "IMGFLIP_PASSWORD")
                ? imgflipPlugin
                : null,
            getSecret(character, "FUNDING_PRIVATE_KEY") &&
            getSecret(character, "EVM_RPC_URL")
                ? litPlugin
                : null,
            getSecret(character, "ETHSTORAGE_PRIVATE_KEY")
                ? ethstoragePlugin
                : null,
            getSecret(character, "MINA_PRIVATE_KEY") ? minaPlugin : null,
            getSecret(character, "FORM_PRIVATE_KEY") ? formPlugin : null,
            getSecret(character, "ANKR_WALLET") ? ankrPlugin : null,
            getSecret(character, "DCAP_EVM_PRIVATE_KEY") &&
            getSecret(character, "DCAP_MODE")
                ? dcapPlugin
                : null,
            getSecret(character, "QUICKINTEL_API_KEY")
                ? quickIntelPlugin
                : null,
            getSecret(character, "GELATO_RELAY_API_KEY") ? gelatoPlugin : null,
            getSecret(character, "TRIKON_WALLET_ADDRESS") ? trikonPlugin : null,
            getSecret(character, "ARBITRAGE_EVM_PRIVATE_KEY") &&
            (getSecret(character, "ARBITRAGE_EVM_PROVIDER_URL") ||
                getSecret(character, "ARBITRAGE_ETHEREUM_WS_URL")) &&
            getSecret(character, "ARBITRAGE_FLASHBOTS_RELAY_SIGNING_KEY") &&
            getSecret(character, "ARBITRAGE_BUNDLE_EXECUTOR_ADDRESS")
                ? arbitragePlugin
                : null,
        ]
            .flat()
            .filter(Boolean),
        providers: [],
        managers: [],
        cacheManager: cache,
        fetch: logFetch,
        verifiableInferenceAdapter,
    });
}

function initializeFsCache(baseDir: string, character: Character) {
    if (!character?.id) {
        throw new Error(
            "initializeFsCache requires id to be set in character definition"
        );
    }
    const cacheDir = path.resolve(baseDir, character.id, "cache");

    const cache = new CacheManager(new FsCacheAdapter(cacheDir));
    return cache;
}

function initializeDbCache(character: Character, db: IDatabaseCacheAdapter) {
    if (!character?.id) {
        throw new Error(
            "initializeFsCache requires id to be set in character definition"
        );
    }
    const cache = new CacheManager(new DbCacheAdapter(db, character.id));
    return cache;
}

function initializeCache(
    cacheStore: string,
    character: Character,
    baseDir?: string,
    db?: IDatabaseCacheAdapter
) {
    switch (cacheStore) {
        case CacheStore.REDIS:
            if (process.env.REDIS_URL) {
                elizaLogger.info("Connecting to Redis...");
                const redisClient = new RedisClient(process.env.REDIS_URL);
                if (!character?.id) {
                    throw new Error(
                        "CacheStore.REDIS requires id to be set in character definition"
                    );
                }
                return new CacheManager(
                    new DbCacheAdapter(redisClient, character.id) // Using DbCacheAdapter since RedisClient also implements IDatabaseCacheAdapter
                );
            } else {
                throw new Error("REDIS_URL environment variable is not set.");
            }

        case CacheStore.DATABASE:
            if (db) {
                elizaLogger.info("Using Database Cache...");
                return initializeDbCache(character, db);
            } else {
                throw new Error(
                    "Database adapter is not provided for CacheStore.Database."
                );
            }

        case CacheStore.FILESYSTEM:
            elizaLogger.info("Using File System Cache...");
            if (!baseDir) {
                throw new Error(
                    "baseDir must be provided for CacheStore.FILESYSTEM."
                );
            }
            return initializeFsCache(baseDir, character);

        default:
            throw new Error(
                `Invalid cache store: ${cacheStore} or required configuration missing.`
            );
    }
}

async function startAgent(
    character: Character,
    directClient: DirectClient
): Promise<AgentRuntime> {
    let db: IDatabaseAdapter & IDatabaseCacheAdapter;
    try {
        character.id ??= stringToUuid(character.name);
        character.username ??= character.name;

        const token = getTokenForProvider(character.modelProvider, character);
        const dataDir = path.join(__dirname, "../data");

        if (!fs.existsSync(dataDir)) {
            fs.mkdirSync(dataDir, { recursive: true });
        }

        db = initializeDatabase(dataDir) as IDatabaseAdapter &
            IDatabaseCacheAdapter;

        await db.init();

        const cache = initializeCache(
            process.env.CACHE_STORE ?? CacheStore.DATABASE,
            character,
            "",
            db
        ); // "" should be replaced with dir for file system caching. THOUGHTS: might probably make this into an env
        const runtime: AgentRuntime = await createAgent(
            character,
            db,
            cache,
            token
        );

        // start services/plugins/process knowledge
        await runtime.initialize();

        // start assigned clients
        runtime.clients = await initializeClients(character, runtime);

        // add to container
        directClient.registerAgent(runtime);

        // report to console
        elizaLogger.debug(`Started ${character.name} as ${runtime.agentId}`);

        return runtime;
    } catch (error) {
        elizaLogger.error(
            `Error starting agent for character ${character.name}:`,
            error
        );
        elizaLogger.error(error);
        if (db) {
            await db.close();
        }
        throw error;
    }
}

const checkPortAvailable = (port: number): Promise<boolean> => {
    return new Promise((resolve) => {
        const server = net.createServer();

        server.once("error", (err: NodeJS.ErrnoException) => {
            if (err.code === "EADDRINUSE") {
                resolve(false);
            }
        });

        server.once("listening", () => {
            server.close();
            resolve(true);
        });

        server.listen(port);
    });
};

const hasValidRemoteUrls = () =>
    process.env.REMOTE_CHARACTER_URLS &&
    process.env.REMOTE_CHARACTER_URLS !== "" &&
    process.env.REMOTE_CHARACTER_URLS.startsWith("http");

const startAgents = async () => {
    const directClient = new DirectClient();
    let serverPort = Number.parseInt(settings.SERVER_PORT || "3000");
    const args = parseArguments();
    const charactersArg = args.characters || args.character;
    let characters = [defaultCharacter];

    if (process.env.IQ_WALLET_ADDRESS && process.env.IQSOlRPC) {
        characters = await loadCharacterFromOnchain();
    }

    const notOnchainJson = !onchainJson || onchainJson == "null";

    if ((notOnchainJson && charactersArg) || hasValidRemoteUrls()) {
        characters = await loadCharacters(charactersArg);
    }

    // Normalize characters for injectable plugins
    characters = await Promise.all(characters.map(normalizeCharacter));

    try {
        for (const character of characters) {
            await startAgent(character, directClient);
        }
    } catch (error) {
        elizaLogger.error("Error starting agents:", error);
    }

    // Find available port
    while (!(await checkPortAvailable(serverPort))) {
        elizaLogger.warn(
            `Port ${serverPort} is in use, trying ${serverPort + 1}`
        );
        serverPort++;
    }

    // upload some agent functionality into directClient
    directClient.startAgent = async (character) => {
        // Handle plugins
        character.plugins = await handlePluginImporting(character.plugins);

        // wrap it so we don't have to inject directClient later
        return startAgent(character, directClient);
    };

    directClient.loadCharacterTryPath = loadCharacterTryPath;
    directClient.jsonToCharacter = jsonToCharacter;

    directClient.start(serverPort);

    if (serverPort !== Number.parseInt(settings.SERVER_PORT || "3000")) {
        elizaLogger.log(`Server started on alternate port ${serverPort}`);
    }

    elizaLogger.log(
        "Run `pnpm start:client` to start the client and visit the outputted URL (http://localhost:5173) to chat with your agents. When running multiple agents, use client with different port `SERVER_PORT=3001 pnpm start:client`"
    );
};

startAgents().catch((error) => {
    elizaLogger.error("Unhandled error in startAgents:", error);
    process.exit(1);
});

// Prevent unhandled exceptions from crashing the process if desired
if (
    process.env.PREVENT_UNHANDLED_EXIT &&
    parseBooleanFromText(process.env.PREVENT_UNHANDLED_EXIT)
) {
    // Handle uncaught exceptions to prevent the process from crashing
    process.on("uncaughtException", function (err) {
        console.error("uncaughtException", err);
    });

    // Handle unhandled rejections to prevent the process from crashing
    process.on("unhandledRejection", function (err) {
        console.error("unhandledRejection", err);
    });
}<|MERGE_RESOLUTION|>--- conflicted
+++ resolved
@@ -16,10 +16,6 @@
 import { MongoDBDatabaseAdapter } from "@elizaos/adapter-mongodb";
 import { DevaClientInterface } from "@elizaos/client-deva";
 
-<<<<<<< HEAD
-import { NostrAgentClient } from "@elizaos/client-nostr";
-
-=======
 import { FarcasterClientInterface } from "@elizaos/client-farcaster";
 import { OmniflixPlugin } from "@elizaos/plugin-omniflix";
 import { JeeterClientInterface } from "@elizaos/client-simsai";
@@ -31,7 +27,8 @@
 import { lightningPlugin } from "@elizaos/plugin-lightning";
 import { elizaCodeinPlugin, onchainJson } from "@elizaos/plugin-iq6900";
 import { dcapPlugin } from "@elizaos/plugin-dcap";
->>>>>>> 57a175ea
+import { NostrAgentClient } from "@elizaos/client-nostr";
+
 import {
     AgentRuntime,
     CacheManager,
@@ -282,19 +279,19 @@
                 character.plugins.map(async (plugin) => {
                     const importedPlugin = await import(plugin);
                     return importedPlugin.default;
-                })
+                }),
             );
             character.plugins = importedPlugins;
         }
 
         loadedCharacters.push(character);
         elizaLogger.info(
-            `Successfully loaded character from: ${process.env.IQ_WALLET_ADDRESS}`
+            `Successfully loaded character from: ${process.env.IQ_WALLET_ADDRESS}`,
         );
         return loadedCharacters;
     } catch (e) {
         elizaLogger.error(
-            `Error parsing character from ${process.env.IQ_WALLET_ADDRESS}: ${e}`
+            `Error parsing character from ${process.env.IQ_WALLET_ADDRESS}: ${e}`,
         );
         process.exit(1);
     }
@@ -308,7 +305,9 @@
         let characters: Character[] = [];
         if (Array.isArray(responseJson)) {
             characters = await Promise.all(
-                responseJson.map((character) => jsonToCharacter(url, character))
+                responseJson.map((character) =>
+                    jsonToCharacter(url, character),
+                ),
             );
         } else {
             const character = await jsonToCharacter(url, responseJson);
@@ -323,7 +322,7 @@
 
 async function jsonToCharacter(
     filePath: string,
-    character: any
+    character: any,
 ): Promise<Character> {
     validateCharacterConfig(character);
 
@@ -349,15 +348,15 @@
     character.plugins = await handlePluginImporting(character.plugins);
     if (character.extends) {
         elizaLogger.info(
-            `Merging  ${character.name} character with parent characters`
+            `Merging  ${character.name} character with parent characters`,
         );
         for (const extendPath of character.extends) {
             const baseCharacter = await loadCharacter(
-                path.resolve(path.dirname(filePath), extendPath)
+                path.resolve(path.dirname(filePath), extendPath),
             );
             character = mergeCharacters(baseCharacter, character);
             elizaLogger.info(
-                `Merged ${character.name} with ${baseCharacter.name}`
+                `Merged ${character.name} with ${baseCharacter.name}`,
             );
         }
     }
@@ -388,7 +387,7 @@
         path.resolve(
             __dirname,
             "../../characters",
-            path.basename(characterPath)
+            path.basename(characterPath),
         ), // relative to project root characters dir
     ];
 
@@ -397,7 +396,7 @@
         pathsToTry.map((p) => ({
             path: p,
             exists: fs.existsSync(p),
-        }))
+        })),
     );
 
     for (const tryPath of pathsToTry) {
@@ -410,12 +409,12 @@
 
     if (content === null) {
         elizaLogger.error(
-            `Error loading character from ${characterPath}: File not found in any of the expected locations`
+            `Error loading character from ${characterPath}: File not found in any of the expected locations`,
         );
         elizaLogger.error("Tried the following paths:");
         pathsToTry.forEach((p) => elizaLogger.error(` - ${p}`));
         throw new Error(
-            `Error loading character from ${characterPath}: File not found in any of the expected locations`
+            `Error loading character from ${characterPath}: File not found in any of the expected locations`,
         );
     }
     try {
@@ -433,7 +432,7 @@
 }
 
 async function readCharactersFromStorage(
-    characterPaths: string[]
+    characterPaths: string[],
 ): Promise<string[]> {
     try {
         const uploadDir = path.join(process.cwd(), "data", "characters");
@@ -450,7 +449,7 @@
 }
 
 export async function loadCharacters(
-    charactersArg: string
+    charactersArg: string,
 ): Promise<Character[]> {
     let characterPaths = commaSeparatedStringToArray(charactersArg);
 
@@ -463,9 +462,8 @@
     if (characterPaths?.length > 0) {
         for (const characterPath of characterPaths) {
             try {
-                const character: Character = await loadCharacterTryPath(
-                    characterPath
-                );
+                const character: Character =
+                    await loadCharacterTryPath(characterPath);
                 loadedCharacters.push(character);
             } catch (e) {
                 process.exit(1);
@@ -476,7 +474,7 @@
     if (hasValidRemoteUrls()) {
         elizaLogger.info("Loading characters from remote URLs");
         const characterUrls = commaSeparatedStringToArray(
-            process.env.REMOTE_CHARACTER_URLS
+            process.env.REMOTE_CHARACTER_URLS,
         );
         for (const characterUrl of characterUrls) {
             const characters = await loadCharactersFromUrl(characterUrl);
@@ -510,11 +508,11 @@
                 } catch (importError) {
                     elizaLogger.error(
                         `Failed to import plugin: ${plugin}`,
-                        importError
+                        importError,
                     );
                     return []; // Return null for failed imports
                 }
-            })
+            }),
         );
         return importedPlugins;
     } else {
@@ -524,7 +522,7 @@
 
 export function getTokenForProvider(
     provider: ModelProviderName,
-    character: Character
+    character: Character,
 ): string | undefined {
     switch (provider) {
         // no key needed for llama_local, ollama, lmstudio, gaianet or bedrock
@@ -716,14 +714,14 @@
         elizaLogger.info("Initializing Supabase connection...");
         const db = new SupabaseDatabaseAdapter(
             process.env.SUPABASE_URL,
-            process.env.SUPABASE_ANON_KEY
+            process.env.SUPABASE_ANON_KEY,
         );
 
         // Test the connection
         db.init()
             .then(() => {
                 elizaLogger.success(
-                    "Successfully connected to Supabase database"
+                    "Successfully connected to Supabase database",
                 );
             })
             .catch((error) => {
@@ -742,7 +740,7 @@
         db.init()
             .then(() => {
                 elizaLogger.success(
-                    "Successfully connected to PostgreSQL database"
+                    "Successfully connected to PostgreSQL database",
                 );
             })
             .catch((error) => {
@@ -768,7 +766,7 @@
             process.env.QDRANT_URL,
             process.env.QDRANT_KEY,
             Number(process.env.QDRANT_PORT),
-            Number(process.env.QDRANT_VECTOR_SIZE)
+            Number(process.env.QDRANT_VECTOR_SIZE),
         );
         return db;
     } else {
@@ -781,7 +779,7 @@
         db.init()
             .then(() => {
                 elizaLogger.success(
-                    "Successfully connected to SQLite database"
+                    "Successfully connected to SQLite database",
                 );
             })
             .catch((error) => {
@@ -795,7 +793,7 @@
 // also adds plugins from character file into the runtime
 export async function initializeClients(
     character: Character,
-    runtime: IAgentRuntime
+    runtime: IAgentRuntime,
 ) {
     // each client can only register once
     // and if we want two we can explicitly support it
@@ -834,7 +832,7 @@
 
     if (clientTypes.includes(Clients.TWITTER)) {
         TwitterClientInterface.enableSearch = !isFalsish(
-            getSecret(character, "TWITTER_SEARCH_ENABLE")
+            getSecret(character, "TWITTER_SEARCH_ENABLE"),
         );
         const twitterClient = await TwitterClientInterface.start(runtime);
         if (twitterClient) {
@@ -862,37 +860,28 @@
             clients.farcaster = farcasterClient;
         }
     }
-<<<<<<< HEAD
-    if (clientTypes.includes(Clients.LENS)) {
-=======
 
     if (clientTypes.includes("lens")) {
->>>>>>> 57a175ea
         const lensClient = new LensAgentClient(runtime);
         lensClient.start();
         clients.lens = lensClient;
     }
 
-<<<<<<< HEAD
+    if (clientTypes.includes(Clients.SIMSAI)) {
+        const simsaiClient = await JeeterClientInterface.start(runtime);
+        if (simsaiClient) clients.simsai = simsaiClient;
+    }
+
     if (clientTypes.includes(Clients.NOSTR)) {
         const nostrClient = new NostrAgentClient(runtime);
         if (nostrClient) {
             nostrClient.start();
             clients.nostr = nostrClient;
         }
-=======
-    if (clientTypes.includes(Clients.SIMSAI)) {
-        const simsaiClient = await JeeterClientInterface.start(runtime);
-        if (simsaiClient) clients.simsai = simsaiClient;
->>>>>>> 57a175ea
     }
 
     elizaLogger.log("client keys", Object.keys(clients));
 
-<<<<<<< HEAD
-    // TODO: Add Slack client to the list
-    if (clientTypes.includes(Clients.SLACK)) {
-=======
     if (clientTypes.includes("deva")) {
         if (clientTypes.includes("deva")) {
             const devaClient = await DevaClientInterface.start(runtime);
@@ -901,7 +890,6 @@
     }
 
     if (clientTypes.includes("slack")) {
->>>>>>> 57a175ea
         const slackClient = await SlackClientInterface.start(runtime);
         if (slackClient) clients.slack = slackClient; // Use object property instead of push
     }
@@ -929,7 +917,7 @@
                     const startedClient = await client.start(runtime);
                     const clientType = determineClientType(client);
                     elizaLogger.debug(
-                        `Initializing client of type: ${clientType}`
+                        `Initializing client of type: ${clientType}`,
                     );
                     clients[clientType] = startedClient;
                 }
@@ -950,7 +938,7 @@
     character: Character,
     db: IDatabaseAdapter,
     cache: ICacheManager,
-    token: string
+    token: string,
 ): Promise<AgentRuntime> {
     elizaLogger.log(`Creating runtime for character ${character.name}`);
 
@@ -962,7 +950,7 @@
     // Validate TEE configuration
     if (teeMode !== TEEMode.OFF && !walletSecretSalt) {
         elizaLogger.error(
-            "A WALLET_SECRET_SALT required when TEE_MODE is enabled"
+            "A WALLET_SECRET_SALT required when TEE_MODE is enabled",
         );
         throw new Error("Invalid TEE configuration");
     }
@@ -971,14 +959,14 @@
 
     if (getSecret(character, "EVM_PRIVATE_KEY")) {
         goatPlugin = await createGoatPlugin((secret) =>
-            getSecret(character, secret)
+            getSecret(character, secret),
         );
     }
 
     let zilliqaPlugin: any | undefined;
     if (getSecret(character, "ZILLIQA_PRIVATE_KEY")) {
         zilliqaPlugin = await createZilliqaPlugin((secret) =>
-            getSecret(character, secret)
+            getSecret(character, secret),
         );
     }
 
@@ -1047,7 +1035,7 @@
                 ? bittensorPlugin
                 : null,
             parseBooleanFromText(
-                getSecret(character, "EMAIL_AUTOMATION_ENABLED")
+                getSecret(character, "EMAIL_AUTOMATION_ENABLED"),
             )
                 ? emailAutomationPlugin
                 : null,
@@ -1104,7 +1092,7 @@
             (getSecret(character, "SOLANA_PUBLIC_KEY") ||
                 (getSecret(character, "WALLET_PUBLIC_KEY") &&
                     !getSecret(character, "WALLET_PUBLIC_KEY")?.startsWith(
-                        "0x"
+                        "0x",
                     ))) &&
             getSecret(character, "SOLANA_ADMIN_PUBLIC_KEY") &&
             getSecret(character, "SOLANA_PRIVATE_KEY") &&
@@ -1262,7 +1250,7 @@
                 : null,
             getSecret(character, "OPENAI_API_KEY") &&
             parseBooleanFromText(
-                getSecret(character, "ENABLE_OPEN_AI_COMMUNITY_PLUGIN")
+                getSecret(character, "ENABLE_OPEN_AI_COMMUNITY_PLUGIN"),
             )
                 ? openaiPlugin
                 : null,
@@ -1335,7 +1323,7 @@
 function initializeFsCache(baseDir: string, character: Character) {
     if (!character?.id) {
         throw new Error(
-            "initializeFsCache requires id to be set in character definition"
+            "initializeFsCache requires id to be set in character definition",
         );
     }
     const cacheDir = path.resolve(baseDir, character.id, "cache");
@@ -1347,7 +1335,7 @@
 function initializeDbCache(character: Character, db: IDatabaseCacheAdapter) {
     if (!character?.id) {
         throw new Error(
-            "initializeFsCache requires id to be set in character definition"
+            "initializeFsCache requires id to be set in character definition",
         );
     }
     const cache = new CacheManager(new DbCacheAdapter(db, character.id));
@@ -1358,7 +1346,7 @@
     cacheStore: string,
     character: Character,
     baseDir?: string,
-    db?: IDatabaseCacheAdapter
+    db?: IDatabaseCacheAdapter,
 ) {
     switch (cacheStore) {
         case CacheStore.REDIS:
@@ -1367,11 +1355,11 @@
                 const redisClient = new RedisClient(process.env.REDIS_URL);
                 if (!character?.id) {
                     throw new Error(
-                        "CacheStore.REDIS requires id to be set in character definition"
+                        "CacheStore.REDIS requires id to be set in character definition",
                     );
                 }
                 return new CacheManager(
-                    new DbCacheAdapter(redisClient, character.id) // Using DbCacheAdapter since RedisClient also implements IDatabaseCacheAdapter
+                    new DbCacheAdapter(redisClient, character.id), // Using DbCacheAdapter since RedisClient also implements IDatabaseCacheAdapter
                 );
             } else {
                 throw new Error("REDIS_URL environment variable is not set.");
@@ -1383,7 +1371,7 @@
                 return initializeDbCache(character, db);
             } else {
                 throw new Error(
-                    "Database adapter is not provided for CacheStore.Database."
+                    "Database adapter is not provided for CacheStore.Database.",
                 );
             }
 
@@ -1391,21 +1379,21 @@
             elizaLogger.info("Using File System Cache...");
             if (!baseDir) {
                 throw new Error(
-                    "baseDir must be provided for CacheStore.FILESYSTEM."
+                    "baseDir must be provided for CacheStore.FILESYSTEM.",
                 );
             }
             return initializeFsCache(baseDir, character);
 
         default:
             throw new Error(
-                `Invalid cache store: ${cacheStore} or required configuration missing.`
+                `Invalid cache store: ${cacheStore} or required configuration missing.`,
             );
     }
 }
 
 async function startAgent(
     character: Character,
-    directClient: DirectClient
+    directClient: DirectClient,
 ): Promise<AgentRuntime> {
     let db: IDatabaseAdapter & IDatabaseCacheAdapter;
     try {
@@ -1428,13 +1416,13 @@
             process.env.CACHE_STORE ?? CacheStore.DATABASE,
             character,
             "",
-            db
+            db,
         ); // "" should be replaced with dir for file system caching. THOUGHTS: might probably make this into an env
         const runtime: AgentRuntime = await createAgent(
             character,
             db,
             cache,
-            token
+            token,
         );
 
         // start services/plugins/process knowledge
@@ -1453,7 +1441,7 @@
     } catch (error) {
         elizaLogger.error(
             `Error starting agent for character ${character.name}:`,
-            error
+            error,
         );
         elizaLogger.error(error);
         if (db) {
@@ -1518,7 +1506,7 @@
     // Find available port
     while (!(await checkPortAvailable(serverPort))) {
         elizaLogger.warn(
-            `Port ${serverPort} is in use, trying ${serverPort + 1}`
+            `Port ${serverPort} is in use, trying ${serverPort + 1}`,
         );
         serverPort++;
     }
@@ -1542,7 +1530,7 @@
     }
 
     elizaLogger.log(
-        "Run `pnpm start:client` to start the client and visit the outputted URL (http://localhost:5173) to chat with your agents. When running multiple agents, use client with different port `SERVER_PORT=3001 pnpm start:client`"
+        "Run `pnpm start:client` to start the client and visit the outputted URL (http://localhost:5173) to chat with your agents. When running multiple agents, use client with different port `SERVER_PORT=3001 pnpm start:client`",
     );
 };
 
