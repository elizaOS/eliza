import { PostgresDatabaseAdapter } from "@ai16z/adapter-postgres";
import { SqliteDatabaseAdapter } from "@ai16z/adapter-sqlite";
import { AutoClientInterface } from "@ai16z/client-auto";
import { DirectClientInterface } from "@ai16z/client-direct";
import { DiscordClientInterface } from "@ai16z/client-discord";
import { TelegramClientInterface } from "@ai16z/client-telegram";
import { TwitterClientInterface } from "@ai16z/client-twitter";
import { FarcasterAgentClient } from "@ai16z/client-farcaster";
import {
  AgentRuntime,
  CacheManager,
  Character,
  Clients,
  Content,
  DbCacheAdapter,
  FsCacheAdapter,
  IAgentRuntime,
  ICacheManager,
  IDatabaseAdapter,
  IDatabaseCacheAdapter,
  ModelProviderName,
  defaultCharacter,
  elizaLogger,
  settings,
  stringToUuid,
  validateCharacterConfig,
} from "@ai16z/eliza";
import { zgPlugin } from "@ai16z/plugin-0g";
import { goatPlugin } from "@ai16z/plugin-goat";
import { bootstrapPlugin } from "@ai16z/plugin-bootstrap";
// import { buttplugPlugin } from "@ai16z/plugin-buttplug";
import {
  coinbaseCommercePlugin,
  coinbaseMassPaymentsPlugin,
  tradePlugin,
  tokenContractPlugin,
  webhookPlugin,
  advancedTradePlugin,
} from "@ai16z/plugin-coinbase";
import { confluxPlugin } from "@ai16z/plugin-conflux";
import { imageGenerationPlugin } from "@ai16z/plugin-image-generation";
import { evmPlugin } from "@ai16z/plugin-evm";
import { createNodePlugin } from "@ai16z/plugin-node";
import { solanaPlugin } from "@ai16z/plugin-solana";
import { aptosPlugin, TransferAptosToken } from "@ai16z/plugin-aptos";
import { flowPlugin } from "@ai16z/plugin-flow";
import { storyPlugin } from "@ai16z/plugin-story";
import { teePlugin } from "@ai16z/plugin-tee";
import Database from "better-sqlite3";
import fs from "fs";
import path from "path";
import readline from "readline";
import { fileURLToPath } from "url";
import yargs from "yargs";
import express from "express";
import apiRouter from "./api";
import cors from "cors";

import { mainCharacter } from "../maincharacter";

const __filename = fileURLToPath(import.meta.url); // get the resolved path to the file
const __dirname = path.dirname(__filename); // get the name of the directory

export const wait = (minTime: number = 1000, maxTime: number = 3000) => {
  const waitTime =
    Math.floor(Math.random() * (maxTime - minTime + 1)) + minTime;
  return new Promise((resolve) => setTimeout(resolve, waitTime));
};

export function parseArguments(): {
  marilyn?: string;
  character?: string;
  characters?: string;
} {
  try {
    return yargs(process.argv.slice(3))
      .option("character", {
        type: "string",
        description: "Path to the character JSON file",
      })
      .option("marilyn", {
        type: "string",
        description: "Path to the Marilyn character JSON file",
      })
      .option("characters", {
        type: "string",
        description: "Comma separated list of paths to character JSON files",
      })
      .parseSync();
  } catch (error) {
    elizaLogger.error("Error parsing arguments:", error);
    return {};
  }
}

function tryLoadFile(filePath: string): string | null {
  try {
    return fs.readFileSync(filePath, "utf8");
  } catch (e) {
    return null;
  }
}

function isAllStrings(arr: unknown[]): boolean {
  return Array.isArray(arr) && arr.every((item) => typeof item === "string");
}

export async function loadCharacters(
  charactersArg: string
): Promise<Character[]> {
  let characterPaths = charactersArg
    ?.split(",")
    .map((filePath) => filePath.trim());
  const loadedCharacters = [];

  if (characterPaths?.length > 0) {
    for (const characterPath of characterPaths) {
      let content = null;
      let resolvedPath = "";

      // Try different path resolutions in order
      const pathsToTry = [
        characterPath, // exact path as specified
        path.resolve(process.cwd(), characterPath), // relative to cwd
        path.resolve(process.cwd(), "agent", characterPath), // Add this
        path.resolve(__dirname, characterPath), // relative to current script
        path.resolve(__dirname, "characters", path.basename(characterPath)), // relative to agent/characters
        path.resolve(__dirname, "../characters", path.basename(characterPath)), // relative to characters dir from agent
        path.resolve(
          __dirname,
          "../../characters",
          path.basename(characterPath)
        ), // relative to project root characters dir
      ];

      elizaLogger.info(
        "Trying paths:",
        pathsToTry.map((p) => ({
          path: p,
          exists: fs.existsSync(p),
        }))
      );

      for (const tryPath of pathsToTry) {
        content = tryLoadFile(tryPath);
        if (content !== null) {
          resolvedPath = tryPath;
          break;
        }
      }

      if (content === null) {
        elizaLogger.error(
          `Error loading character from ${characterPath}: File not found in any of the expected locations`
        );
        elizaLogger.error("Tried the following paths:");
        pathsToTry.forEach((p) => elizaLogger.error(` - ${p}`));
        process.exit(1);
      }

      try {
        const character = JSON.parse(content);
        validateCharacterConfig(character);

        // Handle plugins
        if (isAllStrings(character.plugins)) {
          elizaLogger.info("Plugins are: ", character.plugins);
          const importedPlugins = await Promise.all(
            character.plugins.map(async (plugin) => {
              const importedPlugin = await import(plugin);
              return importedPlugin.default;
            })
          );
          character.plugins = importedPlugins;
        }

        loadedCharacters.push(character);
        elizaLogger.info(`Successfully loaded character from: ${resolvedPath}`);
      } catch (e) {
        elizaLogger.error(`Error parsing character from ${resolvedPath}: ${e}`);
        process.exit(1);
      }
    }
  }

  if (loadedCharacters.length === 0) {
    elizaLogger.info("No characters found, using default character");
    loadedCharacters.push(mainCharacter);
  }

  return loadedCharacters;
}

export function getTokenForProvider(
  provider: ModelProviderName,
  character: Character
) {
  switch (provider) {
    case ModelProviderName.OPENAI:
      return (
        character.settings?.secrets?.OPENAI_API_KEY || settings.OPENAI_API_KEY
      );
    case ModelProviderName.ETERNALAI:
      return (
        character.settings?.secrets?.ETERNALAI_API_KEY ||
        settings.ETERNALAI_API_KEY
      );
    case ModelProviderName.LLAMACLOUD:
    case ModelProviderName.TOGETHER:
      return (
        character.settings?.secrets?.LLAMACLOUD_API_KEY ||
        settings.LLAMACLOUD_API_KEY ||
        character.settings?.secrets?.TOGETHER_API_KEY ||
        settings.TOGETHER_API_KEY ||
        character.settings?.secrets?.XAI_API_KEY ||
        settings.XAI_API_KEY ||
        character.settings?.secrets?.OPENAI_API_KEY ||
        settings.OPENAI_API_KEY
      );
    case ModelProviderName.ANTHROPIC:
      return (
        character.settings?.secrets?.ANTHROPIC_API_KEY ||
        character.settings?.secrets?.CLAUDE_API_KEY ||
        settings.ANTHROPIC_API_KEY ||
        settings.CLAUDE_API_KEY
      );
    case ModelProviderName.REDPILL:
      return (
        character.settings?.secrets?.REDPILL_API_KEY || settings.REDPILL_API_KEY
      );
    case ModelProviderName.OPENROUTER:
      return (
        character.settings?.secrets?.OPENROUTER || settings.OPENROUTER_API_KEY
      );
    case ModelProviderName.GROK:
      return character.settings?.secrets?.GROK_API_KEY || settings.GROK_API_KEY;
    case ModelProviderName.HEURIST:
      return (
        character.settings?.secrets?.HEURIST_API_KEY || settings.HEURIST_API_KEY
      );
    case ModelProviderName.GROQ:
      return character.settings?.secrets?.GROQ_API_KEY || settings.GROQ_API_KEY;
    case ModelProviderName.GALADRIEL:
      return (
        character.settings?.secrets?.GALADRIEL_API_KEY ||
        settings.GALADRIEL_API_KEY
      );
    case ModelProviderName.FAL:
      return character.settings?.secrets?.FAL_API_KEY || settings.FAL_API_KEY;
    case ModelProviderName.ALI_BAILIAN:
      return (
        character.settings?.secrets?.ALI_BAILIAN_API_KEY ||
        settings.ALI_BAILIAN_API_KEY
      );
    case ModelProviderName.VOLENGINE:
      return (
        character.settings?.secrets?.VOLENGINE_API_KEY ||
        settings.VOLENGINE_API_KEY
      );
  }
}
function initializeDatabase(dataDir: string) {
  if (process.env.SUPABASE_URL) {
    console.log("process.env.SUPABASE_URL", process.env.SUPABASE_URL);
    elizaLogger.info("Initializing Supabase connection...");
    const db = new SupabaseDatabaseAdapter(
      process.env.SUPABASE_URL!,
      process.env.SUPABASE_ANON_KEY!
    );

    db.init()
      .then(() => {
        elizaLogger.success("Successfully connected to Supabase database");
      })
      .catch((error) => {
        elizaLogger.error("Failed to connect to Supabase:", error);
      });

    return db;
  } else if (process.env.POSTGRES_URL) {
    console.log("process.env.POSTGRES_URL", process.env.POSTGRES_URL);
    elizaLogger.info("Initializing PostgreSQL connection...");
    const db = new PostgresDatabaseAdapter({
      connectionString: process.env.POSTGRES_URL,
      parseInputs: true,
    });

    db.init()
      .then(() => {
        elizaLogger.success("Successfully connected to PostgreSQL database");
      })
      .catch((error) => {
        elizaLogger.error("Failed to connect to PostgreSQL:", error);
      });

    return db;
  } else {
    const filePath =
      process.env.SQLITE_FILE ?? path.resolve(dataDir, "db.sqlite");
    console.log("filePath", filePath);
    const db = new SqliteDatabaseAdapter(new Database(filePath));
    return db;
  }
}

export async function initializeClients(
  character: Character,
  runtime: IAgentRuntime
) {
  const clients = [];
  const clientTypes = character.clients?.map((str) => str.toLowerCase()) || [];

  if (clientTypes.includes("auto")) {
    const autoClient = await AutoClientInterface.start(runtime);
    if (autoClient) clients.push(autoClient);
  }

  if (clientTypes.includes("discord")) {
    clients.push(await DiscordClientInterface.start(runtime));
  }

  if (clientTypes.includes("telegram")) {
    const telegramClient = await TelegramClientInterface.start(runtime);
    if (telegramClient) clients.push(telegramClient);
  }

  if (clientTypes.includes("twitter")) {
    const twitterClients = await TwitterClientInterface.start(runtime);
    clients.push(twitterClients);
  }

  if (clientTypes.includes("farcaster")) {
    const farcasterClients = new FarcasterAgentClient(runtime);
    farcasterClients.start();
    clients.push(farcasterClients);
  }

  if (character.plugins?.length > 0) {
    for (const plugin of character.plugins) {
      if (plugin.clients) {
        for (const client of plugin.clients) {
          clients.push(await client.start(runtime));
        }
      }
    }
  }

  return clients;
}

function getSecret(character: Character, secret: string) {
  return character.settings.secrets?.[secret] || process.env[secret];
}

let nodePlugin: any | undefined;

export function createAgent(
  character: Character,
  db: IDatabaseAdapter,
  cache: ICacheManager,
  token: string
) {
<<<<<<< HEAD
  elizaLogger.success(
    elizaLogger.successesTitle,
    "Creating runtime for character",
    character.name
  );

  nodePlugin ??= createNodePlugin();

  return new AgentRuntime({
    databaseAdapter: db,
    token,
    modelProvider: character.modelProvider,
    evaluators: [],
    character,
    plugins: [
      bootstrapPlugin,
      getSecret(character, "CONFLUX_CORE_PRIVATE_KEY") ? confluxPlugin : null,
      nodePlugin,
      getSecret(character, "SOLANA_PUBLIC_KEY") ||
      (getSecret(character, "WALLET_PUBLIC_KEY") &&
        !getSecret(character, "WALLET_PUBLIC_KEY")?.startsWith("0x"))
        ? solanaPlugin
        : null,
      getSecret(character, "EVM_PRIVATE_KEY") ||
      (getSecret(character, "WALLET_PUBLIC_KEY") &&
        !getSecret(character, "WALLET_PUBLIC_KEY")?.startsWith("0x"))
        ? evmPlugin
        : null,
      getSecret(character, "ZEROG_PRIVATE_KEY") ? zgPlugin : null,
      getSecret(character, "COINBASE_COMMERCE_KEY")
        ? coinbaseCommercePlugin
        : null,
      getSecret(character, "FAL_API_KEY") ||
      getSecret(character, "OPENAI_API_KEY") ||
      getSecret(character, "HEURIST_API_KEY")
        ? imageGenerationPlugin
        : null,
      ...(getSecret(character, "COINBASE_API_KEY") &&
      getSecret(character, "COINBASE_PRIVATE_KEY")
        ? [
            coinbaseMassPaymentsPlugin,
            tradePlugin,
            tokenContractPlugin,
            advancedTradePlugin,
          ]
        : []),
      getSecret(character, "COINBASE_API_KEY") &&
      getSecret(character, "COINBASE_PRIVATE_KEY") &&
      getSecret(character, "COINBASE_NOTIFICATION_URI")
        ? webhookPlugin
        : null,
      getSecret(character, "WALLET_SECRET_SALT") ? teePlugin : null,
      getSecret(character, "ALCHEMY_API_KEY") ? goatPlugin : null,
      getSecret(character, "FLOW_ADDRESS") &&
      getSecret(character, "FLOW_PRIVATE_KEY")
        ? flowPlugin
        : null,
      getSecret(character, "APTOS_PRIVATE_KEY") ? aptosPlugin : null,
    ].filter(Boolean),
    providers: [],
    actions: [],
    services: [],
    managers: [],
    cacheManager: cache,
  });
=======
    elizaLogger.success(
        elizaLogger.successesTitle,
        "Creating runtime for character",
        character.name
    );

    nodePlugin ??= createNodePlugin();

    return new AgentRuntime({
        databaseAdapter: db,
        token,
        modelProvider: character.modelProvider,
        evaluators: [],
        character,
        plugins: [
            bootstrapPlugin,
            getSecret(character, "CONFLUX_CORE_PRIVATE_KEY")
                ? confluxPlugin
                : null,
            nodePlugin,
            getSecret(character, "SOLANA_PUBLIC_KEY") ||
            (getSecret(character, "WALLET_PUBLIC_KEY") &&
                !getSecret(character, "WALLET_PUBLIC_KEY")?.startsWith("0x"))
                ? solanaPlugin
                : null,
            getSecret(character, "EVM_PRIVATE_KEY") ||
            (getSecret(character, "WALLET_PUBLIC_KEY") &&
                !getSecret(character, "WALLET_PUBLIC_KEY")?.startsWith("0x"))
                ? evmPlugin
                : null,
            getSecret(character, "ZEROG_PRIVATE_KEY") ? zgPlugin : null,
            getSecret(character, "COINBASE_COMMERCE_KEY")
                ? coinbaseCommercePlugin
                : null,
            getSecret(character, "FAL_API_KEY") ||
            getSecret(character, "OPENAI_API_KEY") ||
            getSecret(character, "HEURIST_API_KEY")
                ? imageGenerationPlugin
                : null,
            ...(getSecret(character, "COINBASE_API_KEY") &&
            getSecret(character, "COINBASE_PRIVATE_KEY")
                ? [
                      coinbaseMassPaymentsPlugin,
                      tradePlugin,
                      tokenContractPlugin,
                      advancedTradePlugin,
                  ]
                : []),
            getSecret(character, "COINBASE_API_KEY") &&
            getSecret(character, "COINBASE_PRIVATE_KEY") &&
            getSecret(character, "COINBASE_NOTIFICATION_URI")
                ? webhookPlugin
                : null,
            getSecret(character, "WALLET_SECRET_SALT") ? teePlugin : null,
            getSecret(character, "ALCHEMY_API_KEY") ? goatPlugin : null,
            getSecret(character, "FLOW_ADDRESS") &&
            getSecret(character, "FLOW_PRIVATE_KEY")
                ? flowPlugin
                : null,
            getSecret(character, "APTOS_PRIVATE_KEY") ? aptosPlugin : null,
            getSecret(character, "STORY_PRIVATE_KEY") ? storyPlugin : null,
        ].filter(Boolean),
        providers: [],
        actions: [],
        services: [],
        managers: [],
        cacheManager: cache,
    });
>>>>>>> 7ebab21d
}

function intializeFsCache(baseDir: string, character: Character) {
  const cacheDir = path.resolve(baseDir, character.id, "cache");

  const cache = new CacheManager(new FsCacheAdapter(cacheDir));
  return cache;
}

function intializeDbCache(character: Character, db: IDatabaseCacheAdapter) {
  const cache = new CacheManager(new DbCacheAdapter(db, character.id));
  return cache;
}

async function startAgent(character: Character, directClient) {
  let db: IDatabaseAdapter & IDatabaseCacheAdapter;
  try {
    character.id ??= stringToUuid(character.name);
    character.username ??= character.name;

    const token = getTokenForProvider(character.modelProvider, character);
    const dataDir = path.join(__dirname, "../data");

    if (!fs.existsSync(dataDir)) {
      fs.mkdirSync(dataDir, { recursive: true });
    }

    db = initializeDatabase(dataDir) as IDatabaseAdapter &
      IDatabaseCacheAdapter;

    await db.init();

    const cache = intializeDbCache(character, db);
    const runtime = createAgent(character, db, cache, token);

    await runtime.initialize();

    const clients = await initializeClients(character, runtime);

    directClient.registerAgent(runtime);

    return clients;
  } catch (error) {
    elizaLogger.error(
      `Error starting agent for character ${character.name}:`,
      error
    );
    console.error(error);
    if (db) {
      await db.close();
    }
    throw error;
  }
}

const startAgents = async () => {
  const directClient = await DirectClientInterface.start();
  const args = parseArguments();
  let charactersArg = args.characters || args.character;
  let characters = [mainCharacter];

  if (charactersArg) {
    characters = await loadCharacters(charactersArg);
  }

  let marilynCharacterArg = args.marilyn;
  let marilynCharacter = null;

  if (marilynCharacterArg) {
    marilynCharacter = await loadCharacters(marilynCharacterArg);
    marilynCharacter = marilynCharacter[0];
  } else {
    elizaLogger.error(
      "Marilyn character not found, use --marilyn to specify a Marilyn character"
    );
    process.exit(1);
  }

  let db: IDatabaseAdapter & IDatabaseCacheAdapter;
  try {
    const dataDir = path.join(__dirname, "../data");
    if (!fs.existsSync(dataDir)) {
      fs.mkdirSync(dataDir, { recursive: true });
    }

    db = initializeDatabase(dataDir) as IDatabaseAdapter &
      IDatabaseCacheAdapter;
    await db.init();

    // Start all agents
    const startedAgents = [];
    for (const character of characters) {
      try {
        const agentInstance = await startAgent(character, directClient);
        startedAgents.push({
          id: character.id,
          agent: agentInstance,
          name: character.name,
        });
        elizaLogger.info(`Successfully started agent: ${character.name}`);
      } catch (error) {
        elizaLogger.error(`Failed to start agent ${character.name}:`, error);
      }
    }
    const marilynAgentInstance = await startAgent(
      marilynCharacter,
      directClient
    );
    startedAgents.push({
      id: marilynCharacter.id,
      agent: marilynAgentInstance,
      name: marilynCharacter.name,
    });

    elizaLogger.log(">>>> startedAgents", startedAgents);

    // Create shared room for multiple agents
    if (startedAgents.length > 1) {
      const agentIds = startedAgents.map((agent) => agent.id);
      const roomId = await db.createRoom(undefined);
      elizaLogger.info("Created room for agents:", {
        roomId,
        agents: startedAgents.map((a) => a.name),
      });

      // Start the conversation
      await startAgentConversation(startedAgents, db, roomId, marilynCharacter);
    } else {
      elizaLogger.info("Not enough agents to start a conversation");
    }
  } catch (error) {
    elizaLogger.error("Error in startAgents:", error);
    if (db) {
      await db.close();
    }
    throw error;
  }
};

async function startAgentConversation(
  agents: { id: string; agent: any[]; name: string }[],
  db: IDatabaseAdapter & IDatabaseCacheAdapter,
  roomId: string,
  marilynCharacter: Character
) {
  const marilyn = agents.find((agent) => agent.id === marilynCharacter.id);
  const otherAgents = agents.filter(
    (agent) => agent.id !== marilynCharacter.id
  );
  elizaLogger.info(`Marilyn: ${marilyn.name}`);
  elizaLogger.info(
    `Other agents: ${otherAgents.map((a) => a.name).join(", ")}`
  );

  if (!marilyn) {
    elizaLogger.error("Marilyn not found among agents");
    return;
  }
  const serverPort = parseInt(settings.SERVER_PORT || "3000");

  async function logConversation(
    fromAgent: { id: string; name: string },
    toAgent: { id: string; name: string },
    data: Content[],
    question?: string
  ) {
    const message = data[data.length - 1];
    const lastMessage = message.message || message.text;
    if (!lastMessage) {
      elizaLogger.error("No message content found:", message);
      return;
    }
    if (fromAgent.id === marilynCharacter.id) {
      elizaLogger.info(">>>> Marilyn data:", data);
      const userId = toAgent.id;
      const score = message.score;
      if (userId) {
        elizaLogger.info(
          `Saving score for userId: ${userId} with score: ${score}`
        );
        // Save to contestant_scores
        await (db as PostgresDatabaseAdapter).query(
            `INSERT INTO contestant_scores ("agentId", "score")
               VALUES ($1, $2)
               ON CONFLICT ("agentId") DO UPDATE
               SET "score" = contestant_scores.score + EXCLUDED.score`,
          [userId, score]
        );

        // Save to conversation_logs
        await (db as PostgresDatabaseAdapter).query(
          `INSERT INTO conversation_logs (
                "agentId",
                "contestantMessage",
                "contestantMessageTime",
                "roomId",
                "question"
              ) VALUES ($1, $2, CURRENT_TIMESTAMP, $3, $4)`,
          [fromAgent.id, lastMessage, roomId, question]
        );

        // Get the previous message from the contestant
        const previousMessageResult = await (
          db as PostgresDatabaseAdapter
        ).query(
          `SELECT * FROM conversation_logs
             WHERE "agentId" = $1
             AND "marilynResponse" IS NULL
             ORDER BY "contestantMessageTime" DESC
             LIMIT 1`,
          [userId]
        );

        elizaLogger.info(
          `Previous message result: ${previousMessageResult.rows}`
        );

        if (previousMessageResult.rows.length > 0) {
          elizaLogger.info("Debug: Update values:", {
            message: lastMessage,
            score: score,
            rowId: previousMessageResult.rows[0].id,
          });
          // Update the existing record with Marilyn's response
          await (db as PostgresDatabaseAdapter).query(
            `UPDATE conversation_logs
               SET "marilynResponse" = $1,
                   "marilynResponseTime" = CURRENT_TIMESTAMP,
                   "interactionScore" = $2,
                   "question" = COALESCE($4, "question")
               WHERE id = $3`,
            [lastMessage, score, previousMessageResult.rows[0].id, question]
          );
          elizaLogger.info(
            `Debug: Successfully updated conversation`,
            lastMessage
          );
        }
      }
    } else {
      // This is a contestant's message - create new record
      await (db as PostgresDatabaseAdapter).query(
        `INSERT INTO conversation_logs (
            "agentId",
            "contestantMessage",
            "contestantMessageTime",
            "roomId"
          ) VALUES ($1, $2, CURRENT_TIMESTAMP, $3)`,
        [fromAgent.id, lastMessage, roomId]
      );
    }
  }

  async function generateAndHandleMessage(
    fromAgent: { id: string; name: string },
    toAgent: { id: string; name: string },
    currentQuestion?: string
  ): Promise<boolean> {
    try {
      const response = await fetch(
        `http://localhost:${serverPort}/${fromAgent.id}/message`,
        {
          method: "POST",
          headers: { "Content-Type": "application/json" },
          body: JSON.stringify({
            text: `[Respond to Marilyn's question: ${currentQuestion}]`,
            userId: fromAgent.id,
            userName: fromAgent.name,
            roomId: roomId,
          }),
        }
      );

      if (!response.ok) {
        throw new Error(`HTTP error! status: ${response.status}`);
      }

      const data = await response.json();

      data.forEach((message: { text: any }) =>
        elizaLogger.log(`${fromAgent.name}: ${message.text}`)
      );

      if (data.length > 0) {
        // Bachelor sends message to Marilyn
        const lastMessage = data[data.length - 1].text;
        await logConversation(fromAgent, toAgent, data, currentQuestion);
        // Marilyn replies to Bachelor
        const msgReplyData = await handleUserInput(lastMessage, toAgent.id);
        await logConversation(
          toAgent,
          fromAgent,
          msgReplyData,
          currentQuestion
        );
        return true;
      }

      return false;
    } catch (error) {
      elizaLogger.error(
        `Failed to generate/handle message from ${fromAgent.name}:`,
        error
      );
      return false;
    }
  }

  while (true) {
    try {
      // Start with Marilyn asking a dating question
      elizaLogger.info("Marilyn starting round table discussion");
      const marilynOpeningMessage = await fetch(
        `http://localhost:${serverPort}/${marilyn.id}/message`,
        {
          method: "POST",
          headers: { "Content-Type": "application/json" },
          body: JSON.stringify({
            text: "Start a group discussion with a thought-provoking dating or relationship question",
            userId: marilyn.id,
            userName: marilyn.name,
            roomId: roomId,
          }),
        }
      );

      if (marilynOpeningMessage.ok) {
        const openingData = await marilynOpeningMessage.json();
        elizaLogger.info("Debug - Full opening data:", openingData);

        if (openingData.length > 0) {
          const currentQuestion = openingData[0].message || openingData[0].text;
          // Log Marilyn's opening question and store it in the database
          elizaLogger.info(
            `Marilyn opens discussion: ${openingData[0].message}`
          );
          await (db as PostgresDatabaseAdapter).query(
            `INSERT INTO conversation_logs (
              "agentId",
              "contestantMessage",
              "marilynResponse",
              "contestantMessageTime",
              "marilynResponseTime",
              "roomId",
              "question"
            ) VALUES ($1, $2, $2, CURRENT_TIMESTAMP, CURRENT_TIMESTAMP, $3, $2)`,
            [marilyn.id, currentQuestion, roomId]
          );

          // Have each agent respond to Marilyn's question
          for (const otherAgent of otherAgents) {
            elizaLogger.info(
              `${otherAgent.name} responding to Marilyn's question`
            );
            const success = await generateAndHandleMessage(
              otherAgent,
              marilyn,
              currentQuestion
            );
            if (success) {
              await new Promise((resolve) => setTimeout(resolve, 5000));
            } else {
              elizaLogger.info(">>>> failed to generate message:", success);
            }

            // Add longer delay between different agent conversations
            await new Promise((resolve) => setTimeout(resolve, 1000));
          }
        } else {
          elizaLogger.error("Failed to get Marilyn's opening message");
        }
      } else {
        elizaLogger.error("Failed to get Marilyn's opening message");
      }

      const waitTime = parseInt(
        process.env.AGENT_MESSAGE_INTERVAL_SECONDS || "5"
      );
      elizaLogger.info(
        `Waiting for next round table discussion: ${waitTime} seconds`
      );
      await new Promise((resolve) => setTimeout(resolve, waitTime * 1000));
    } catch (error) {
      elizaLogger.error("Error in agent conversation:", error);
      await new Promise((resolve) => setTimeout(resolve, 25000));
    }
  }
}

startAgents().catch((error) => {
  elizaLogger.error("Unhandled error in startAgents:", error);
  process.exit(1); // Exit the process after logging
});

const rl = readline.createInterface({
  input: process.stdin,
  output: process.stdout,
});

async function handleUserInput(input, agentId) {
  if (input.toLowerCase() === "exit") {
    gracefulExit();
  }

  try {
    const serverPort = parseInt(settings.SERVER_PORT || "3000");

    const response = await fetch(
      `http://localhost:${serverPort}/${agentId}/message`,
      {
        method: "POST",
        headers: { "Content-Type": "application/json" },
        body: JSON.stringify({
          text: input,
          userId: "user",
          userName: "User",
        }),
      }
    );

    const data = await response.json();
    data.forEach((message) => elizaLogger.log(`${"Agent"}: ${message.text}`));
    return data;
  } catch (error) {
    console.error("Error fetching response:", error);
  }
}

async function gracefulExit() {
  elizaLogger.log("Terminating and cleaning up resources...");
  rl.close();
  process.exit(0);
}

rl.on("SIGINT", gracefulExit);
rl.on("SIGTERM", gracefulExit);<|MERGE_RESOLUTION|>--- conflicted
+++ resolved
@@ -260,13 +260,13 @@
   }
 }
 function initializeDatabase(dataDir: string) {
-  if (process.env.SUPABASE_URL) {
-    console.log("process.env.SUPABASE_URL", process.env.SUPABASE_URL);
-    elizaLogger.info("Initializing Supabase connection...");
-    const db = new SupabaseDatabaseAdapter(
-      process.env.SUPABASE_URL!,
-      process.env.SUPABASE_ANON_KEY!
-    );
+  if (process.env.POSTGRES_URL) {
+    console.log("process.env.POSTGRES_URL", process.env.POSTGRES_URL);
+    elizaLogger.info("Initializing PostgreSQL connection...");
+    const db = new PostgresDatabaseAdapter({
+      connectionString: process.env.POSTGRES_URL,
+      parseInputs: true,
+    });
 
     db.init()
       .then(() => {
@@ -360,7 +360,6 @@
   cache: ICacheManager,
   token: string
 ) {
-<<<<<<< HEAD
   elizaLogger.success(
     elizaLogger.successesTitle,
     "Creating runtime for character",
@@ -368,72 +367,6 @@
   );
 
   nodePlugin ??= createNodePlugin();
-
-  return new AgentRuntime({
-    databaseAdapter: db,
-    token,
-    modelProvider: character.modelProvider,
-    evaluators: [],
-    character,
-    plugins: [
-      bootstrapPlugin,
-      getSecret(character, "CONFLUX_CORE_PRIVATE_KEY") ? confluxPlugin : null,
-      nodePlugin,
-      getSecret(character, "SOLANA_PUBLIC_KEY") ||
-      (getSecret(character, "WALLET_PUBLIC_KEY") &&
-        !getSecret(character, "WALLET_PUBLIC_KEY")?.startsWith("0x"))
-        ? solanaPlugin
-        : null,
-      getSecret(character, "EVM_PRIVATE_KEY") ||
-      (getSecret(character, "WALLET_PUBLIC_KEY") &&
-        !getSecret(character, "WALLET_PUBLIC_KEY")?.startsWith("0x"))
-        ? evmPlugin
-        : null,
-      getSecret(character, "ZEROG_PRIVATE_KEY") ? zgPlugin : null,
-      getSecret(character, "COINBASE_COMMERCE_KEY")
-        ? coinbaseCommercePlugin
-        : null,
-      getSecret(character, "FAL_API_KEY") ||
-      getSecret(character, "OPENAI_API_KEY") ||
-      getSecret(character, "HEURIST_API_KEY")
-        ? imageGenerationPlugin
-        : null,
-      ...(getSecret(character, "COINBASE_API_KEY") &&
-      getSecret(character, "COINBASE_PRIVATE_KEY")
-        ? [
-            coinbaseMassPaymentsPlugin,
-            tradePlugin,
-            tokenContractPlugin,
-            advancedTradePlugin,
-          ]
-        : []),
-      getSecret(character, "COINBASE_API_KEY") &&
-      getSecret(character, "COINBASE_PRIVATE_KEY") &&
-      getSecret(character, "COINBASE_NOTIFICATION_URI")
-        ? webhookPlugin
-        : null,
-      getSecret(character, "WALLET_SECRET_SALT") ? teePlugin : null,
-      getSecret(character, "ALCHEMY_API_KEY") ? goatPlugin : null,
-      getSecret(character, "FLOW_ADDRESS") &&
-      getSecret(character, "FLOW_PRIVATE_KEY")
-        ? flowPlugin
-        : null,
-      getSecret(character, "APTOS_PRIVATE_KEY") ? aptosPlugin : null,
-    ].filter(Boolean),
-    providers: [],
-    actions: [],
-    services: [],
-    managers: [],
-    cacheManager: cache,
-  });
-=======
-    elizaLogger.success(
-        elizaLogger.successesTitle,
-        "Creating runtime for character",
-        character.name
-    );
-
-    nodePlugin ??= createNodePlugin();
 
     return new AgentRuntime({
         databaseAdapter: db,
@@ -495,7 +428,6 @@
         managers: [],
         cacheManager: cache,
     });
->>>>>>> 7ebab21d
 }
 
 function intializeFsCache(baseDir: string, character: Character) {
