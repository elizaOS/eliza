import { PostgresDatabaseAdapter } from "@elizaos/adapter-postgres";
import { SqliteDatabaseAdapter } from "@elizaos/adapter-sqlite";
import { AutoClientInterface } from "@elizaos/client-auto";
import { DiscordClientInterface } from "@elizaos/client-discord";
import { FarcasterAgentClient } from "@elizaos/client-farcaster";
import { LensAgentClient } from "@elizaos/client-lens";
import { SlackClientInterface } from "@elizaos/client-slack";
import { TelegramClientInterface } from "@elizaos/client-telegram";
import { TwitterClientInterface } from "@elizaos/client-twitter";
import {
    AgentRuntime,
    CacheManager,
    Character,
    Clients,
    DbCacheAdapter,
    defaultCharacter,
    elizaLogger,
    FsCacheAdapter,
    IAgentRuntime,
    ICacheManager,
    IDatabaseAdapter,
    IDatabaseCacheAdapter,
    ModelProviderName,
    settings,
    stringToUuid,
    validateCharacterConfig,
    CacheStore,
} from "@elizaos/core";
import { RedisClient } from "@elizaos/adapter-redis";
import { zgPlugin } from "@elizaos/plugin-0g";
import { bootstrapPlugin } from "@elizaos/plugin-bootstrap";
import createGoatPlugin from "@elizaos/plugin-goat";
// import { intifacePlugin } from "@elizaos/plugin-intiface";
import { DirectClient } from "@elizaos/client-direct";
import { aptosPlugin } from "@elizaos/plugin-aptos";
import {
    advancedTradePlugin,
    coinbaseCommercePlugin,
    coinbaseMassPaymentsPlugin,
    tokenContractPlugin,
    tradePlugin,
    webhookPlugin,
<<<<<<< HEAD
} from "@ai16z/plugin-coinbase";
import { confluxPlugin } from "@ai16z/plugin-conflux";
import { evmPlugin } from "@ai16z/plugin-evm";
import { coingeckoPlugin } from "@ai16z/plugin-gecko";
import { storyPlugin } from "@ai16z/plugin-story";
import { flowPlugin } from "@ai16z/plugin-flow";
import { imageGenerationPlugin } from "@ai16z/plugin-image-generation";
import { multiversxPlugin } from "@ai16z/plugin-multiversx";
import { nearPlugin } from "@ai16z/plugin-near";
import { nftGenerationPlugin } from "@ai16z/plugin-nft-generation";
import { createNodePlugin } from "@ai16z/plugin-node";
import { solanaPlugin } from "@ai16z/plugin-solana";
import { suiPlugin } from "@ai16z/plugin-sui";
import { TEEMode, teePlugin } from "@ai16z/plugin-tee";
import { tonPlugin } from "@ai16z/plugin-ton";
import { zksyncEraPlugin } from "@ai16z/plugin-zksync-era";
=======
} from "@elizaos/plugin-coinbase";
import { confluxPlugin } from "@elizaos/plugin-conflux";
import { evmPlugin } from "@elizaos/plugin-evm";
import { storyPlugin } from "@elizaos/plugin-story";
import { flowPlugin } from "@elizaos/plugin-flow";
import { imageGenerationPlugin } from "@elizaos/plugin-image-generation";
import { multiversxPlugin } from "@elizaos/plugin-multiversx";
import { nearPlugin } from "@elizaos/plugin-near";
import { nftGenerationPlugin } from "@elizaos/plugin-nft-generation";
import { createNodePlugin } from "@elizaos/plugin-node";
import { solanaPlugin } from "@elizaos/plugin-solana";
import { suiPlugin } from "@elizaos/plugin-sui";
import { TEEMode, teePlugin } from "@elizaos/plugin-tee";
import { tonPlugin } from "@elizaos/plugin-ton";
import { zksyncEraPlugin } from "@elizaos/plugin-zksync-era";
>>>>>>> c823cac5
import Database from "better-sqlite3";
import fs from "fs";
import path from "path";
import { fileURLToPath } from "url";
import yargs from "yargs";

const __filename = fileURLToPath(import.meta.url); // get the resolved path to the file
const __dirname = path.dirname(__filename); // get the name of the directory

export const wait = (minTime: number = 1000, maxTime: number = 3000) => {
    const waitTime =
        Math.floor(Math.random() * (maxTime - minTime + 1)) + minTime;
    return new Promise((resolve) => setTimeout(resolve, waitTime));
};

const logFetch = async (url: string, options: any) => {
    elizaLogger.debug(`Fetching ${url}`);
    // Disabled to avoid disclosure of sensitive information such as API keys
    // elizaLogger.debug(JSON.stringify(options, null, 2));
    return fetch(url, options);
};

export function parseArguments(): {
    character?: string;
    characters?: string;
} {
    try {
        return yargs(process.argv.slice(3))
            .option("character", {
                type: "string",
                description: "Path to the character JSON file",
            })
            .option("characters", {
                type: "string",
                description:
                    "Comma separated list of paths to character JSON files",
            })
            .parseSync();
    } catch (error) {
        elizaLogger.error("Error parsing arguments:", error);
        return {};
    }
}

function tryLoadFile(filePath: string): string | null {
    try {
        return fs.readFileSync(filePath, "utf8");
    } catch (e) {
        return null;
    }
}

function isAllStrings(arr: unknown[]): boolean {
    return Array.isArray(arr) && arr.every((item) => typeof item === "string");
}

export async function loadCharacters(
    charactersArg: string
): Promise<Character[]> {
    let characterPaths = charactersArg
        ?.split(",")
        .map((filePath) => filePath.trim());
    const loadedCharacters = [];

    if (characterPaths?.length > 0) {
        for (const characterPath of characterPaths) {
            let content = null;
            let resolvedPath = "";

            // Try different path resolutions in order
            const pathsToTry = [
                characterPath, // exact path as specified
                path.resolve(process.cwd(), characterPath), // relative to cwd
                path.resolve(process.cwd(), "agent", characterPath), // Add this
                path.resolve(__dirname, characterPath), // relative to current script
                path.resolve(
                    __dirname,
                    "characters",
                    path.basename(characterPath)
                ), // relative to agent/characters
                path.resolve(
                    __dirname,
                    "../characters",
                    path.basename(characterPath)
                ), // relative to characters dir from agent
                path.resolve(
                    __dirname,
                    "../../characters",
                    path.basename(characterPath)
                ), // relative to project root characters dir
            ];

            elizaLogger.info(
                "Trying paths:",
                pathsToTry.map((p) => ({
                    path: p,
                    exists: fs.existsSync(p),
                }))
            );

            for (const tryPath of pathsToTry) {
                content = tryLoadFile(tryPath);
                if (content !== null) {
                    resolvedPath = tryPath;
                    break;
                }
            }

            if (content === null) {
                elizaLogger.error(
                    `Error loading character from ${characterPath}: File not found in any of the expected locations`
                );
                elizaLogger.error("Tried the following paths:");
                pathsToTry.forEach((p) => elizaLogger.error(` - ${p}`));
                process.exit(1);
            }

            try {
                const character = JSON.parse(content);
                validateCharacterConfig(character);

                // Handle plugins
                if (isAllStrings(character.plugins)) {
                    elizaLogger.info("Plugins are: ", character.plugins);
                    const importedPlugins = await Promise.all(
                        character.plugins.map(async (plugin) => {
                            const importedPlugin = await import(plugin);
                            return importedPlugin.default;
                        })
                    );
                    character.plugins = importedPlugins;
                }

                loadedCharacters.push(character);
                elizaLogger.info(
                    `Successfully loaded character from: ${resolvedPath}`
                );
            } catch (e) {
                elizaLogger.error(
                    `Error parsing character from ${resolvedPath}: ${e}`
                );
                process.exit(1);
            }
        }
    }

    if (loadedCharacters.length === 0) {
        elizaLogger.info("No characters found, using default character");
        loadedCharacters.push(defaultCharacter);
    }

    return loadedCharacters;
}

export function getTokenForProvider(
    provider: ModelProviderName,
    character: Character
): string {
    switch (provider) {
        // no key needed for llama_local or gaianet
        case ModelProviderName.LLAMALOCAL:
            return "";
<<<<<<< HEAD
=======
        case ModelProviderName.OLLAMA:
            return "";
        case ModelProviderName.GAIANET:
            return "";
>>>>>>> c823cac5
        case ModelProviderName.OPENAI:
            return (
                character.settings?.secrets?.OPENAI_API_KEY ||
                settings.OPENAI_API_KEY
            );
        case ModelProviderName.ETERNALAI:
            return (
                character.settings?.secrets?.ETERNALAI_API_KEY ||
                settings.ETERNALAI_API_KEY
            );
        case ModelProviderName.LLAMACLOUD:
        case ModelProviderName.TOGETHER:
            return (
                character.settings?.secrets?.LLAMACLOUD_API_KEY ||
                settings.LLAMACLOUD_API_KEY ||
                character.settings?.secrets?.TOGETHER_API_KEY ||
                settings.TOGETHER_API_KEY ||
                character.settings?.secrets?.XAI_API_KEY ||
                settings.XAI_API_KEY ||
                character.settings?.secrets?.OPENAI_API_KEY ||
                settings.OPENAI_API_KEY
            );
        case ModelProviderName.CLAUDE_VERTEX:
        case ModelProviderName.ANTHROPIC:
            return (
                character.settings?.secrets?.ANTHROPIC_API_KEY ||
                character.settings?.secrets?.CLAUDE_API_KEY ||
                settings.ANTHROPIC_API_KEY ||
                settings.CLAUDE_API_KEY
            );
        case ModelProviderName.REDPILL:
            return (
                character.settings?.secrets?.REDPILL_API_KEY ||
                settings.REDPILL_API_KEY
            );
        case ModelProviderName.OPENROUTER:
            return (
                character.settings?.secrets?.OPENROUTER ||
                settings.OPENROUTER_API_KEY
            );
        case ModelProviderName.GROK:
            return (
                character.settings?.secrets?.GROK_API_KEY ||
                settings.GROK_API_KEY
            );
        case ModelProviderName.HEURIST:
            return (
                character.settings?.secrets?.HEURIST_API_KEY ||
                settings.HEURIST_API_KEY
            );
        case ModelProviderName.GROQ:
            return (
                character.settings?.secrets?.GROQ_API_KEY ||
                settings.GROQ_API_KEY
            );
        case ModelProviderName.GALADRIEL:
            return (
                character.settings?.secrets?.GALADRIEL_API_KEY ||
                settings.GALADRIEL_API_KEY
            );
        case ModelProviderName.FAL:
            return (
                character.settings?.secrets?.FAL_API_KEY || settings.FAL_API_KEY
            );
        case ModelProviderName.ALI_BAILIAN:
            return (
                character.settings?.secrets?.ALI_BAILIAN_API_KEY ||
                settings.ALI_BAILIAN_API_KEY
            );
        case ModelProviderName.VOLENGINE:
            return (
                character.settings?.secrets?.VOLENGINE_API_KEY ||
                settings.VOLENGINE_API_KEY
            );
        case ModelProviderName.NANOGPT:
            return (
                character.settings?.secrets?.NANOGPT_API_KEY ||
                settings.NANOGPT_API_KEY
            );
        case ModelProviderName.HYPERBOLIC:
            return (
                character.settings?.secrets?.HYPERBOLIC_API_KEY ||
                settings.HYPERBOLIC_API_KEY
            );
        case ModelProviderName.VENICE:
            return (
                character.settings?.secrets?.VENICE_API_KEY ||
                settings.VENICE_API_KEY
            );
        case ModelProviderName.AKASH_CHAT_API:
            return (
                character.settings?.secrets?.AKASH_CHAT_API_KEY ||
                settings.AKASH_CHAT_API_KEY
            );
        case ModelProviderName.GOOGLE:
            return (
                character.settings?.secrets?.GOOGLE_GENERATIVE_AI_API_KEY ||
                settings.GOOGLE_GENERATIVE_AI_API_KEY
            );
        default:
            const errorMessage = `Failed to get token - unsupported model provider: ${provider}`;
            elizaLogger.error(errorMessage);
            throw new Error(errorMessage);
    }
}

function initializeDatabase(dataDir: string) {
    if (process.env.POSTGRES_URL) {
        elizaLogger.info("Initializing PostgreSQL connection...");
        const db = new PostgresDatabaseAdapter({
            connectionString: process.env.POSTGRES_URL,
            parseInputs: true,
        });

        // Test the connection
        db.init()
            .then(() => {
                elizaLogger.success(
                    "Successfully connected to PostgreSQL database"
                );
            })
            .catch((error) => {
                elizaLogger.error("Failed to connect to PostgreSQL:", error);
            });

        return db;
    } else {
        const filePath =
            process.env.SQLITE_FILE ?? path.resolve(dataDir, "db.sqlite");
        // ":memory:";
        const db = new SqliteDatabaseAdapter(new Database(filePath));
        return db;
    }
}

// also adds plugins from character file into the runtime
export async function initializeClients(
    character: Character,
    runtime: IAgentRuntime
) {
    // each client can only register once
    // and if we want two we can explicitly support it
    const clients: Record<string, any> = {};
    const clientTypes: string[] =
        character.clients?.map((str) => str.toLowerCase()) || [];
    elizaLogger.log("initializeClients", clientTypes, "for", character.name);

    if (clientTypes.includes(Clients.DIRECT)) {
        const autoClient = await AutoClientInterface.start(runtime);
        if (autoClient) clients.auto = autoClient;
    }

    if (clientTypes.includes(Clients.DISCORD)) {
        const discordClient = await DiscordClientInterface.start(runtime);
        if (discordClient) clients.discord = discordClient;
    }

    if (clientTypes.includes(Clients.TELEGRAM)) {
        const telegramClient = await TelegramClientInterface.start(runtime);
        if (telegramClient) clients.telegram = telegramClient;
    }

    if (clientTypes.includes(Clients.TWITTER)) {
        const twitterClient = await TwitterClientInterface.start(runtime);

        if (twitterClient) {
            clients.twitter = twitterClient;
            (twitterClient as any).enableSearch = !isFalsish(
                getSecret(character, "TWITTER_SEARCH_ENABLE")
            );
        }
    }

    if (clientTypes.includes(Clients.FARCASTER)) {
        // why is this one different :(
        const farcasterClient = new FarcasterAgentClient(runtime);
        if (farcasterClient) {
            farcasterClient.start();
            clients.farcaster = farcasterClient;
        }
    }
    if (clientTypes.includes("lens")) {
        const lensClient = new LensAgentClient(runtime);
        lensClient.start();
        clients.lens = lensClient;
    }

    elizaLogger.log("client keys", Object.keys(clients));

    // TODO: Add Slack client to the list
    // Initialize clients as an object

    if (clientTypes.includes("slack")) {
        const slackClient = await SlackClientInterface.start(runtime);
        if (slackClient) clients.slack = slackClient; // Use object property instead of push
    }

    if (character.plugins?.length > 0) {
        for (const plugin of character.plugins) {
            if (plugin.clients) {
                for (const client of plugin.clients) {
                    const startedClient = await client.start(runtime);
                    clients[client.name] = startedClient; // Assuming client has a name property
                }
            }
        }
    }

    return clients;
}

function isFalsish(input: any): boolean {
    // If the input is exactly NaN, return true
    if (Number.isNaN(input)) {
        return true;
    }

    // Convert input to a string if it's not null or undefined
    const value = input == null ? "" : String(input);

    // List of common falsish string representations
    const falsishValues = [
        "false",
        "0",
        "no",
        "n",
        "off",
        "null",
        "undefined",
        "",
    ];

    // Check if the value (trimmed and lowercased) is in the falsish list
    return falsishValues.includes(value.trim().toLowerCase());
}

function getSecret(character: Character, secret: string) {
    return character.settings?.secrets?.[secret] || process.env[secret];
}

let nodePlugin: any | undefined;

export async function createAgent(
    character: Character,
    db: IDatabaseAdapter,
    cache: ICacheManager,
    token: string
): Promise<AgentRuntime> {
    elizaLogger.success(
        elizaLogger.successesTitle,
        "Creating runtime for character",
        character.name
    );

    nodePlugin ??= createNodePlugin();

    const teeMode = getSecret(character, "TEE_MODE") || "OFF";
    const walletSecretSalt = getSecret(character, "WALLET_SECRET_SALT");

    // Validate TEE configuration
    if (teeMode !== TEEMode.OFF && !walletSecretSalt) {
        elizaLogger.error(
            "WALLET_SECRET_SALT required when TEE_MODE is enabled"
        );
        throw new Error("Invalid TEE configuration");
    }

    let goatPlugin: any | undefined;
    if (getSecret(character, "ALCHEMY_API_KEY")) {
        goatPlugin = await createGoatPlugin((secret) =>
            getSecret(character, secret)
        );
    }

    return new AgentRuntime({
        databaseAdapter: db,
        token,
        modelProvider: character.modelProvider,
        evaluators: [],
        character,
        // character.plugins are handled when clients are added
        plugins: [
            bootstrapPlugin,
            getSecret(character, "CONFLUX_CORE_PRIVATE_KEY")
                ? confluxPlugin
                : null,
            nodePlugin,
            getSecret(character, "SOLANA_PUBLIC_KEY") ||
            (getSecret(character, "WALLET_PUBLIC_KEY") &&
                !getSecret(character, "WALLET_PUBLIC_KEY")?.startsWith("0x"))
                ? solanaPlugin
                : null,
            (getSecret(character, "NEAR_ADDRESS") ||
                getSecret(character, "NEAR_WALLET_PUBLIC_KEY")) &&
            getSecret(character, "NEAR_WALLET_SECRET_KEY")
                ? nearPlugin
                : null,
            getSecret(character, "COINGECKO_API_KEY") ? coingeckoPlugin : null,
            getSecret(character, "EVM_PUBLIC_KEY") ||
            (getSecret(character, "WALLET_PUBLIC_KEY") &&
                getSecret(character, "WALLET_PUBLIC_KEY")?.startsWith("0x"))
                ? evmPlugin
                : null,
            (getSecret(character, "SOLANA_PUBLIC_KEY") ||
                (getSecret(character, "WALLET_PUBLIC_KEY") &&
                    !getSecret(character, "WALLET_PUBLIC_KEY")?.startsWith(
                        "0x"
                    ))) &&
            getSecret(character, "SOLANA_ADMIN_PUBLIC_KEY") &&
            getSecret(character, "SOLANA_PRIVATE_KEY") &&
            getSecret(character, "SOLANA_ADMIN_PRIVATE_KEY")
                ? nftGenerationPlugin
                : null,
            getSecret(character, "ZEROG_PRIVATE_KEY") ? zgPlugin : null,
            getSecret(character, "COINBASE_COMMERCE_KEY")
                ? coinbaseCommercePlugin
                : null,
            getSecret(character, "FAL_API_KEY") ||
            getSecret(character, "OPENAI_API_KEY") ||
            getSecret(character, "VENICE_API_KEY") ||
            getSecret(character, "HEURIST_API_KEY")
                ? imageGenerationPlugin
                : null,
            ...(getSecret(character, "COINBASE_API_KEY") &&
            getSecret(character, "COINBASE_PRIVATE_KEY")
                ? [
                      coinbaseMassPaymentsPlugin,
                      tradePlugin,
                      tokenContractPlugin,
                      advancedTradePlugin,
                  ]
                : []),
            ...(teeMode !== TEEMode.OFF && walletSecretSalt
                ? [teePlugin, solanaPlugin]
                : []),
            getSecret(character, "COINBASE_API_KEY") &&
            getSecret(character, "COINBASE_PRIVATE_KEY") &&
            getSecret(character, "COINBASE_NOTIFICATION_URI")
                ? webhookPlugin
                : null,
            getSecret(character, "ALCHEMY_API_KEY") ? goatPlugin : null,
            getSecret(character, "FLOW_ADDRESS") &&
            getSecret(character, "FLOW_PRIVATE_KEY")
                ? flowPlugin
                : null,
            getSecret(character, "APTOS_PRIVATE_KEY") ? aptosPlugin : null,
            getSecret(character, "MVX_PRIVATE_KEY") ? multiversxPlugin : null,
            getSecret(character, "ZKSYNC_PRIVATE_KEY") ? zksyncEraPlugin : null,
            getSecret(character, "TON_PRIVATE_KEY") ? tonPlugin : null,
            getSecret(character, "SUI_PRIVATE_KEY") ? suiPlugin : null,
            getSecret(character, "STORY_PRIVATE_KEY") ? storyPlugin : null,
        ].filter(Boolean),
        providers: [],
        actions: [],
        services: [],
        managers: [],
        cacheManager: cache,
        fetch: logFetch,
    });
}

function initializeFsCache(baseDir: string, character: Character) {
    const cacheDir = path.resolve(baseDir, character.id, "cache");

    const cache = new CacheManager(new FsCacheAdapter(cacheDir));
    return cache;
}

function initializeDbCache(character: Character, db: IDatabaseCacheAdapter) {
    const cache = new CacheManager(new DbCacheAdapter(db, character.id));
    return cache;
}

function initializeCache(
    cacheStore: string,
    character: Character,
    baseDir?: string,
    db?: IDatabaseCacheAdapter
) {
    switch (cacheStore) {
        case CacheStore.REDIS:
            if (process.env.REDIS_URL) {
                elizaLogger.info("Connecting to Redis...");
                const redisClient = new RedisClient(process.env.REDIS_URL);
                return new CacheManager(
                    new DbCacheAdapter(redisClient, character.id) // Using DbCacheAdapter since RedisClient also implements IDatabaseCacheAdapter
                );
            } else {
                throw new Error("REDIS_URL environment variable is not set.");
            }

        case CacheStore.DATABASE:
            if (db) {
                elizaLogger.info("Using Database Cache...");
                return initializeDbCache(character, db);
            } else {
                throw new Error(
                    "Database adapter is not provided for CacheStore.Database."
                );
            }

        case CacheStore.FILESYSTEM:
            elizaLogger.info("Using File System Cache...");
            return initializeFsCache(baseDir, character);

        default:
            throw new Error(
                `Invalid cache store: ${cacheStore} or required configuration missing.`
            );
    }
}

async function startAgent(
    character: Character,
    directClient: DirectClient
): Promise<AgentRuntime> {
    let db: IDatabaseAdapter & IDatabaseCacheAdapter;
    try {
        character.id ??= stringToUuid(character.name);
        character.username ??= character.name;

        const token = getTokenForProvider(character.modelProvider, character);
        const dataDir = path.join(__dirname, "../data");

        if (!fs.existsSync(dataDir)) {
            fs.mkdirSync(dataDir, { recursive: true });
        }

        db = initializeDatabase(dataDir) as IDatabaseAdapter &
            IDatabaseCacheAdapter;

        await db.init();

        const cache = initializeCache(
            process.env.CACHE_STORE ?? CacheStore.DATABASE,
            character,
            "",
            db
        ); // "" should be replaced with dir for file system caching. THOUGHTS: might probably make this into an env
        const runtime: AgentRuntime = await createAgent(
            character,
            db,
            cache,
            token
        );

        // start services/plugins/process knowledge
        await runtime.initialize();

        // start assigned clients
        runtime.clients = await initializeClients(character, runtime);

        // add to container
        directClient.registerAgent(runtime);

        // report to console
        elizaLogger.debug(`Started ${character.name} as ${runtime.agentId}`);

        return runtime;
    } catch (error) {
        elizaLogger.error(
            `Error starting agent for character ${character.name}:`,
            error
        );
        elizaLogger.error(error);
        if (db) {
            await db.close();
        }
        throw error;
    }
}

const startAgents = async () => {
    const directClient = new DirectClient();
    const serverPort = parseInt(settings.SERVER_PORT || "3000");
    const args = parseArguments();

    let charactersArg = args.characters || args.character;

    let characters = [defaultCharacter];

    if (charactersArg) {
        characters = await loadCharacters(charactersArg);
    }

    try {
        for (const character of characters) {
            await startAgent(character, directClient);
        }
    } catch (error) {
        elizaLogger.error("Error starting agents:", error);
    }

    // upload some agent functionality into directClient
    directClient.startAgent = async (character: Character) => {
        // wrap it so we don't have to inject directClient later
        return startAgent(character, directClient);
    };
    directClient.start(serverPort);

    elizaLogger.log(
        "Run `pnpm start:client` to start the client and visit the outputted URL (http://localhost:5173) to chat with your agents"
    );
};

startAgents().catch((error) => {
    elizaLogger.error("Unhandled error in startAgents:", error);
    process.exit(1); // Exit the process after logging
});<|MERGE_RESOLUTION|>--- conflicted
+++ resolved
@@ -40,26 +40,9 @@
     tokenContractPlugin,
     tradePlugin,
     webhookPlugin,
-<<<<<<< HEAD
-} from "@ai16z/plugin-coinbase";
-import { confluxPlugin } from "@ai16z/plugin-conflux";
-import { evmPlugin } from "@ai16z/plugin-evm";
-import { coingeckoPlugin } from "@ai16z/plugin-gecko";
-import { storyPlugin } from "@ai16z/plugin-story";
-import { flowPlugin } from "@ai16z/plugin-flow";
-import { imageGenerationPlugin } from "@ai16z/plugin-image-generation";
-import { multiversxPlugin } from "@ai16z/plugin-multiversx";
-import { nearPlugin } from "@ai16z/plugin-near";
-import { nftGenerationPlugin } from "@ai16z/plugin-nft-generation";
-import { createNodePlugin } from "@ai16z/plugin-node";
-import { solanaPlugin } from "@ai16z/plugin-solana";
-import { suiPlugin } from "@ai16z/plugin-sui";
-import { TEEMode, teePlugin } from "@ai16z/plugin-tee";
-import { tonPlugin } from "@ai16z/plugin-ton";
-import { zksyncEraPlugin } from "@ai16z/plugin-zksync-era";
-=======
 } from "@elizaos/plugin-coinbase";
 import { confluxPlugin } from "@elizaos/plugin-conflux";
+import { coingeckoPlugin } from "@ai16z/plugin-gecko";
 import { evmPlugin } from "@elizaos/plugin-evm";
 import { storyPlugin } from "@elizaos/plugin-story";
 import { flowPlugin } from "@elizaos/plugin-flow";
@@ -73,7 +56,6 @@
 import { TEEMode, teePlugin } from "@elizaos/plugin-tee";
 import { tonPlugin } from "@elizaos/plugin-ton";
 import { zksyncEraPlugin } from "@elizaos/plugin-zksync-era";
->>>>>>> c823cac5
 import Database from "better-sqlite3";
 import fs from "fs";
 import path from "path";
@@ -236,13 +218,10 @@
         // no key needed for llama_local or gaianet
         case ModelProviderName.LLAMALOCAL:
             return "";
-<<<<<<< HEAD
-=======
         case ModelProviderName.OLLAMA:
             return "";
         case ModelProviderName.GAIANET:
             return "";
->>>>>>> c823cac5
         case ModelProviderName.OPENAI:
             return (
                 character.settings?.secrets?.OPENAI_API_KEY ||
@@ -530,6 +509,7 @@
                 ? confluxPlugin
                 : null,
             nodePlugin,
+            getSecret(character, "COINGECKO_API_KEY") ? coingeckoPlugin : null,
             getSecret(character, "SOLANA_PUBLIC_KEY") ||
             (getSecret(character, "WALLET_PUBLIC_KEY") &&
                 !getSecret(character, "WALLET_PUBLIC_KEY")?.startsWith("0x"))
@@ -540,7 +520,6 @@
             getSecret(character, "NEAR_WALLET_SECRET_KEY")
                 ? nearPlugin
                 : null,
-            getSecret(character, "COINGECKO_API_KEY") ? coingeckoPlugin : null,
             getSecret(character, "EVM_PUBLIC_KEY") ||
             (getSecret(character, "WALLET_PUBLIC_KEY") &&
                 getSecret(character, "WALLET_PUBLIC_KEY")?.startsWith("0x"))
