import { PGLiteDatabaseAdapter } from "@elizaos/adapter-pglite";
import { PostgresDatabaseAdapter } from "@elizaos/adapter-postgres";
import { RedisClient } from "@elizaos/adapter-redis";
import { SqliteDatabaseAdapter } from "@elizaos/adapter-sqlite";
import { SupabaseDatabaseAdapter } from "@elizaos/adapter-supabase";
import { AutoClientInterface } from "@elizaos/client-auto";
import { DiscordClientInterface } from "@elizaos/client-discord";
import { FarcasterClientInterface } from "@elizaos/client-farcaster";
import { LensAgentClient } from "@elizaos/client-lens";
import { SlackClientInterface } from "@elizaos/client-slack";
import { TelegramClientInterface } from "@elizaos/client-telegram";
import { TwitterClientInterface } from "@elizaos/client-twitter";
// import { ReclaimAdapter } from "@elizaos/plugin-reclaim";
import { PrimusAdapter } from "@elizaos/plugin-primus";

import {
    AgentRuntime,
    CacheManager,
    CacheStore,
    Character,
    Client,
    Clients,
    DbCacheAdapter,
    defaultCharacter,
    elizaLogger,
    FsCacheAdapter,
    IAgentRuntime,
    ICacheManager,
    IDatabaseAdapter,
    IDatabaseCacheAdapter,
    ModelProviderName,
    settings,
    stringToUuid,
    validateCharacterConfig,
    parseBooleanFromText,
} from "@elizaos/core";
import { zgPlugin } from "@elizaos/plugin-0g";

import { bootstrapPlugin } from "@elizaos/plugin-bootstrap";
import createGoatPlugin from "@elizaos/plugin-goat";
import { agentKitPlugin } from "@elizaos/plugin-agentkit";
// import { intifacePlugin } from "@elizaos/plugin-intiface";
import { DirectClient } from "@elizaos/client-direct";
import { ThreeDGenerationPlugin } from "@elizaos/plugin-3d-generation";
import { abstractPlugin } from "@elizaos/plugin-abstract";
import { akashPlugin } from "@elizaos/plugin-akash";
import { alloraPlugin } from "@elizaos/plugin-allora";
import { aptosPlugin } from "@elizaos/plugin-aptos";
import { artheraPlugin } from "@elizaos/plugin-arthera";
import { autonomePlugin } from "@elizaos/plugin-autonome";
import { availPlugin } from "@elizaos/plugin-avail";
import { avalanchePlugin } from "@elizaos/plugin-avalanche";
import { b2Plugin } from "@elizaos/plugin-b2";
import { binancePlugin } from "@elizaos/plugin-binance";
import { birdeyePlugin } from "@elizaos/plugin-birdeye";
import {
    advancedTradePlugin,
    coinbaseCommercePlugin,
    coinbaseMassPaymentsPlugin,
    tokenContractPlugin,
    tradePlugin,
    webhookPlugin,
} from "@elizaos/plugin-coinbase";
import { coingeckoPlugin } from "@elizaos/plugin-coingecko";
import { coinmarketcapPlugin } from "@elizaos/plugin-coinmarketcap";
import { confluxPlugin } from "@elizaos/plugin-conflux";
import { createCosmosPlugin } from "@elizaos/plugin-cosmos";
import { cronosZkEVMPlugin } from "@elizaos/plugin-cronoszkevm";
import { evmPlugin } from "@elizaos/plugin-evm";
import { flowPlugin } from "@elizaos/plugin-flow";
import { fuelPlugin } from "@elizaos/plugin-fuel";
import { genLayerPlugin } from "@elizaos/plugin-genlayer";
import { giphyPlugin } from "@elizaos/plugin-giphy";
import { gitcoinPassportPlugin } from "@elizaos/plugin-gitcoin-passport";
import { hyperliquidPlugin } from "@elizaos/plugin-hyperliquid";
import { imageGenerationPlugin } from "@elizaos/plugin-image-generation";
import { lensPlugin } from "@elizaos/plugin-lensNetwork";
import { letzAIPlugin } from "@elizaos/plugin-letzai";
import { multiversxPlugin } from "@elizaos/plugin-multiversx";
import { nearPlugin } from "@elizaos/plugin-near";
import createNFTCollectionsPlugin from "@elizaos/plugin-nft-collections";
import { nftGenerationPlugin } from "@elizaos/plugin-nft-generation";
import { createNodePlugin } from "@elizaos/plugin-node";
import { obsidianPlugin } from "@elizaos/plugin-obsidian";
import { OpacityAdapter } from "@elizaos/plugin-opacity";
import { openWeatherPlugin } from "@elizaos/plugin-open-weather";
import { quaiPlugin } from "@elizaos/plugin-quai";
import { sgxPlugin } from "@elizaos/plugin-sgx";
import { solanaPlugin } from "@elizaos/plugin-solana";
import { solanaAgentkitPlguin } from "@elizaos/plugin-solana-agentkit";
import { stargazePlugin } from "@elizaos/plugin-stargaze";
import { storyPlugin } from "@elizaos/plugin-story";
import { suiPlugin } from "@elizaos/plugin-sui";
import { TEEMode, teePlugin } from "@elizaos/plugin-tee";
import { teeLogPlugin } from "@elizaos/plugin-tee-log";
import { teeMarlinPlugin } from "@elizaos/plugin-tee-marlin";
import { verifiableLogPlugin } from "@elizaos/plugin-tee-verifiable-log";
import { thirdwebPlugin } from "@elizaos/plugin-thirdweb";
import { tonPlugin } from "@elizaos/plugin-ton";
import { squidRouterPlugin } from "@elizaos/plugin-squid-router";
import { webSearchPlugin } from "@elizaos/plugin-web-search";
import { echoChambersPlugin } from "@elizaos/plugin-echochambers";
import { dexScreenerPlugin } from "@elizaos/plugin-dexscreener";

import { zksyncEraPlugin } from "@elizaos/plugin-zksync-era";
import Database from "better-sqlite3";
import fs from "fs";
import net from "net";
import path from "path";
import { fileURLToPath } from "url";
import yargs from "yargs";


const __filename = fileURLToPath(import.meta.url); // get the resolved path to the file
const __dirname = path.dirname(__filename); // get the name of the directory

export const wait = (minTime: number = 1000, maxTime: number = 3000) => {
    const waitTime =
        Math.floor(Math.random() * (maxTime - minTime + 1)) + minTime;
    return new Promise((resolve) => setTimeout(resolve, waitTime));
};

const logFetch = async (url: string, options: any) => {
    elizaLogger.debug(`Fetching ${url}`);
    // Disabled to avoid disclosure of sensitive information such as API keys
    // elizaLogger.debug(JSON.stringify(options, null, 2));
    return fetch(url, options);
};

export function parseArguments(): {
    character?: string;
    characters?: string;
} {
    try {
        return yargs(process.argv.slice(3))
            .option("character", {
                type: "string",
                description: "Path to the character JSON file",
            })
            .option("characters", {
                type: "string",
                description:
                    "Comma separated list of paths to character JSON files",
            })
            .parseSync();
    } catch (error) {
        elizaLogger.error("Error parsing arguments:", error);
        return {};
    }
}

function tryLoadFile(filePath: string): string | null {
    try {
        return fs.readFileSync(filePath, "utf8");
    } catch (e) {
        return null;
    }
}
function mergeCharacters(base: Character, child: Character): Character {
    const mergeObjects = (baseObj: any, childObj: any) => {
        const result: any = {};
        const keys = new Set([
            ...Object.keys(baseObj || {}),
            ...Object.keys(childObj || {}),
        ]);
        keys.forEach((key) => {
            if (
                typeof baseObj[key] === "object" &&
                typeof childObj[key] === "object" &&
                !Array.isArray(baseObj[key]) &&
                !Array.isArray(childObj[key])
            ) {
                result[key] = mergeObjects(baseObj[key], childObj[key]);
            } else if (
                Array.isArray(baseObj[key]) ||
                Array.isArray(childObj[key])
            ) {
                result[key] = [
                    ...(baseObj[key] || []),
                    ...(childObj[key] || []),
                ];
            } else {
                result[key] =
                    childObj[key] !== undefined ? childObj[key] : baseObj[key];
            }
        });
        return result;
    };
    return mergeObjects(base, child);
}

async function loadCharacterFromUrl(url: string): Promise<Character> {
    const response = await fetch(url);
    const character = await response.json();
    return jsonToCharacter(url, character);
}

async function jsonToCharacter(
    filePath: string,
    character: any
): Promise<Character> {
    validateCharacterConfig(character);

    // .id isn't really valid
    const characterId = character.id || character.name;
    const characterPrefix = `CHARACTER.${characterId.toUpperCase().replace(/ /g, "_")}.`;
    const characterSettings = Object.entries(process.env)
        .filter(([key]) => key.startsWith(characterPrefix))
        .reduce((settings, [key, value]) => {
            const settingKey = key.slice(characterPrefix.length);
            return { ...settings, [settingKey]: value };
        }, {});
    if (Object.keys(characterSettings).length > 0) {
        character.settings = character.settings || {};
        character.settings.secrets = {
            ...characterSettings,
            ...character.settings.secrets,
        };
    }
    // Handle plugins
    character.plugins = await handlePluginImporting(character.plugins);
    if (character.extends) {
        elizaLogger.info(
            `Merging  ${character.name} character with parent characters`
        );
        for (const extendPath of character.extends) {
            const baseCharacter = await loadCharacter(
                path.resolve(path.dirname(filePath), extendPath)
            );
            character = mergeCharacters(baseCharacter, character);
            elizaLogger.info(
                `Merged ${character.name} with ${baseCharacter.name}`
            );
        }
    }
    return character;
}

async function loadCharacter(filePath: string): Promise<Character> {
    const content = tryLoadFile(filePath);
    if (!content) {
        throw new Error(`Character file not found: ${filePath}`);
    }
    let character = JSON.parse(content);
    return jsonToCharacter(filePath, character);
}

export async function loadCharacters(
    charactersArg: string
): Promise<Character[]> {
    let characterPaths = charactersArg
        ?.split(",")
        .map((filePath) => filePath.trim());
    const loadedCharacters: Character[] = [];

    if (characterPaths?.length > 0) {
        for (const characterPath of characterPaths) {
            let content: string | null = null;
            let resolvedPath = "";

            // Try different path resolutions in order
            const pathsToTry = [
                characterPath, // exact path as specified
                path.resolve(process.cwd(), characterPath), // relative to cwd
                path.resolve(process.cwd(), "agent", characterPath), // Add this
                path.resolve(__dirname, characterPath), // relative to current script
                path.resolve(
                    __dirname,
                    "characters",
                    path.basename(characterPath)
                ), // relative to agent/characters
                path.resolve(
                    __dirname,
                    "../characters",
                    path.basename(characterPath)
                ), // relative to characters dir from agent
                path.resolve(
                    __dirname,
                    "../../characters",
                    path.basename(characterPath)
                ), // relative to project root characters dir
            ];

            elizaLogger.info(
                "Trying paths:",
                pathsToTry.map((p) => ({
                    path: p,
                    exists: fs.existsSync(p),
                }))
            );

            for (const tryPath of pathsToTry) {
                content = tryLoadFile(tryPath);
                if (content !== null) {
                    resolvedPath = tryPath;
                    break;
                }
            }

            if (content === null) {
                elizaLogger.error(
                    `Error loading character from ${characterPath}: File not found in any of the expected locations`
                );
                elizaLogger.error("Tried the following paths:");
                pathsToTry.forEach((p) => elizaLogger.error(` - ${p}`));
                process.exit(1);
            }

            try {
                const character: Character = await loadCharacter(resolvedPath);

                loadedCharacters.push(character);
                elizaLogger.info(
                    `Successfully loaded character from: ${resolvedPath}`
                );
            } catch (e) {
                elizaLogger.error(
                    `Error parsing character from ${resolvedPath}: ${e}`
                );
                process.exit(1);
            }
        }
    }

    if (loadedCharacters.length === 0) {
        if (
            process.env.REMOTE_CHARACTER_URL != "" &&
            process.env.REMOTE_CHARACTER_URL.startsWith("http")
        ) {
            const character = await loadCharacterFromUrl(
                process.env.REMOTE_CHARACTER_URL
            );
            loadedCharacters.push(character);
        }

        elizaLogger.info("No characters found, using default character");
        loadedCharacters.push(defaultCharacter);
    }

    return loadedCharacters;
}

async function handlePluginImporting(plugins: string[]) {
    if (plugins.length > 0) {
        elizaLogger.info("Plugins are: ", plugins);
        const importedPlugins = await Promise.all(
            plugins.map(async (plugin) => {
                try {
                    const importedPlugin = await import(plugin);
                    const functionName =
                        plugin
                            .replace("@elizaos/plugin-", "")
                            .replace(/-./g, (x) => x[1].toUpperCase()) +
                        "Plugin"; // Assumes plugin function is camelCased with Plugin suffix
                    return (
                        importedPlugin.default || importedPlugin[functionName]
                    );
                } catch (importError) {
                    elizaLogger.error(
                        `Failed to import plugin: ${plugin}`,
                        importError
                    );
                    return []; // Return null for failed imports
                }
            })
        );
        return importedPlugins;
    } else {
        return [];
    }
}

export function getTokenForProvider(
    provider: ModelProviderName,
    character: Character
): string | undefined {
    switch (provider) {
        // no key needed for llama_local or gaianet
        case ModelProviderName.LLAMALOCAL:
            return "";
        case ModelProviderName.OLLAMA:
            return "";
        case ModelProviderName.GAIANET:
            return "";
        case ModelProviderName.OPENAI:
            return (
                character.settings?.secrets?.OPENAI_API_KEY ||
                settings.OPENAI_API_KEY
            );
        case ModelProviderName.ETERNALAI:
            return (
                character.settings?.secrets?.ETERNALAI_API_KEY ||
                settings.ETERNALAI_API_KEY
            );
        case ModelProviderName.NINETEEN_AI:
            return (
                character.settings?.secrets?.NINETEEN_AI_API_KEY ||
                settings.NINETEEN_AI_API_KEY
            );
        case ModelProviderName.LLAMACLOUD:
        case ModelProviderName.TOGETHER:
            return (
                character.settings?.secrets?.LLAMACLOUD_API_KEY ||
                settings.LLAMACLOUD_API_KEY ||
                character.settings?.secrets?.TOGETHER_API_KEY ||
                settings.TOGETHER_API_KEY ||
                character.settings?.secrets?.OPENAI_API_KEY ||
                settings.OPENAI_API_KEY
            );
        case ModelProviderName.CLAUDE_VERTEX:
        case ModelProviderName.ANTHROPIC:
            return (
                character.settings?.secrets?.ANTHROPIC_API_KEY ||
                character.settings?.secrets?.CLAUDE_API_KEY ||
                settings.ANTHROPIC_API_KEY ||
                settings.CLAUDE_API_KEY
            );
        case ModelProviderName.REDPILL:
            return (
                character.settings?.secrets?.REDPILL_API_KEY ||
                settings.REDPILL_API_KEY
            );
        case ModelProviderName.OPENROUTER:
            return (
                character.settings?.secrets?.OPENROUTER_API_KEY ||
                settings.OPENROUTER_API_KEY
            );
        case ModelProviderName.GROK:
            return (
                character.settings?.secrets?.GROK_API_KEY ||
                settings.GROK_API_KEY
            );
        case ModelProviderName.HEURIST:
            return (
                character.settings?.secrets?.HEURIST_API_KEY ||
                settings.HEURIST_API_KEY
            );
        case ModelProviderName.GROQ:
            return (
                character.settings?.secrets?.GROQ_API_KEY ||
                settings.GROQ_API_KEY
            );
        case ModelProviderName.GALADRIEL:
            return (
                character.settings?.secrets?.GALADRIEL_API_KEY ||
                settings.GALADRIEL_API_KEY
            );
        case ModelProviderName.FAL:
            return (
                character.settings?.secrets?.FAL_API_KEY || settings.FAL_API_KEY
            );
        case ModelProviderName.ALI_BAILIAN:
            return (
                character.settings?.secrets?.ALI_BAILIAN_API_KEY ||
                settings.ALI_BAILIAN_API_KEY
            );
        case ModelProviderName.VOLENGINE:
            return (
                character.settings?.secrets?.VOLENGINE_API_KEY ||
                settings.VOLENGINE_API_KEY
            );
        case ModelProviderName.NANOGPT:
            return (
                character.settings?.secrets?.NANOGPT_API_KEY ||
                settings.NANOGPT_API_KEY
            );
        case ModelProviderName.HYPERBOLIC:
            return (
                character.settings?.secrets?.HYPERBOLIC_API_KEY ||
                settings.HYPERBOLIC_API_KEY
            );
        case ModelProviderName.VENICE:
            return (
                character.settings?.secrets?.VENICE_API_KEY ||
                settings.VENICE_API_KEY
            );
        case ModelProviderName.AKASH_CHAT_API:
            return (
                character.settings?.secrets?.AKASH_CHAT_API_KEY ||
                settings.AKASH_CHAT_API_KEY
            );
        case ModelProviderName.GOOGLE:
            return (
                character.settings?.secrets?.GOOGLE_GENERATIVE_AI_API_KEY ||
                settings.GOOGLE_GENERATIVE_AI_API_KEY
            );
        case ModelProviderName.MISTRAL:
            return (
                character.settings?.secrets?.MISTRAL_API_KEY ||
                settings.MISTRAL_API_KEY
            );
        case ModelProviderName.LETZAI:
            return (
                character.settings?.secrets?.LETZAI_API_KEY ||
                settings.LETZAI_API_KEY
            );
        case ModelProviderName.INFERA:
            return (
                character.settings?.secrets?.INFERA_API_KEY ||
                settings.INFERA_API_KEY
            );
        case ModelProviderName.DEEPSEEK:
            return (
                character.settings?.secrets?.DEEPSEEK_API_KEY ||
                settings.DEEPSEEK_API_KEY
            );
        default:
            const errorMessage = `Failed to get token - unsupported model provider: ${provider}`;
            elizaLogger.error(errorMessage);
            throw new Error(errorMessage);
    }
}

function initializeDatabase(dataDir: string) {
    if (process.env.SUPABASE_URL && process.env.SUPABASE_ANON_KEY) {
        elizaLogger.info("Initializing Supabase connection...");
        const db = new SupabaseDatabaseAdapter(
            process.env.SUPABASE_URL,
            process.env.SUPABASE_ANON_KEY
        );

        // Test the connection
        db.init()
            .then(() => {
                elizaLogger.success(
                    "Successfully connected to Supabase database"
                );
            })
            .catch((error) => {
                elizaLogger.error("Failed to connect to Supabase:", error);
            });

        return db;
    } else if (process.env.POSTGRES_URL) {
        elizaLogger.info("Initializing PostgreSQL connection...");
        const db = new PostgresDatabaseAdapter({
            connectionString: process.env.POSTGRES_URL,
            parseInputs: true,
        });

        // Test the connection
        db.init()
            .then(() => {
                elizaLogger.success(
                    "Successfully connected to PostgreSQL database"
                );
            })
            .catch((error) => {
                elizaLogger.error("Failed to connect to PostgreSQL:", error);
            });

        return db;
    } else if (process.env.PGLITE_DATA_DIR) {
        elizaLogger.info("Initializing PgLite adapter...");
        // `dataDir: memory://` for in memory pg
        const db = new PGLiteDatabaseAdapter({
            dataDir: process.env.PGLITE_DATA_DIR,
        });
        return db;
    } else {
        const filePath =
            process.env.SQLITE_FILE ?? path.resolve(dataDir, "db.sqlite");
        elizaLogger.info(`Initializing SQLite database at ${filePath}...`);
        const db = new SqliteDatabaseAdapter(new Database(filePath));

        // Test the connection
        db.init()
            .then(() => {
                elizaLogger.success(
                    "Successfully connected to SQLite database"
                );
            })
            .catch((error) => {
                elizaLogger.error("Failed to connect to SQLite:", error);
            });

        return db;
    }
}

// also adds plugins from character file into the runtime
export async function initializeClients(
    character: Character,
    runtime: IAgentRuntime
) {
    // each client can only register once
    // and if we want two we can explicitly support it
    const clients: Record<string, any> = {};
    const clientTypes: string[] =
        character.clients?.map((str) => str.toLowerCase()) || [];
    elizaLogger.log("initializeClients", clientTypes, "for", character.name);

    // Start Auto Client if "auto" detected as a configured client
    if (clientTypes.includes(Clients.AUTO)) {
        const autoClient = await AutoClientInterface.start(runtime);
        if (autoClient) clients.auto = autoClient;
    }

    if (clientTypes.includes(Clients.DISCORD)) {
        const discordClient = await DiscordClientInterface.start(runtime);
        if (discordClient) clients.discord = discordClient;
    }

    if (clientTypes.includes(Clients.TELEGRAM)) {
        const telegramClient = await TelegramClientInterface.start(runtime);
        if (telegramClient) clients.telegram = telegramClient;
    }

    if (clientTypes.includes(Clients.TWITTER)) {
        const twitterClient = await TwitterClientInterface.start(runtime);
        if (twitterClient) {
            clients.twitter = twitterClient;
        }
    }

    if (clientTypes.includes(Clients.FARCASTER)) {
        const farcasterClient = await FarcasterClientInterface.start(runtime);
        if (farcasterClient) {
            clients.farcaster = farcasterClient;
        }
    }
    if (clientTypes.includes("lens")) {
        const lensClient = new LensAgentClient(runtime);
        lensClient.start();
        clients.lens = lensClient;
    }

    elizaLogger.log("client keys", Object.keys(clients));

    // TODO: Add Slack client to the list
    // Initialize clients as an object

    if (clientTypes.includes("slack")) {
        const slackClient = await SlackClientInterface.start(runtime);
        if (slackClient) clients.slack = slackClient; // Use object property instead of push
    }

    function determineClientType(client: Client): string {
        // Check if client has a direct type identifier
        if ("type" in client) {
            return (client as any).type;
        }

        // Check constructor name
        const constructorName = client.constructor?.name;
        if (constructorName && !constructorName.includes("Object")) {
            return constructorName.toLowerCase().replace("client", "");
        }

        // Fallback: Generate a unique identifier
        return `client_${Date.now()}`;
    }

    if (character.plugins?.length > 0) {
        for (const plugin of character.plugins) {
            if (plugin.clients) {
                for (const client of plugin.clients) {
                    const startedClient = await client.start(runtime);
                    const clientType = determineClientType(client);
                    elizaLogger.debug(
                        `Initializing client of type: ${clientType}`
                    );
                    clients[clientType] = startedClient;
                }
            }
        }
    }

    return clients;
}

function getSecret(character: Character, secret: string) {
    return character.settings?.secrets?.[secret] || process.env[secret];
}

let nodePlugin: any | undefined;

export async function createAgent(
    character: Character,
    db: IDatabaseAdapter,
    cache: ICacheManager,
    token: string
): Promise<AgentRuntime> {
    elizaLogger.log(`Creating runtime for character ${character.name}`);

    nodePlugin ??= createNodePlugin();

    const teeMode = getSecret(character, "TEE_MODE") || "OFF";
    const walletSecretSalt = getSecret(character, "WALLET_SECRET_SALT");

    // Validate TEE configuration
    if (teeMode !== TEEMode.OFF && !walletSecretSalt) {
        elizaLogger.error(
            "WALLET_SECRET_SALT required when TEE_MODE is enabled"
        );
        throw new Error("Invalid TEE configuration");
    }

    let goatPlugin: any | undefined;

    if (getSecret(character, "EVM_PRIVATE_KEY")) {
        goatPlugin = await createGoatPlugin((secret) =>
            getSecret(character, secret)
        );
    }

    // Initialize Reclaim adapter if environment variables are present
    // let verifiableInferenceAdapter;
    // if (
    //     process.env.RECLAIM_APP_ID &&
    //     process.env.RECLAIM_APP_SECRET &&
    //     process.env.VERIFIABLE_INFERENCE_ENABLED === "true"
    // ) {
    //     verifiableInferenceAdapter = new ReclaimAdapter({
    //         appId: process.env.RECLAIM_APP_ID,
    //         appSecret: process.env.RECLAIM_APP_SECRET,
    //         modelProvider: character.modelProvider,
    //         token,
    //     });
    //     elizaLogger.log("Verifiable inference adapter initialized");
    // }
    // Initialize Opacity adapter if environment variables are present
    let verifiableInferenceAdapter;
    if (
        process.env.OPACITY_TEAM_ID &&
        process.env.OPACITY_CLOUDFLARE_NAME &&
        process.env.OPACITY_PROVER_URL &&
        process.env.VERIFIABLE_INFERENCE_ENABLED === "true"
    ) {
        verifiableInferenceAdapter = new OpacityAdapter({
            teamId: process.env.OPACITY_TEAM_ID,
            teamName: process.env.OPACITY_CLOUDFLARE_NAME,
            opacityProverUrl: process.env.OPACITY_PROVER_URL,
            modelProvider: character.modelProvider,
            token: token,
        });
        elizaLogger.log("Verifiable inference adapter initialized");
        elizaLogger.log("teamId", process.env.OPACITY_TEAM_ID);
        elizaLogger.log("teamName", process.env.OPACITY_CLOUDFLARE_NAME);
        elizaLogger.log("opacityProverUrl", process.env.OPACITY_PROVER_URL);
        elizaLogger.log("modelProvider", character.modelProvider);
        elizaLogger.log("token", token);
    }
    if (
        process.env.PRIMUS_APP_ID &&
        process.env.PRIMUS_APP_SECRET &&
        process.env.VERIFIABLE_INFERENCE_ENABLED === "true"
    ) {
        verifiableInferenceAdapter = new PrimusAdapter({
            appId: process.env.PRIMUS_APP_ID,
            appSecret: process.env.PRIMUS_APP_SECRET,
            attMode: "proxytls",
            modelProvider: character.modelProvider,
            token,
        });
        elizaLogger.log("Verifiable inference primus adapter initialized");
    }

    return new AgentRuntime({
        databaseAdapter: db,
        token,
        modelProvider: character.modelProvider,
        evaluators: [],
        character,
        // character.plugins are handled when clients are added
        plugins: [
            bootstrapPlugin,
<<<<<<< HEAD
            getSecret(character, "CDP_API_KEY_NAME") &&
            getSecret(character, "CDP_API_KEY_PRIVATE_KEY")
                ? agentKitPlugin
=======
            getSecret(character, "DEXSCREENER_API_KEY")
                ? dexScreenerPlugin
>>>>>>> de981178
                : null,
            getSecret(character, "CONFLUX_CORE_PRIVATE_KEY")
                ? confluxPlugin
                : null,
            nodePlugin,
            getSecret(character, "TAVILY_API_KEY") ? webSearchPlugin : null,
            getSecret(character, "SOLANA_PUBLIC_KEY") ||
            (getSecret(character, "WALLET_PUBLIC_KEY") &&
                !getSecret(character, "WALLET_PUBLIC_KEY")?.startsWith("0x"))
                ? solanaPlugin
                : null,
            getSecret(character, "SOLANA_PRIVATE_KEY")
                ? solanaAgentkitPlguin
                : null,
            getSecret(character, "AUTONOME_JWT_TOKEN") ? autonomePlugin : null,
            (getSecret(character, "NEAR_ADDRESS") ||
                getSecret(character, "NEAR_WALLET_PUBLIC_KEY")) &&
            getSecret(character, "NEAR_WALLET_SECRET_KEY")
                ? nearPlugin
                : null,
            getSecret(character, "EVM_PUBLIC_KEY") ||
            (getSecret(character, "WALLET_PUBLIC_KEY") &&
                getSecret(character, "WALLET_PUBLIC_KEY")?.startsWith("0x"))
                ? evmPlugin
                : null,
            getSecret(character, "COSMOS_RECOVERY_PHRASE") &&
                getSecret(character, "COSMOS_AVAILABLE_CHAINS") &&
                createCosmosPlugin(),
            (getSecret(character, "SOLANA_PUBLIC_KEY") ||
                (getSecret(character, "WALLET_PUBLIC_KEY") &&
                    !getSecret(character, "WALLET_PUBLIC_KEY")?.startsWith(
                        "0x"
                    ))) &&
            getSecret(character, "SOLANA_ADMIN_PUBLIC_KEY") &&
            getSecret(character, "SOLANA_PRIVATE_KEY") &&
            getSecret(character, "SOLANA_ADMIN_PRIVATE_KEY")
                ? nftGenerationPlugin
                : null,
            getSecret(character, "ZEROG_PRIVATE_KEY") ? zgPlugin : null,
            getSecret(character, "COINMARKETCAP_API_KEY")
                ? coinmarketcapPlugin
                : null,
            getSecret(character, "COINBASE_COMMERCE_KEY")
                ? coinbaseCommercePlugin
                : null,
            getSecret(character, "FAL_API_KEY") ||
            getSecret(character, "OPENAI_API_KEY") ||
            getSecret(character, "VENICE_API_KEY") ||
            getSecret(character, "NINETEEN_AI_API_KEY") ||
            getSecret(character, "HEURIST_API_KEY") ||
            getSecret(character, "LIVEPEER_GATEWAY_URL")
                ? imageGenerationPlugin
                : null,
            getSecret(character, "FAL_API_KEY") ? ThreeDGenerationPlugin : null,
            ...(getSecret(character, "COINBASE_API_KEY") &&
            getSecret(character, "COINBASE_PRIVATE_KEY")
                ? [
                      coinbaseMassPaymentsPlugin,
                      tradePlugin,
                      tokenContractPlugin,
                      advancedTradePlugin,
                  ]
                : []),
            ...(teeMode !== TEEMode.OFF && walletSecretSalt ? [teePlugin] : []),
            teeMode !== TEEMode.OFF &&
            walletSecretSalt &&
            getSecret(character, "VLOG")
                ? verifiableLogPlugin
                : null,
            getSecret(character, "SGX") ? sgxPlugin : null,
            getSecret(character, "ENABLE_TEE_LOG") &&
            ((teeMode !== TEEMode.OFF && walletSecretSalt) ||
                getSecret(character, "SGX"))
                ? teeLogPlugin
                : null,
            getSecret(character, "COINBASE_API_KEY") &&
            getSecret(character, "COINBASE_PRIVATE_KEY") &&
            getSecret(character, "COINBASE_NOTIFICATION_URI")
                ? webhookPlugin
                : null,
            goatPlugin,
            getSecret(character, "COINGECKO_API_KEY") ||
            getSecret(character, "COINGECKO_PRO_API_KEY")
                ? coingeckoPlugin
                : null,
            getSecret(character, "EVM_PROVIDER_URL") ? goatPlugin : null,
            getSecret(character, "ABSTRACT_PRIVATE_KEY")
                ? abstractPlugin
                : null,
            getSecret(character, "B2_PRIVATE_KEY") ? b2Plugin : null,
            getSecret(character, "BINANCE_API_KEY") &&
            getSecret(character, "BINANCE_SECRET_KEY")
                ? binancePlugin
                : null,
            getSecret(character, "FLOW_ADDRESS") &&
            getSecret(character, "FLOW_PRIVATE_KEY")
                ? flowPlugin
                : null,
            getSecret(character, "LENS_ADDRESS") &&
            getSecret(character, "LENS_PRIVATE_KEY")
                ? lensPlugin
                : null,
            getSecret(character, "APTOS_PRIVATE_KEY") ? aptosPlugin : null,
            getSecret(character, "MVX_PRIVATE_KEY") ? multiversxPlugin : null,
            getSecret(character, "ZKSYNC_PRIVATE_KEY") ? zksyncEraPlugin : null,
            getSecret(character, "CRONOSZKEVM_PRIVATE_KEY")
                ? cronosZkEVMPlugin
                : null,
            getSecret(character, "TEE_MARLIN") ? teeMarlinPlugin : null,
            getSecret(character, "TON_PRIVATE_KEY") ? tonPlugin : null,
            getSecret(character, "THIRDWEB_SECRET_KEY") ? thirdwebPlugin : null,
            getSecret(character, "SUI_PRIVATE_KEY") ? suiPlugin : null,
            getSecret(character, "STORY_PRIVATE_KEY") ? storyPlugin : null,
            getSecret(character, "SQUID_SDK_URL") &&
            getSecret(character, "SQUID_INTEGRATOR_ID") &&
            getSecret(character, "SQUID_EVM_ADDRESS") &&
            getSecret(character, "SQUID_EVM_PRIVATE_KEY") &&
            getSecret(character, "SQUID_API_THROTTLE_INTERVAL")
                ? squidRouterPlugin
                : null,
            getSecret(character, "FUEL_PRIVATE_KEY") ? fuelPlugin : null,
            getSecret(character, "AVALANCHE_PRIVATE_KEY")
                ? avalanchePlugin
                : null,
            getSecret(character, "BIRDEYE_API_KEY") ? birdeyePlugin : null,
            getSecret(character, "ECHOCHAMBERS_API_URL") &&
            getSecret(character, "ECHOCHAMBERS_API_KEY")
                ? echoChambersPlugin
                : null,
            getSecret(character, "LETZAI_API_KEY") ? letzAIPlugin : null,
            getSecret(character, "STARGAZE_ENDPOINT") ? stargazePlugin : null,
            getSecret(character, "GIPHY_API_KEY") ? giphyPlugin : null,
            getSecret(character, "PASSPORT_API_KEY")
                ? gitcoinPassportPlugin
                : null,
            getSecret(character, "GENLAYER_PRIVATE_KEY")
                ? genLayerPlugin
                : null,
            getSecret(character, "AVAIL_SEED") &&
            getSecret(character, "AVAIL_APP_ID")
                ? availPlugin
                : null,
            getSecret(character, "OPEN_WEATHER_API_KEY")
                ? openWeatherPlugin
                : null,
            getSecret(character, "OBSIDIAN_API_TOKEN") ? obsidianPlugin : null,
            getSecret(character, "ARTHERA_PRIVATE_KEY")?.startsWith("0x")
                ? artheraPlugin
                : null,
            getSecret(character, "ALLORA_API_KEY") ? alloraPlugin : null,
            getSecret(character, "HYPERLIQUID_PRIVATE_KEY")
                ? hyperliquidPlugin
                : null,
            getSecret(character, "HYPERLIQUID_TESTNET")
                ? hyperliquidPlugin
                : null,
            getSecret(character, "AKASH_MNEMONIC") &&
            getSecret(character, "AKASH_WALLET_ADDRESS")
                ? akashPlugin
                : null,
            getSecret(character, "QUAI_PRIVATE_KEY") ? quaiPlugin : null,
            getSecret(character, "RESERVOIR_API_KEY")
                ? createNFTCollectionsPlugin()
                : null,
        ].filter(Boolean),
        providers: [],
        actions: [],
        services: [],
        managers: [],
        cacheManager: cache,
        fetch: logFetch,
        verifiableInferenceAdapter,
    });
}

function initializeFsCache(baseDir: string, character: Character) {
    if (!character?.id) {
        throw new Error(
            "initializeFsCache requires id to be set in character definition"
        );
    }
    const cacheDir = path.resolve(baseDir, character.id, "cache");

    const cache = new CacheManager(new FsCacheAdapter(cacheDir));
    return cache;
}

function initializeDbCache(character: Character, db: IDatabaseCacheAdapter) {
    if (!character?.id) {
        throw new Error(
            "initializeFsCache requires id to be set in character definition"
        );
    }
    const cache = new CacheManager(new DbCacheAdapter(db, character.id));
    return cache;
}

function initializeCache(
    cacheStore: string,
    character: Character,
    baseDir?: string,
    db?: IDatabaseCacheAdapter
) {
    switch (cacheStore) {
        case CacheStore.REDIS:
            if (process.env.REDIS_URL) {
                elizaLogger.info("Connecting to Redis...");
                const redisClient = new RedisClient(process.env.REDIS_URL);
                if (!character?.id) {
                    throw new Error(
                        "CacheStore.REDIS requires id to be set in character definition"
                    );
                }
                return new CacheManager(
                    new DbCacheAdapter(redisClient, character.id) // Using DbCacheAdapter since RedisClient also implements IDatabaseCacheAdapter
                );
            } else {
                throw new Error("REDIS_URL environment variable is not set.");
            }

        case CacheStore.DATABASE:
            if (db) {
                elizaLogger.info("Using Database Cache...");
                return initializeDbCache(character, db);
            } else {
                throw new Error(
                    "Database adapter is not provided for CacheStore.Database."
                );
            }

        case CacheStore.FILESYSTEM:
            elizaLogger.info("Using File System Cache...");
            if (!baseDir) {
                throw new Error(
                    "baseDir must be provided for CacheStore.FILESYSTEM."
                );
            }
            return initializeFsCache(baseDir, character);

        default:
            throw new Error(
                `Invalid cache store: ${cacheStore} or required configuration missing.`
            );
    }
}

async function startAgent(
    character: Character,
    directClient: DirectClient
): Promise<AgentRuntime> {
    let db: IDatabaseAdapter & IDatabaseCacheAdapter;
    try {
        character.id ??= stringToUuid(character.name);
        character.username ??= character.name;

        const token = getTokenForProvider(character.modelProvider, character);
        const dataDir = path.join(__dirname, "../data");

        if (!fs.existsSync(dataDir)) {
            fs.mkdirSync(dataDir, { recursive: true });
        }

        db = initializeDatabase(dataDir) as IDatabaseAdapter &
            IDatabaseCacheAdapter;

        await db.init();

        const cache = initializeCache(
            process.env.CACHE_STORE ?? CacheStore.DATABASE,
            character,
            "",
            db
        ); // "" should be replaced with dir for file system caching. THOUGHTS: might probably make this into an env
        const runtime: AgentRuntime = await createAgent(
            character,
            db,
            cache,
            token
        );

        // start services/plugins/process knowledge
        await runtime.initialize();

        // start assigned clients
        runtime.clients = await initializeClients(character, runtime);

        // add to container
        directClient.registerAgent(runtime);

        // report to console
        elizaLogger.debug(`Started ${character.name} as ${runtime.agentId}`);

        return runtime;
    } catch (error) {
        elizaLogger.error(
            `Error starting agent for character ${character.name}:`,
            error
        );
        elizaLogger.error(error);
        if (db) {
            await db.close();
        }
        throw error;
    }
}

const checkPortAvailable = (port: number): Promise<boolean> => {
    return new Promise((resolve) => {
        const server = net.createServer();

        server.once("error", (err: NodeJS.ErrnoException) => {
            if (err.code === "EADDRINUSE") {
                resolve(false);
            }
        });

        server.once("listening", () => {
            server.close();
            resolve(true);
        });

        server.listen(port);
    });
};

const startAgents = async () => {
    const directClient = new DirectClient();
    let serverPort = parseInt(settings.SERVER_PORT || "3000");
    const args = parseArguments();
    let charactersArg = args.characters || args.character;
    let characters = [defaultCharacter];

    if (charactersArg) {
        characters = await loadCharacters(charactersArg);
    }

    try {
        for (const character of characters) {
            await startAgent(character, directClient);
        }
    } catch (error) {
        elizaLogger.error("Error starting agents:", error);
    }

    // Find available port
    while (!(await checkPortAvailable(serverPort))) {
        elizaLogger.warn(
            `Port ${serverPort} is in use, trying ${serverPort + 1}`
        );
        serverPort++;
    }

    // upload some agent functionality into directClient
    directClient.startAgent = async (character) => {
        // Handle plugins
        character.plugins = await handlePluginImporting(character.plugins);

        // wrap it so we don't have to inject directClient later
        return startAgent(character, directClient);
    };

    directClient.start(serverPort);

    if (serverPort !== parseInt(settings.SERVER_PORT || "3000")) {
        elizaLogger.log(`Server started on alternate port ${serverPort}`);
    }

    elizaLogger.log(
        "Run `pnpm start:client` to start the client and visit the outputted URL (http://localhost:5173) to chat with your agents. When running multiple agents, use client with different port `SERVER_PORT=3001 pnpm start:client`"
    );
};

startAgents().catch((error) => {
    elizaLogger.error("Unhandled error in startAgents:", error);
    process.exit(1);
});

// Prevent unhandled exceptions from crashing the process if desired
if (
    process.env.PREVENT_UNHANDLED_EXIT &&
    parseBooleanFromText(process.env.PREVENT_UNHANDLED_EXIT)
) {
    // Handle uncaught exceptions to prevent the process from crashing
    process.on("uncaughtException", function (err) {
        console.error("uncaughtException", err);
    });

    // Handle unhandled rejections to prevent the process from crashing
    process.on("unhandledRejection", function (err) {
        console.error("unhandledRejection", err);
    });
}<|MERGE_RESOLUTION|>--- conflicted
+++ resolved
@@ -110,7 +110,6 @@
 import { fileURLToPath } from "url";
 import yargs from "yargs";
 
-
 const __filename = fileURLToPath(import.meta.url); // get the resolved path to the file
 const __dirname = path.dirname(__filename); // get the name of the directory
 
@@ -765,14 +764,12 @@
         // character.plugins are handled when clients are added
         plugins: [
             bootstrapPlugin,
-<<<<<<< HEAD
             getSecret(character, "CDP_API_KEY_NAME") &&
             getSecret(character, "CDP_API_KEY_PRIVATE_KEY")
                 ? agentKitPlugin
-=======
+                : null,
             getSecret(character, "DEXSCREENER_API_KEY")
                 ? dexScreenerPlugin
->>>>>>> de981178
                 : null,
             getSecret(character, "CONFLUX_CORE_PRIVATE_KEY")
                 ? confluxPlugin
