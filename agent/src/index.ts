import { PGLiteDatabaseAdapter } from "@elizaos/adapter-pglite";
import { PostgresDatabaseAdapter } from "@elizaos/adapter-postgres";
import { RedisClient } from "@elizaos/adapter-redis";
import { SqliteDatabaseAdapter } from "@elizaos/adapter-sqlite";
import { SupabaseDatabaseAdapter } from "@elizaos/adapter-supabase";
import { AutoClientInterface } from "@elizaos/client-auto";
import { DiscordClientInterface } from "@elizaos/client-discord";
import { InstagramClientInterface } from "@elizaos/client-instagram";
import { LensAgentClient } from "@elizaos/client-lens";
import { SlackClientInterface } from "@elizaos/client-slack";
import { TelegramClientInterface } from "@elizaos/client-telegram";
import { TwitterClientInterface } from "@elizaos/client-twitter";
<<<<<<< HEAD
=======
import { FarcasterClientInterface } from "@elizaos/client-farcaster";
import { DirectClient } from "@elizaos/client-direct";
>>>>>>> f8bfefe4
// import { ReclaimAdapter } from "@elizaos/plugin-reclaim";
import { PrimusAdapter } from "@elizaos/plugin-primus";
import { elizaCodeinPlugin, onchainJson } from "@elizaos/plugin-iq6900";

import {
    AgentRuntime,
    CacheManager,
    CacheStore,
    type Character,
    type Client,
    Clients,
    DbCacheAdapter,
    defaultCharacter,
    elizaLogger,
    FsCacheAdapter,
    type IAgentRuntime,
    type ICacheManager,
    type IDatabaseAdapter,
    type IDatabaseCacheAdapter,
    ModelProviderName,
    parseBooleanFromText,
    settings,
    stringToUuid,
    validateCharacterConfig,
} from "@elizaos/core";
import { zgPlugin } from "@elizaos/plugin-0g";

import { bootstrapPlugin } from "@elizaos/plugin-bootstrap";
import { normalizeCharacter } from "@elizaos/plugin-di";
import createGoatPlugin from "@elizaos/plugin-goat";
// import { intifacePlugin } from "@elizaos/plugin-intiface";
import { ThreeDGenerationPlugin } from "@elizaos/plugin-3d-generation";
import { abstractPlugin } from "@elizaos/plugin-abstract";
import { akashPlugin } from "@elizaos/plugin-akash";
import { alloraPlugin } from "@elizaos/plugin-allora";
import { aptosPlugin } from "@elizaos/plugin-aptos";
import { artheraPlugin } from "@elizaos/plugin-arthera";
import { autonomePlugin } from "@elizaos/plugin-autonome";
import { availPlugin } from "@elizaos/plugin-avail";
import { avalanchePlugin } from "@elizaos/plugin-avalanche";
import { b2Plugin } from "@elizaos/plugin-b2";
import { binancePlugin } from "@elizaos/plugin-binance";
import { birdeyePlugin } from "@elizaos/plugin-birdeye";
import {
    advancedTradePlugin,
    coinbaseCommercePlugin,
    coinbaseMassPaymentsPlugin,
    tokenContractPlugin,
    tradePlugin,
    webhookPlugin,
} from "@elizaos/plugin-coinbase";
import { coingeckoPlugin } from "@elizaos/plugin-coingecko";
import { coinmarketcapPlugin } from "@elizaos/plugin-coinmarketcap";
import { confluxPlugin } from "@elizaos/plugin-conflux";
import { createCosmosPlugin } from "@elizaos/plugin-cosmos";
import { cronosZkEVMPlugin } from "@elizaos/plugin-cronoszkevm";
import { evmPlugin } from "@elizaos/plugin-evm";
import { flowPlugin } from "@elizaos/plugin-flow";
import { fuelPlugin } from "@elizaos/plugin-fuel";
import { genLayerPlugin } from "@elizaos/plugin-genlayer";
import { gitcoinPassportPlugin } from "@elizaos/plugin-gitcoin-passport";
import { imageGenerationPlugin } from "@elizaos/plugin-image-generation";
import { lensPlugin } from "@elizaos/plugin-lensNetwork";
import { multiversxPlugin } from "@elizaos/plugin-multiversx";
import { nearPlugin } from "@elizaos/plugin-near";
import createNFTCollectionsPlugin from "@elizaos/plugin-nft-collections";
import { nftGenerationPlugin } from "@elizaos/plugin-nft-generation";
import { createNodePlugin } from "@elizaos/plugin-node";
import { obsidianPlugin } from "@elizaos/plugin-obsidian";
import { OpacityAdapter } from "@elizaos/plugin-opacity";
import { openWeatherPlugin } from "@elizaos/plugin-open-weather";
import { quaiPlugin } from "@elizaos/plugin-quai";
import { sgxPlugin } from "@elizaos/plugin-sgx";
import { solanaPlugin } from "@elizaos/plugin-solana";
import { solanaAgentkitPlugin } from "@elizaos/plugin-solana-agent-kit";
import { squidRouterPlugin } from "@elizaos/plugin-squid-router";
import { stargazePlugin } from "@elizaos/plugin-stargaze";
import { storyPlugin } from "@elizaos/plugin-story";
import { suiPlugin } from "@elizaos/plugin-sui";
import { TEEMode, teePlugin } from "@elizaos/plugin-tee";
import { teeLogPlugin } from "@elizaos/plugin-tee-log";
import { teeMarlinPlugin } from "@elizaos/plugin-tee-marlin";
import { verifiableLogPlugin } from "@elizaos/plugin-tee-verifiable-log";
import { tonPlugin } from "@elizaos/plugin-ton";
import { webSearchPlugin } from "@elizaos/plugin-web-search";
import { injectivePlugin } from "@elizaos/plugin-injective";
import { giphyPlugin } from "@elizaos/plugin-giphy";
import { letzAIPlugin } from "@elizaos/plugin-letzai";
import { thirdwebPlugin } from "@elizaos/plugin-thirdweb";
import { hyperliquidPlugin } from "@elizaos/plugin-hyperliquid";
import { echoChambersPlugin } from "@elizaos/plugin-echochambers";
import { dexScreenerPlugin } from "@elizaos/plugin-dexscreener";
import { pythDataPlugin } from "@elizaos/plugin-pyth-data";

import { zksyncEraPlugin } from "@elizaos/plugin-zksync-era";
import Database from "better-sqlite3";
import fs from "fs";
import net from "net";
import path from "path";
import { fileURLToPath } from "url";
import yargs from "yargs";
<<<<<<< HEAD
// import {dominosPlugin} from "@elizaos/plugin-dominos";
=======
>>>>>>> f8bfefe4

const __filename = fileURLToPath(import.meta.url); // get the resolved path to the file
const __dirname = path.dirname(__filename); // get the name of the directory

export const wait = (minTime = 1000, maxTime = 3000) => {
    const waitTime =
        Math.floor(Math.random() * (maxTime - minTime + 1)) + minTime;
    return new Promise((resolve) => setTimeout(resolve, waitTime));
};

const logFetch = async (url: string, options: any) => {
    elizaLogger.debug(`Fetching ${url}`);
    // Disabled to avoid disclosure of sensitive information such as API keys
    // elizaLogger.debug(JSON.stringify(options, null, 2));
    return fetch(url, options);
};

export function parseArguments(): {
    character?: string;
    characters?: string;
} {
    try {
        return yargs(process.argv.slice(3))
            .option("character", {
                type: "string",
                description: "Path to the character JSON file",
            })
            .option("characters", {
                type: "string",
                description:
                    "Comma separated list of paths to character JSON files",
            })
            .parseSync();
    } catch (error) {
        elizaLogger.error("Error parsing arguments:", error);
        return {};
    }
}

function tryLoadFile(filePath: string): string | null {
    try {
        return fs.readFileSync(filePath, "utf8");
    } catch (e) {
        return null;
    }
}
function mergeCharacters(base: Character, child: Character): Character {
    const mergeObjects = (baseObj: any, childObj: any) => {
        const result: any = {};
        const keys = new Set([
            ...Object.keys(baseObj || {}),
            ...Object.keys(childObj || {}),
        ]);
        keys.forEach((key) => {
            if (
                typeof baseObj[key] === "object" &&
                typeof childObj[key] === "object" &&
                !Array.isArray(baseObj[key]) &&
                !Array.isArray(childObj[key])
            ) {
                result[key] = mergeObjects(baseObj[key], childObj[key]);
            } else if (
                Array.isArray(baseObj[key]) ||
                Array.isArray(childObj[key])
            ) {
                result[key] = [
                    ...(baseObj[key] || []),
                    ...(childObj[key] || []),
                ];
            } else {
                result[key] =
                    childObj[key] !== undefined ? childObj[key] : baseObj[key];
            }
        });
        return result;
    };
    return mergeObjects(base, child);
}
function isAllStrings(arr: unknown[]): boolean {
    return Array.isArray(arr) && arr.every((item) => typeof item === "string");
}
export async function loadCharacterFromOnchain(): Promise<Character[]> {
    const jsonText = onchainJson;

    console.log("JSON:", jsonText);
    if (!jsonText) return [];
    const loadedCharacters = [];
    try {
        const character = JSON.parse(jsonText);
        validateCharacterConfig(character);

        // .id isn't really valid
        const characterId = character.id || character.name;
        const characterPrefix = `CHARACTER.${characterId.toUpperCase().replace(/ /g, "_")}.`;

        const characterSettings = Object.entries(process.env)
            .filter(([key]) => key.startsWith(characterPrefix))
            .reduce((settings, [key, value]) => {
                const settingKey = key.slice(characterPrefix.length);
                settings[settingKey] = value;
                return settings;
            }, {});

        if (Object.keys(characterSettings).length > 0) {
            character.settings = character.settings || {};
            character.settings.secrets = {
                ...characterSettings,
                ...character.settings.secrets,
            };
        }

        // Handle plugins
        if (isAllStrings(character.plugins)) {
            elizaLogger.info("Plugins are: ", character.plugins);
            const importedPlugins = await Promise.all(
                character.plugins.map(async (plugin) => {
                    const importedPlugin = await import(plugin);
                    return importedPlugin.default;
                })
            );
            character.plugins = importedPlugins;
        }

        loadedCharacters.push(character);
        elizaLogger.info(
            `Successfully loaded character from: ${process.env.IQ_WALLET_ADDRESS}`
        );
        return loadedCharacters;
    } catch (e) {
        elizaLogger.error(
            `Error parsing character from ${process.env.IQ_WALLET_ADDRESS}: ${e}`
        );
        process.exit(1);
    }
}


async function loadCharactersFromUrl(url: string): Promise<Character[]> {
    try {
        const response = await fetch(url);
        const responseJson = await response.json();

        let characters: Character[] = [];
        if (Array.isArray(responseJson)) {
            characters = await Promise.all(
                responseJson.map((character) => jsonToCharacter(url, character))
            );
        } else {
            const character = await jsonToCharacter(url, responseJson);
            characters.push(character);
        }
        return characters;
    } catch (e) {
        elizaLogger.error(`Error loading character(s) from ${url}: ${e}`);
        process.exit(1);
    }
}

async function jsonToCharacter(
    filePath: string,
    character: any
): Promise<Character> {
    validateCharacterConfig(character);

    // .id isn't really valid
    const characterId = character.id || character.name;
    const characterPrefix = `CHARACTER.${characterId.toUpperCase().replace(/ /g, "_")}.`;
    const characterSettings = Object.entries(process.env)
        .filter(([key]) => key.startsWith(characterPrefix))
        .reduce((settings, [key, value]) => {
            const settingKey = key.slice(characterPrefix.length);
            return { ...settings, [settingKey]: value };
        }, {});
    if (Object.keys(characterSettings).length > 0) {
        character.settings = character.settings || {};
        character.settings.secrets = {
            ...characterSettings,
            ...character.settings.secrets,
        };
    }
    // Handle plugins
    character.plugins = await handlePluginImporting(character.plugins);
    if (character.extends) {
        elizaLogger.info(
            `Merging  ${character.name} character with parent characters`
        );
        for (const extendPath of character.extends) {
            const baseCharacter = await loadCharacter(
                path.resolve(path.dirname(filePath), extendPath)
            );
            character = mergeCharacters(baseCharacter, character);
            elizaLogger.info(
                `Merged ${character.name} with ${baseCharacter.name}`
            );
        }
    }
    return character;
}

async function loadCharacter(filePath: string): Promise<Character> {
    const content = tryLoadFile(filePath);
    if (!content) {
        throw new Error(`Character file not found: ${filePath}`);
    }
    const character = JSON.parse(content);
    return jsonToCharacter(filePath, character);
}

async function loadCharacterTryPath(characterPath: string): Promise<Character> {
    let content: string | null = null;
    let resolvedPath = "";

    // Try different path resolutions in order
    const pathsToTry = [
        characterPath, // exact path as specified
        path.resolve(process.cwd(), characterPath), // relative to cwd
        path.resolve(process.cwd(), "agent", characterPath), // Add this
        path.resolve(__dirname, characterPath), // relative to current script
        path.resolve(__dirname, "characters", path.basename(characterPath)), // relative to agent/characters
        path.resolve(__dirname, "../characters", path.basename(characterPath)), // relative to characters dir from agent
        path.resolve(
            __dirname,
            "../../characters",
            path.basename(characterPath)
        ), // relative to project root characters dir
    ];

    elizaLogger.info(
        "Trying paths:",
        pathsToTry.map((p) => ({
            path: p,
            exists: fs.existsSync(p),
        }))
    );

    for (const tryPath of pathsToTry) {
        content = tryLoadFile(tryPath);
        if (content !== null) {
            resolvedPath = tryPath;
            break;
        }
    }

    if (content === null) {
        elizaLogger.error(
            `Error loading character from ${characterPath}: File not found in any of the expected locations`
        );
        elizaLogger.error("Tried the following paths:");
        pathsToTry.forEach((p) => elizaLogger.error(` - ${p}`));
        throw new Error(
            `Error loading character from ${characterPath}: File not found in any of the expected locations`
        );
    }
    try {
        const character: Character = await loadCharacter(resolvedPath);
        elizaLogger.info(`Successfully loaded character from: ${resolvedPath}`);
        return character;
    } catch (e) {
        elizaLogger.error(`Error parsing character from ${resolvedPath}: ${e}`);
        throw new Error(`Error parsing character from ${resolvedPath}: ${e}`);
    }
}

function commaSeparatedStringToArray(commaSeparated: string): string[] {
    return commaSeparated?.split(",").map((value) => value.trim());
}

export async function loadCharacters(
    charactersArg: string
): Promise<Character[]> {
    const characterPaths = commaSeparatedStringToArray(charactersArg);
    const loadedCharacters: Character[] = [];

    if (characterPaths?.length > 0) {
        for (const characterPath of characterPaths) {
            try {
                const character: Character =
                    await loadCharacterTryPath(characterPath);
                loadedCharacters.push(character);
            } catch (e) {
                process.exit(1);
            }
        }
    }

    if (hasValidRemoteUrls()) {
        elizaLogger.info("Loading characters from remote URLs");
        const characterUrls = commaSeparatedStringToArray(
            process.env.REMOTE_CHARACTER_URLS
        );
        for (const characterUrl of characterUrls) {
            const characters = await loadCharactersFromUrl(characterUrl);
            loadedCharacters.push(...characters);
        }
    }

    if (loadedCharacters.length === 0) {
        elizaLogger.info("No characters found, using default character");
        loadedCharacters.push(defaultCharacter);
    }

    return loadedCharacters;
}

async function handlePluginImporting(plugins: string[]) {
    if (plugins.length > 0) {
        elizaLogger.info("Plugins are: ", plugins);
        const importedPlugins = await Promise.all(
            plugins.map(async (plugin) => {
                try {
                    const importedPlugin = await import(plugin);
                    const functionName =
                        plugin
                            .replace("@elizaos/plugin-", "")
                            .replace(/-./g, (x) => x[1].toUpperCase()) +
                        "Plugin"; // Assumes plugin function is camelCased with Plugin suffix
                    return (
                        importedPlugin.default || importedPlugin[functionName]
                    );
                } catch (importError) {
                    elizaLogger.error(
                        `Failed to import plugin: ${plugin}`,
                        importError
                    );
                    return []; // Return null for failed imports
                }
            })
        );
        return importedPlugins;
    } else {
        return [];
    }
}

export function getTokenForProvider(
    provider: ModelProviderName,
    character: Character
): string | undefined {
    switch (provider) {
        // no key needed for llama_local or gaianet
        case ModelProviderName.LLAMALOCAL:
            return "";
        case ModelProviderName.OLLAMA:
            return "";
        case ModelProviderName.GAIANET:
            return "";
        case ModelProviderName.OPENAI:
            return (
                character.settings?.secrets?.OPENAI_API_KEY ||
                settings.OPENAI_API_KEY
            );
        case ModelProviderName.ETERNALAI:
            return (
                character.settings?.secrets?.ETERNALAI_API_KEY ||
                settings.ETERNALAI_API_KEY
            );
        case ModelProviderName.NINETEEN_AI:
            return (
                character.settings?.secrets?.NINETEEN_AI_API_KEY ||
                settings.NINETEEN_AI_API_KEY
            );
        case ModelProviderName.LLAMACLOUD:
        case ModelProviderName.TOGETHER:
            return (
                character.settings?.secrets?.LLAMACLOUD_API_KEY ||
                settings.LLAMACLOUD_API_KEY ||
                character.settings?.secrets?.TOGETHER_API_KEY ||
                settings.TOGETHER_API_KEY ||
                character.settings?.secrets?.OPENAI_API_KEY ||
                settings.OPENAI_API_KEY
            );
        case ModelProviderName.CLAUDE_VERTEX:
        case ModelProviderName.ANTHROPIC:
            return (
                character.settings?.secrets?.ANTHROPIC_API_KEY ||
                character.settings?.secrets?.CLAUDE_API_KEY ||
                settings.ANTHROPIC_API_KEY ||
                settings.CLAUDE_API_KEY
            );
        case ModelProviderName.REDPILL:
            return (
                character.settings?.secrets?.REDPILL_API_KEY ||
                settings.REDPILL_API_KEY
            );
        case ModelProviderName.OPENROUTER:
            return (
                character.settings?.secrets?.OPENROUTER_API_KEY ||
                settings.OPENROUTER_API_KEY
            );
        case ModelProviderName.GROK:
            return (
                character.settings?.secrets?.GROK_API_KEY ||
                settings.GROK_API_KEY
            );
        case ModelProviderName.HEURIST:
            return (
                character.settings?.secrets?.HEURIST_API_KEY ||
                settings.HEURIST_API_KEY
            );
        case ModelProviderName.GROQ:
            return (
                character.settings?.secrets?.GROQ_API_KEY ||
                settings.GROQ_API_KEY
            );
        case ModelProviderName.GALADRIEL:
            return (
                character.settings?.secrets?.GALADRIEL_API_KEY ||
                settings.GALADRIEL_API_KEY
            );
        case ModelProviderName.FAL:
            return (
                character.settings?.secrets?.FAL_API_KEY || settings.FAL_API_KEY
            );
        case ModelProviderName.ALI_BAILIAN:
            return (
                character.settings?.secrets?.ALI_BAILIAN_API_KEY ||
                settings.ALI_BAILIAN_API_KEY
            );
        case ModelProviderName.VOLENGINE:
            return (
                character.settings?.secrets?.VOLENGINE_API_KEY ||
                settings.VOLENGINE_API_KEY
            );
        case ModelProviderName.NANOGPT:
            return (
                character.settings?.secrets?.NANOGPT_API_KEY ||
                settings.NANOGPT_API_KEY
            );
        case ModelProviderName.HYPERBOLIC:
            return (
                character.settings?.secrets?.HYPERBOLIC_API_KEY ||
                settings.HYPERBOLIC_API_KEY
            );

        case ModelProviderName.VENICE:
            return (
                character.settings?.secrets?.VENICE_API_KEY ||
                settings.VENICE_API_KEY
            );
<<<<<<< HEAD
        // Add Nvidia
        case ModelProviderName.NVIDIA:
            return (
                character.settings?.secrets?.NVIDIA_API_KEY ||
                settings.NVIDIA_API_KEY
=======
        case ModelProviderName.ATOMA:
            return (
                character.settings?.secrets?.ATOMASDK_BEARER_AUTH ||
                settings.ATOMASDK_BEARER_AUTH
>>>>>>> f8bfefe4
            );
        case ModelProviderName.AKASH_CHAT_API:
            return (
                character.settings?.secrets?.AKASH_CHAT_API_KEY ||
                settings.AKASH_CHAT_API_KEY
            );
        case ModelProviderName.GOOGLE:
            return (
                character.settings?.secrets?.GOOGLE_GENERATIVE_AI_API_KEY ||
                settings.GOOGLE_GENERATIVE_AI_API_KEY
            );
        case ModelProviderName.MISTRAL:
            return (
                character.settings?.secrets?.MISTRAL_API_KEY ||
                settings.MISTRAL_API_KEY
            );
        case ModelProviderName.LETZAI:
            return (
                character.settings?.secrets?.LETZAI_API_KEY ||
                settings.LETZAI_API_KEY
            );
        case ModelProviderName.INFERA:
            return (
                character.settings?.secrets?.INFERA_API_KEY ||
                settings.INFERA_API_KEY
            );
        case ModelProviderName.DEEPSEEK:
            return (
                character.settings?.secrets?.DEEPSEEK_API_KEY ||
                settings.DEEPSEEK_API_KEY
            );
        case ModelProviderName.LIVEPEER:
            return (
                character.settings?.secrets?.LIVEPEER_GATEWAY_URL ||
                settings.LIVEPEER_GATEWAY_URL
            );
        default:
            const errorMessage = `Failed to get token - unsupported model provider: ${provider}`;
            elizaLogger.error(errorMessage);
            throw new Error(errorMessage);
    }
}

function initializeDatabase(dataDir: string) {
    if (process.env.SUPABASE_URL && process.env.SUPABASE_ANON_KEY) {
        elizaLogger.info("Initializing Supabase connection...");
        const db = new SupabaseDatabaseAdapter(
            process.env.SUPABASE_URL,
            process.env.SUPABASE_ANON_KEY
        );

        // Test the connection
        db.init()
            .then(() => {
                elizaLogger.success(
                    "Successfully connected to Supabase database"
                );
            })
            .catch((error) => {
                elizaLogger.error("Failed to connect to Supabase:", error);
            });

        return db;
    } else if (process.env.POSTGRES_URL) {
        elizaLogger.info("Initializing PostgreSQL connection...");
        const db = new PostgresDatabaseAdapter({
            connectionString: process.env.POSTGRES_URL,
            parseInputs: true,
        });

        // Test the connection
        db.init()
            .then(() => {
                elizaLogger.success(
                    "Successfully connected to PostgreSQL database"
                );
            })
            .catch((error) => {
                elizaLogger.error("Failed to connect to PostgreSQL:", error);
            });

        return db;
    } else if (process.env.PGLITE_DATA_DIR) {
        elizaLogger.info("Initializing PgLite adapter...");
        // `dataDir: memory://` for in memory pg
        const db = new PGLiteDatabaseAdapter({
            dataDir: process.env.PGLITE_DATA_DIR,
        });
        return db;
    } else {
        const filePath =
            process.env.SQLITE_FILE ?? path.resolve(dataDir, "db.sqlite");
        elizaLogger.info(`Initializing SQLite database at ${filePath}...`);
        const db = new SqliteDatabaseAdapter(new Database(filePath));

        // Test the connection
        db.init()
            .then(() => {
                elizaLogger.success(
                    "Successfully connected to SQLite database"
                );
            })
            .catch((error) => {
                elizaLogger.error("Failed to connect to SQLite:", error);
            });

        return db;
    }
}

// also adds plugins from character file into the runtime
export async function initializeClients(
    character: Character,
    runtime: IAgentRuntime
) {
    // each client can only register once
    // and if we want two we can explicitly support it
    const clients: Record<string, any> = {};
    const clientTypes: string[] =
        character.clients?.map((str) => str.toLowerCase()) || [];
    elizaLogger.log("initializeClients", clientTypes, "for", character.name);

    // Start Auto Client if "auto" detected as a configured client
    if (clientTypes.includes(Clients.AUTO)) {
        const autoClient = await AutoClientInterface.start(runtime);
        if (autoClient) clients.auto = autoClient;
    }

    if (clientTypes.includes(Clients.DISCORD)) {
        const discordClient = await DiscordClientInterface.start(runtime);
        if (discordClient) clients.discord = discordClient;
    }

    if (clientTypes.includes(Clients.TELEGRAM)) {
        const telegramClient = await TelegramClientInterface.start(runtime);
        if (telegramClient) clients.telegram = telegramClient;
    }

    if (clientTypes.includes(Clients.TWITTER)) {
        const twitterClient = await TwitterClientInterface.start(runtime);
        if (twitterClient) {
            clients.twitter = twitterClient;
        }
    }

    if (clientTypes.includes(Clients.INSTAGRAM)) {
        const instagramClient = await InstagramClientInterface.start(runtime);
        if (instagramClient) {
            clients.instagram = instagramClient;
        }
    }

    if (clientTypes.includes(Clients.FARCASTER)) {
        const farcasterClient = await FarcasterClientInterface.start(runtime);
        if (farcasterClient) {
            clients.farcaster = farcasterClient;
        }
    }
    if (clientTypes.includes("lens")) {
        const lensClient = new LensAgentClient(runtime);
        lensClient.start();
        clients.lens = lensClient;
    }

    elizaLogger.log("client keys", Object.keys(clients));

    // TODO: Add Slack client to the list
    // Initialize clients as an object

    if (clientTypes.includes("slack")) {
        const slackClient = await SlackClientInterface.start(runtime);
        if (slackClient) clients.slack = slackClient; // Use object property instead of push
    }

    function determineClientType(client: Client): string {
        // Check if client has a direct type identifier
        if ("type" in client) {
            return (client as any).type;
        }

        // Check constructor name
        const constructorName = client.constructor?.name;
        if (constructorName && !constructorName.includes("Object")) {
            return constructorName.toLowerCase().replace("client", "");
        }

        // Fallback: Generate a unique identifier
        return `client_${Date.now()}`;
    }

    if (character.plugins?.length > 0) {
        for (const plugin of character.plugins) {
            if (plugin.clients) {
                for (const client of plugin.clients) {
                    const startedClient = await client.start(runtime);
                    const clientType = determineClientType(client);
                    elizaLogger.debug(
                        `Initializing client of type: ${clientType}`
                    );
                    clients[clientType] = startedClient;
                }
            }
        }
    }

    return clients;
}

function getSecret(character: Character, secret: string) {
    return character.settings?.secrets?.[secret] || process.env[secret];
}

let nodePlugin: any | undefined;

export async function createAgent(
    character: Character,
    db: IDatabaseAdapter,
    cache: ICacheManager,
    token: string
): Promise<AgentRuntime> {
    elizaLogger.log(`Creating runtime for character ${character.name}`);

    nodePlugin ??= createNodePlugin();

    const teeMode = getSecret(character, "TEE_MODE") || "OFF";
    const walletSecretSalt = getSecret(character, "WALLET_SECRET_SALT");

    // Validate TEE configuration
    if (teeMode !== TEEMode.OFF && !walletSecretSalt) {
        elizaLogger.error(
            "A WALLET_SECRET_SALT required when TEE_MODE is enabled"
        );
        throw new Error("Invalid TEE configuration");
    }

    let goatPlugin: any | undefined;

    if (getSecret(character, "EVM_PRIVATE_KEY")) {
        goatPlugin = await createGoatPlugin((secret) =>
            getSecret(character, secret)
        );
    }

    // Initialize Reclaim adapter if environment variables are present
    // let verifiableInferenceAdapter;
    // if (
    //     process.env.RECLAIM_APP_ID &&
    //     process.env.RECLAIM_APP_SECRET &&
    //     process.env.VERIFIABLE_INFERENCE_ENABLED === "true"
    // ) {
    //     verifiableInferenceAdapter = new ReclaimAdapter({
    //         appId: process.env.RECLAIM_APP_ID,
    //         appSecret: process.env.RECLAIM_APP_SECRET,
    //         modelProvider: character.modelProvider,
    //         token,
    //     });
    //     elizaLogger.log("Verifiable inference adapter initialized");
    // }
    // Initialize Opacity adapter if environment variables are present
    let verifiableInferenceAdapter;
    if (
        process.env.OPACITY_TEAM_ID &&
        process.env.OPACITY_CLOUDFLARE_NAME &&
        process.env.OPACITY_PROVER_URL &&
        process.env.VERIFIABLE_INFERENCE_ENABLED === "true"
    ) {
        verifiableInferenceAdapter = new OpacityAdapter({
            teamId: process.env.OPACITY_TEAM_ID,
            teamName: process.env.OPACITY_CLOUDFLARE_NAME,
            opacityProverUrl: process.env.OPACITY_PROVER_URL,
            modelProvider: character.modelProvider,
            token: token,
        });
        elizaLogger.log("Verifiable inference adapter initialized");
        elizaLogger.log("teamId", process.env.OPACITY_TEAM_ID);
        elizaLogger.log("teamName", process.env.OPACITY_CLOUDFLARE_NAME);
        elizaLogger.log("opacityProverUrl", process.env.OPACITY_PROVER_URL);
        elizaLogger.log("modelProvider", character.modelProvider);
        elizaLogger.log("token", token);
    }
    if (
        process.env.PRIMUS_APP_ID &&
        process.env.PRIMUS_APP_SECRET &&
        process.env.VERIFIABLE_INFERENCE_ENABLED === "true"
    ) {
        verifiableInferenceAdapter = new PrimusAdapter({
            appId: process.env.PRIMUS_APP_ID,
            appSecret: process.env.PRIMUS_APP_SECRET,
            attMode: "proxytls",
            modelProvider: character.modelProvider,
            token,
        });
        elizaLogger.log("Verifiable inference primus adapter initialized");
    }

    return new AgentRuntime({
        databaseAdapter: db,
        token,
        modelProvider: character.modelProvider,
        evaluators: [],
        character,
        // character.plugins are handled when clients are added
        plugins: [
            getSecret(character, "IQ_WALLET_ADDRESS") &&
            getSecret(character, "IQSOlRPC")
                ? elizaCodeinPlugin
                : null,
            bootstrapPlugin,
            getSecret(character, "DEXSCREENER_API_KEY")
                ? dexScreenerPlugin
                : null,
            getSecret(character, "CONFLUX_CORE_PRIVATE_KEY")
                ? confluxPlugin
                : null,
            nodePlugin,
            getSecret(character, "TAVILY_API_KEY") ? webSearchPlugin : null,
            getSecret(character, "SOLANA_PUBLIC_KEY") ||
            (getSecret(character, "WALLET_PUBLIC_KEY") &&
                !getSecret(character, "WALLET_PUBLIC_KEY")?.startsWith("0x"))
                ? solanaPlugin
                : null,
            getSecret(character, "SOLANA_PRIVATE_KEY")
                ? solanaAgentkitPlugin
                : null,
            getSecret(character, "AUTONOME_JWT_TOKEN") ? autonomePlugin : null,
            (getSecret(character, "NEAR_ADDRESS") ||
                getSecret(character, "NEAR_WALLET_PUBLIC_KEY")) &&
            getSecret(character, "NEAR_WALLET_SECRET_KEY")
                ? nearPlugin
                : null,
            getSecret(character, "EVM_PUBLIC_KEY") ||
            (getSecret(character, "WALLET_PUBLIC_KEY") &&
                getSecret(character, "WALLET_PUBLIC_KEY")?.startsWith("0x"))
                ? evmPlugin
                : null,
            (getSecret(character, "EVM_PUBLIC_KEY") ||
                getSecret(character, "INJECTIVE_PUBLIC_KEY")) &&
            getSecret(character, "INJECTIVE_PRIVATE_KEY")
                ? injectivePlugin
                : null,
            getSecret(character, "COSMOS_RECOVERY_PHRASE") &&
                getSecret(character, "COSMOS_AVAILABLE_CHAINS") &&
                createCosmosPlugin(),
            (getSecret(character, "SOLANA_PUBLIC_KEY") ||
                (getSecret(character, "WALLET_PUBLIC_KEY") &&
                    !getSecret(character, "WALLET_PUBLIC_KEY")?.startsWith(
                        "0x"
                    ))) &&
            getSecret(character, "SOLANA_ADMIN_PUBLIC_KEY") &&
            getSecret(character, "SOLANA_PRIVATE_KEY") &&
            getSecret(character, "SOLANA_ADMIN_PRIVATE_KEY")
                ? nftGenerationPlugin
                : null,
            getSecret(character, "ZEROG_PRIVATE_KEY") ? zgPlugin : null,
            getSecret(character, "COINMARKETCAP_API_KEY")
                ? coinmarketcapPlugin
                : null,
            getSecret(character, "COINBASE_COMMERCE_KEY")
                ? coinbaseCommercePlugin
                : null,
            getSecret(character, "FAL_API_KEY") ||
            getSecret(character, "OPENAI_API_KEY") ||
            getSecret(character, "VENICE_API_KEY") ||
            getSecret(character, "NVIDIA_API_KEY") ||
            getSecret(character, "NINETEEN_AI_API_KEY") ||
            getSecret(character, "HEURIST_API_KEY") ||
            getSecret(character, "LIVEPEER_GATEWAY_URL")
                ? imageGenerationPlugin
                : null,
            getSecret(character, "FAL_API_KEY") ? ThreeDGenerationPlugin : null,
            ...(getSecret(character, "COINBASE_API_KEY") &&
            getSecret(character, "COINBASE_PRIVATE_KEY")
                ? [
                      coinbaseMassPaymentsPlugin,
                      tradePlugin,
                      tokenContractPlugin,
                      advancedTradePlugin,
                  ]
                : []),
            ...(teeMode !== TEEMode.OFF && walletSecretSalt ? [teePlugin] : []),
            teeMode !== TEEMode.OFF &&
            walletSecretSalt &&
            getSecret(character, "VLOG")
                ? verifiableLogPlugin
                : null,
            getSecret(character, "SGX") ? sgxPlugin : null,
            getSecret(character, "ENABLE_TEE_LOG") &&
            ((teeMode !== TEEMode.OFF && walletSecretSalt) ||
                getSecret(character, "SGX"))
                ? teeLogPlugin
                : null,
            getSecret(character, "COINBASE_API_KEY") &&
            getSecret(character, "COINBASE_PRIVATE_KEY") &&
            getSecret(character, "COINBASE_NOTIFICATION_URI")
                ? webhookPlugin
                : null,
            goatPlugin,
            getSecret(character, "COINGECKO_API_KEY") ||
            getSecret(character, "COINGECKO_PRO_API_KEY")
                ? coingeckoPlugin
                : null,
            getSecret(character, "EVM_PROVIDER_URL") ? goatPlugin : null,
            getSecret(character, "ABSTRACT_PRIVATE_KEY")
                ? abstractPlugin
                : null,
            getSecret(character, "B2_PRIVATE_KEY") ? b2Plugin : null,
            getSecret(character, "BINANCE_API_KEY") &&
            getSecret(character, "BINANCE_SECRET_KEY")
                ? binancePlugin
                : null,
            getSecret(character, "FLOW_ADDRESS") &&
            getSecret(character, "FLOW_PRIVATE_KEY")
                ? flowPlugin
                : null,
            getSecret(character, "LENS_ADDRESS") &&
            getSecret(character, "LENS_PRIVATE_KEY")
                ? lensPlugin
                : null,
            getSecret(character, "APTOS_PRIVATE_KEY") ? aptosPlugin : null,
            getSecret(character, "MVX_PRIVATE_KEY") ? multiversxPlugin : null,
            getSecret(character, "ZKSYNC_PRIVATE_KEY") ? zksyncEraPlugin : null,
            getSecret(character, "CRONOSZKEVM_PRIVATE_KEY")
                ? cronosZkEVMPlugin
                : null,
            getSecret(character, "TEE_MARLIN") ? teeMarlinPlugin : null,
            getSecret(character, "TON_PRIVATE_KEY") ? tonPlugin : null,
            getSecret(character, "THIRDWEB_SECRET_KEY") ? thirdwebPlugin : null,
            getSecret(character, "SUI_PRIVATE_KEY") ? suiPlugin : null,
            getSecret(character, "STORY_PRIVATE_KEY") ? storyPlugin : null,
            getSecret(character, "SQUID_SDK_URL") &&
            getSecret(character, "SQUID_INTEGRATOR_ID") &&
            getSecret(character, "SQUID_EVM_ADDRESS") &&
            getSecret(character, "SQUID_EVM_PRIVATE_KEY") &&
            getSecret(character, "SQUID_API_THROTTLE_INTERVAL")
                ? squidRouterPlugin
                : null,
            getSecret(character, "FUEL_PRIVATE_KEY") ? fuelPlugin : null,
            getSecret(character, "AVALANCHE_PRIVATE_KEY")
                ? avalanchePlugin
                : null,
            getSecret(character, "BIRDEYE_API_KEY") ? birdeyePlugin : null,
            getSecret(character, "ECHOCHAMBERS_API_URL") &&
            getSecret(character, "ECHOCHAMBERS_API_KEY")
                ? echoChambersPlugin
                : null,
            getSecret(character, "LETZAI_API_KEY") ? letzAIPlugin : null,
            getSecret(character, "STARGAZE_ENDPOINT") ? stargazePlugin : null,
            getSecret(character, "GIPHY_API_KEY") ? giphyPlugin : null,
            getSecret(character, "PASSPORT_API_KEY")
                ? gitcoinPassportPlugin
                : null,
            getSecret(character, "GENLAYER_PRIVATE_KEY")
                ? genLayerPlugin
                : null,
            getSecret(character, "AVAIL_SEED") &&
            getSecret(character, "AVAIL_APP_ID")
                ? availPlugin
                : null,
            getSecret(character, "OPEN_WEATHER_API_KEY")
                ? openWeatherPlugin
                : null,
            getSecret(character, "OBSIDIAN_API_TOKEN") ? obsidianPlugin : null,
            getSecret(character, "ARTHERA_PRIVATE_KEY")?.startsWith("0x")
                ? artheraPlugin
                : null,
            getSecret(character, "ALLORA_API_KEY") ? alloraPlugin : null,
            getSecret(character, "HYPERLIQUID_PRIVATE_KEY")
                ? hyperliquidPlugin
                : null,
            getSecret(character, "HYPERLIQUID_TESTNET")
                ? hyperliquidPlugin
                : null,
            getSecret(character, "AKASH_MNEMONIC") &&
            getSecret(character, "AKASH_WALLET_ADDRESS")
                ? akashPlugin
                : null,
            getSecret(character, "QUAI_PRIVATE_KEY") ? quaiPlugin : null,
            getSecret(character, "RESERVOIR_API_KEY")
                ? createNFTCollectionsPlugin()
                : null,
            getSecret(character, "PYTH_TESTNET_PROGRAM_KEY") ||
            getSecret(character, "PYTH_MAINNET_PROGRAM_KEY")
                ? pythDataPlugin
                : null,
        ].filter(Boolean),
        providers: [],
        actions: [],
        services: [],
        managers: [],
        cacheManager: cache,
        fetch: logFetch,
        verifiableInferenceAdapter,
    });
}

function initializeFsCache(baseDir: string, character: Character) {
    if (!character?.id) {
        throw new Error(
            "initializeFsCache requires id to be set in character definition"
        );
    }
    const cacheDir = path.resolve(baseDir, character.id, "cache");

    const cache = new CacheManager(new FsCacheAdapter(cacheDir));
    return cache;
}

function initializeDbCache(character: Character, db: IDatabaseCacheAdapter) {
    if (!character?.id) {
        throw new Error(
            "initializeFsCache requires id to be set in character definition"
        );
    }
    const cache = new CacheManager(new DbCacheAdapter(db, character.id));
    return cache;
}

function initializeCache(
    cacheStore: string,
    character: Character,
    baseDir?: string,
    db?: IDatabaseCacheAdapter
) {
    switch (cacheStore) {
        case CacheStore.REDIS:
            if (process.env.REDIS_URL) {
                elizaLogger.info("Connecting to Redis...");
                const redisClient = new RedisClient(process.env.REDIS_URL);
                if (!character?.id) {
                    throw new Error(
                        "CacheStore.REDIS requires id to be set in character definition"
                    );
                }
                return new CacheManager(
                    new DbCacheAdapter(redisClient, character.id) // Using DbCacheAdapter since RedisClient also implements IDatabaseCacheAdapter
                );
            } else {
                throw new Error("REDIS_URL environment variable is not set.");
            }

        case CacheStore.DATABASE:
            if (db) {
                elizaLogger.info("Using Database Cache...");
                return initializeDbCache(character, db);
            } else {
                throw new Error(
                    "Database adapter is not provided for CacheStore.Database."
                );
            }

        case CacheStore.FILESYSTEM:
            elizaLogger.info("Using File System Cache...");
            if (!baseDir) {
                throw new Error(
                    "baseDir must be provided for CacheStore.FILESYSTEM."
                );
            }
            return initializeFsCache(baseDir, character);

        default:
            throw new Error(
                `Invalid cache store: ${cacheStore} or required configuration missing.`
            );
    }
}

async function startAgent(
    character: Character,
    directClient: DirectClient
): Promise<AgentRuntime> {
    let db: IDatabaseAdapter & IDatabaseCacheAdapter;
    try {
        character.id ??= stringToUuid(character.name);
        character.username ??= character.name;

        const token = getTokenForProvider(character.modelProvider, character);
        const dataDir = path.join(__dirname, "../data");

        if (!fs.existsSync(dataDir)) {
            fs.mkdirSync(dataDir, { recursive: true });
        }

        db = initializeDatabase(dataDir) as IDatabaseAdapter &
            IDatabaseCacheAdapter;

        await db.init();

        const cache = initializeCache(
            process.env.CACHE_STORE ?? CacheStore.DATABASE,
            character,
            "",
            db
        ); // "" should be replaced with dir for file system caching. THOUGHTS: might probably make this into an env
        const runtime: AgentRuntime = await createAgent(
            character,
            db,
            cache,
            token
        );

        // start services/plugins/process knowledge
        await runtime.initialize();

        // start assigned clients
        runtime.clients = await initializeClients(character, runtime);

        // add to container
        directClient.registerAgent(runtime);

        // report to console
        elizaLogger.debug(`Started ${character.name} as ${runtime.agentId}`);

        return runtime;
    } catch (error) {
        elizaLogger.error(
            `Error starting agent for character ${character.name}:`,
            error
        );
        elizaLogger.error(error);
        if (db) {
            await db.close();
        }
        throw error;
    }
}

const checkPortAvailable = (port: number): Promise<boolean> => {
    return new Promise((resolve) => {
        const server = net.createServer();

        server.once("error", (err: NodeJS.ErrnoException) => {
            if (err.code === "EADDRINUSE") {
                resolve(false);
            }
        });

        server.once("listening", () => {
            server.close();
            resolve(true);
        });

        server.listen(port);
    });
};

const hasValidRemoteUrls = () =>
    process.env.REMOTE_CHARACTER_URLS &&
    process.env.REMOTE_CHARACTER_URLS !== "" &&
    process.env.REMOTE_CHARACTER_URLS.startsWith("http");

const startAgents = async () => {
    const directClient = new DirectClient();
    let serverPort = Number.parseInt(settings.SERVER_PORT || "3000");
    const args = parseArguments();
    const charactersArg = args.characters || args.character;
    let characters = [defaultCharacter];

    if (process.env.IQ_WALLET_ADDRESS && process.env.IQSOlRPC) {
        characters = await loadCharacterFromOnchain();
    }

    if ((!onchainJson && charactersArg) || hasValidRemoteUrls()) {
        characters = await loadCharacters(charactersArg);
    }

    // Normalize characters for injectable plugins
    characters = await Promise.all(characters.map(normalizeCharacter));

    try {
        for (const character of characters) {
            await startAgent(character, directClient);
        }
    } catch (error) {
        elizaLogger.error("Error starting agents:", error);
    }

    // Find available port
    while (!(await checkPortAvailable(serverPort))) {
        elizaLogger.warn(
            `Port ${serverPort} is in use, trying ${serverPort + 1}`
        );
        serverPort++;
    }

    // upload some agent functionality into directClient
    directClient.startAgent = async (character) => {
        // Handle plugins
        character.plugins = await handlePluginImporting(character.plugins);

        // wrap it so we don't have to inject directClient later
        return startAgent(character, directClient);
    };

    directClient.loadCharacterTryPath = loadCharacterTryPath;
    directClient.jsonToCharacter = jsonToCharacter;

    directClient.start(serverPort);

    if (serverPort !== Number.parseInt(settings.SERVER_PORT || "3000")) {
        elizaLogger.log(`Server started on alternate port ${serverPort}`);
    }

    elizaLogger.log(
        "Run `pnpm start:client` to start the client and visit the outputted URL (http://localhost:5173) to chat with your agents. When running multiple agents, use client with different port `SERVER_PORT=3001 pnpm start:client`"
    );
};

startAgents().catch((error) => {
    elizaLogger.error("Unhandled error in startAgents:", error);
    process.exit(1);
});

// Prevent unhandled exceptions from crashing the process if desired
if (
    process.env.PREVENT_UNHANDLED_EXIT &&
    parseBooleanFromText(process.env.PREVENT_UNHANDLED_EXIT)
) {
    // Handle uncaught exceptions to prevent the process from crashing
    process.on("uncaughtException", (err) => {
        console.error("uncaughtException", err);
    });

    // Handle unhandled rejections to prevent the process from crashing
    process.on("unhandledRejection", (err) => {
        console.error("unhandledRejection", err);
    });
}<|MERGE_RESOLUTION|>--- conflicted
+++ resolved
@@ -10,11 +10,6 @@
 import { SlackClientInterface } from "@elizaos/client-slack";
 import { TelegramClientInterface } from "@elizaos/client-telegram";
 import { TwitterClientInterface } from "@elizaos/client-twitter";
-<<<<<<< HEAD
-=======
-import { FarcasterClientInterface } from "@elizaos/client-farcaster";
-import { DirectClient } from "@elizaos/client-direct";
->>>>>>> f8bfefe4
 // import { ReclaimAdapter } from "@elizaos/plugin-reclaim";
 import { PrimusAdapter } from "@elizaos/plugin-primus";
 import { elizaCodeinPlugin, onchainJson } from "@elizaos/plugin-iq6900";
@@ -116,10 +111,6 @@
 import path from "path";
 import { fileURLToPath } from "url";
 import yargs from "yargs";
-<<<<<<< HEAD
-// import {dominosPlugin} from "@elizaos/plugin-dominos";
-=======
->>>>>>> f8bfefe4
 
 const __filename = fileURLToPath(import.meta.url); // get the resolved path to the file
 const __dirname = path.dirname(__filename); // get the name of the directory
@@ -559,18 +550,11 @@
                 character.settings?.secrets?.VENICE_API_KEY ||
                 settings.VENICE_API_KEY
             );
-<<<<<<< HEAD
         // Add Nvidia
         case ModelProviderName.NVIDIA:
             return (
                 character.settings?.secrets?.NVIDIA_API_KEY ||
                 settings.NVIDIA_API_KEY
-=======
-        case ModelProviderName.ATOMA:
-            return (
-                character.settings?.secrets?.ATOMASDK_BEARER_AUTH ||
-                settings.ATOMASDK_BEARER_AUTH
->>>>>>> f8bfefe4
             );
         case ModelProviderName.AKASH_CHAT_API:
             return (
