--- conflicted
+++ resolved
@@ -143,12 +143,9 @@
 import path from "path";
 import { fileURLToPath } from "url";
 import yargs from "yargs";
-<<<<<<< HEAD
 import { Plugin } from "@elizaos/core";
 import { dominosPlugin } from "@elizaos/plugin-dominos";
 import createNFTCollectionsPlugin from "@elizaos/plugin-nft-collections";
-
-=======
 import { emailPlugin } from "@elizaos/plugin-email";
 import { emailAutomationPlugin } from "@elizaos/plugin-email-automation";
 import { seiPlugin } from "@elizaos/plugin-sei";
@@ -165,7 +162,6 @@
 
 import { trikonPlugin } from "@elizaos/plugin-trikon";
 import arbitragePlugin from "@elizaos/plugin-arbitrage";
->>>>>>> 8480026a
 const __filename = fileURLToPath(import.meta.url); // get the resolved path to the file
 const __dirname = path.dirname(__filename); // get the name of the directory
 
@@ -470,8 +466,9 @@
     if (characterPaths?.length > 0) {
         for (const characterPath of characterPaths) {
             try {
-<<<<<<< HEAD
-                const character = JSON.parse(content);
+                const character: Character = await loadCharacterTryPath(
+                    characterPath
+                );                
                 validateCharacterConfig(character);
 
                 // .id isn't really valid
@@ -557,12 +554,7 @@
 
                 loadedCharacters.push(character);
                 elizaLogger.info(
-                    `Successfully loaded character from: ${resolvedPath}`
-=======
-                const character: Character = await loadCharacterTryPath(
-                    characterPath
->>>>>>> 8480026a
-                );
+                    `Successfully loaded character from: ${resolvedPath}`)
                 loadedCharacters.push(character);
             } catch (e) {
                 process.exit(1);
