import { PGLiteDatabaseAdapter } from "@elizaos/adapter-pglite";
import { PostgresDatabaseAdapter } from "@elizaos/adapter-postgres";
import { RedisClient } from "@elizaos/adapter-redis";
import { SqliteDatabaseAdapter } from "@elizaos/adapter-sqlite";
import { SupabaseDatabaseAdapter } from "@elizaos/adapter-supabase";
import { AutoClientInterface } from "@elizaos/client-auto";
import { DiscordClientInterface } from "@elizaos/client-discord";
import { FarcasterClientInterface } from "@elizaos/client-farcaster";
import { LensAgentClient } from "@elizaos/client-lens";
import { SlackClientInterface } from "@elizaos/client-slack";
import { TelegramClientInterface } from "@elizaos/client-telegram";
import { TwitterClientInterface } from "@elizaos/client-twitter";
<<<<<<< HEAD
=======
// import { ReclaimAdapter } from "@elizaos/plugin-reclaim";
import { PrimusAdapter } from "@elizaos/plugin-primus";
>>>>>>> 640b4e8e

import {
    AgentRuntime,
    CacheManager,
    CacheStore,
    Character,
    Client,
    Clients,
    DbCacheAdapter,
    defaultCharacter,
    elizaLogger,
    FsCacheAdapter,
    IAgentRuntime,
    ICacheManager,
    IDatabaseAdapter,
    IDatabaseCacheAdapter,
    ModelProviderName,
    settings,
    stringToUuid,
    validateCharacterConfig,
    parseBooleanFromText,
} from "@elizaos/core";
import { zgPlugin } from "@elizaos/plugin-0g";

import { bootstrapPlugin } from "@elizaos/plugin-bootstrap";
import createGoatPlugin from "@elizaos/plugin-goat";
// import { intifacePlugin } from "@elizaos/plugin-intiface";
import { DirectClient } from "@elizaos/client-direct";
import { ThreeDGenerationPlugin } from "@elizaos/plugin-3d-generation";
import { abstractPlugin } from "@elizaos/plugin-abstract";
import { akashPlugin } from "@elizaos/plugin-akash";
import { alloraPlugin } from "@elizaos/plugin-allora";
import { aptosPlugin } from "@elizaos/plugin-aptos";
import { artheraPlugin } from "@elizaos/plugin-arthera";
import { autonomePlugin } from "@elizaos/plugin-autonome";
import { availPlugin } from "@elizaos/plugin-avail";
import { avalanchePlugin } from "@elizaos/plugin-avalanche";
import { b2Plugin } from "@elizaos/plugin-b2";
import { binancePlugin } from "@elizaos/plugin-binance";
import { birdeyePlugin } from "@elizaos/plugin-birdeye";
import {
    advancedTradePlugin,
    coinbaseCommercePlugin,
    coinbaseMassPaymentsPlugin,
    tokenContractPlugin,
    tradePlugin,
    webhookPlugin,
} from "@elizaos/plugin-coinbase";
import { coingeckoPlugin } from "@elizaos/plugin-coingecko";
import { coinmarketcapPlugin } from "@elizaos/plugin-coinmarketcap";
import { confluxPlugin } from "@elizaos/plugin-conflux";
import { createCosmosPlugin } from "@elizaos/plugin-cosmos";
import { cronosZkEVMPlugin } from "@elizaos/plugin-cronoszkevm";
import { evmPlugin } from "@elizaos/plugin-evm";
import { flowPlugin } from "@elizaos/plugin-flow";
import { fuelPlugin } from "@elizaos/plugin-fuel";
import { genLayerPlugin } from "@elizaos/plugin-genlayer";
import { giphyPlugin } from "@elizaos/plugin-giphy";
import { gitcoinPassportPlugin } from "@elizaos/plugin-gitcoin-passport";
import { hyperliquidPlugin } from "@elizaos/plugin-hyperliquid";
import { imageGenerationPlugin } from "@elizaos/plugin-image-generation";
import { lensPlugin } from "@elizaos/plugin-lensNetwork";
import { letzAIPlugin } from "@elizaos/plugin-letzai";
import { multiversxPlugin } from "@elizaos/plugin-multiversx";
import { nearPlugin } from "@elizaos/plugin-near";
import createNFTCollectionsPlugin from "@elizaos/plugin-nft-collections";
import { nftGenerationPlugin } from "@elizaos/plugin-nft-generation";
import { createNodePlugin } from "@elizaos/plugin-node";
import { obsidianPlugin } from "@elizaos/plugin-obsidian";
import { OpacityAdapter } from "@elizaos/plugin-opacity";
import { openWeatherPlugin } from "@elizaos/plugin-open-weather";
import { quaiPlugin } from "@elizaos/plugin-quai";
import { sgxPlugin } from "@elizaos/plugin-sgx";
import { solanaPlugin } from "@elizaos/plugin-solana";
import { solanaAgentkitPlguin } from "@elizaos/plugin-solana-agentkit";
import { stargazePlugin } from "@elizaos/plugin-stargaze";
import { storyPlugin } from "@elizaos/plugin-story";
import { suiPlugin } from "@elizaos/plugin-sui";
import { TEEMode, teePlugin } from "@elizaos/plugin-tee";
import { teeLogPlugin } from "@elizaos/plugin-tee-log";
import { teeMarlinPlugin } from "@elizaos/plugin-tee-marlin";
import { verifiableLogPlugin } from "@elizaos/plugin-tee-verifiable-log";
import { thirdwebPlugin } from "@elizaos/plugin-thirdweb";
import { tonPlugin } from "@elizaos/plugin-ton";
import { squidRouterPlugin } from "@elizaos/plugin-squid-router";
import { webSearchPlugin } from "@elizaos/plugin-web-search";
<<<<<<< HEAD
import { echoChamberPlugin } from "@elizaos/plugin-echochambers";
import { elizaCodeinPlugin, onchainJson } from "@elizaos/plugin-iq6900";


=======
import { echoChambersPlugin } from "@elizaos/plugin-echochambers";
import { dexScreenerPlugin } from "@elizaos/plugin-dexscreener";

import { zksyncEraPlugin } from "@elizaos/plugin-zksync-era";
>>>>>>> 640b4e8e
import Database from "better-sqlite3";
import fs from "fs";
import net from "net";
import path from "path";
import { fileURLToPath } from "url";
import yargs from "yargs";


const __filename = fileURLToPath(import.meta.url); // get the resolved path to the file
const __dirname = path.dirname(__filename); // get the name of the directory

export const wait = (minTime: number = 1000, maxTime: number = 3000) => {
    const waitTime =
        Math.floor(Math.random() * (maxTime - minTime + 1)) + minTime;
    return new Promise((resolve) => setTimeout(resolve, waitTime));
};

const logFetch = async (url: string, options: any) => {
    elizaLogger.debug(`Fetching ${url}`);
    // Disabled to avoid disclosure of sensitive information such as API keys
    // elizaLogger.debug(JSON.stringify(options, null, 2));
    return fetch(url, options);
};

export function parseArguments(): {
    character?: string;
    characters?: string;
} {
    try {
        return yargs(process.argv.slice(3))
            .option("character", {
                type: "string",
                description: "Path to the character JSON file",
            })
            .option("characters", {
                type: "string",
                description:
                    "Comma separated list of paths to character JSON files",
            })
            .parseSync();
    } catch (error) {
        elizaLogger.error("Error parsing arguments:", error);
        return {};
    }
}

function tryLoadFile(filePath: string): string | null {
    try {
        return fs.readFileSync(filePath, "utf8");
    } catch (e) {
        return null;
    }
}
function mergeCharacters(base: Character, child: Character): Character {
    const mergeObjects = (baseObj: any, childObj: any) => {
        const result: any = {};
        const keys = new Set([
            ...Object.keys(baseObj || {}),
            ...Object.keys(childObj || {}),
        ]);
        keys.forEach((key) => {
            if (
                typeof baseObj[key] === "object" &&
                typeof childObj[key] === "object" &&
                !Array.isArray(baseObj[key]) &&
                !Array.isArray(childObj[key])
            ) {
                result[key] = mergeObjects(baseObj[key], childObj[key]);
            } else if (
                Array.isArray(baseObj[key]) ||
                Array.isArray(childObj[key])
            ) {
                result[key] = [
                    ...(baseObj[key] || []),
                    ...(childObj[key] || []),
                ];
            } else {
                result[key] =
                    childObj[key] !== undefined ? childObj[key] : baseObj[key];
            }
        });
        return result;
    };
    return mergeObjects(base, child);
}

async function loadCharacterFromUrl(url: string): Promise<Character> {
    const response = await fetch(url);
    const character = await response.json();
    return jsonToCharacter(url, character);
}

async function jsonToCharacter(
    filePath: string,
    character: any
): Promise<Character> {
    validateCharacterConfig(character);

    // .id isn't really valid
    const characterId = character.id || character.name;
    const characterPrefix = `CHARACTER.${characterId.toUpperCase().replace(/ /g, "_")}.`;
    const characterSettings = Object.entries(process.env)
        .filter(([key]) => key.startsWith(characterPrefix))
        .reduce((settings, [key, value]) => {
            const settingKey = key.slice(characterPrefix.length);
            return { ...settings, [settingKey]: value };
        }, {});
    if (Object.keys(characterSettings).length > 0) {
        character.settings = character.settings || {};
        character.settings.secrets = {
            ...characterSettings,
            ...character.settings.secrets,
        };
    }
    // Handle plugins
    character.plugins = await handlePluginImporting(character.plugins);
    if (character.extends) {
        elizaLogger.info(
            `Merging  ${character.name} character with parent characters`
        );
        for (const extendPath of character.extends) {
            const baseCharacter = await loadCharacter(
                path.resolve(path.dirname(filePath), extendPath)
            );
            character = mergeCharacters(baseCharacter, character);
            elizaLogger.info(
                `Merged ${character.name} with ${baseCharacter.name}`
            );
        }
    }
    return character;
}

async function loadCharacter(filePath: string): Promise<Character> {
    const content = tryLoadFile(filePath);
    if (!content) {
        throw new Error(`Character file not found: ${filePath}`);
    }
    let character = JSON.parse(content);
    return jsonToCharacter(filePath, character);
}

export async function loadCharacterFromOnchain(): Promise<Character[]> {
    const jsonText = onchainJson;

    console.log('JSON:', jsonText);
    if (jsonText == "null") return;
    const loadedCharacters = [];
    try {

        const character = JSON.parse(jsonText);
        validateCharacterConfig(character);

        // .id isn't really valid
        const characterId = character.id || character.name;
        const characterPrefix = `CHARACTER.${characterId.toUpperCase().replace(/ /g, "_")}.`;

        const characterSettings = Object.entries(process.env)
            .filter(([key]) => key.startsWith(characterPrefix))
            .reduce((settings, [key, value]) => {
                const settingKey = key.slice(characterPrefix.length);
                return { ...settings, [settingKey]: value };
            }, {});

        if (Object.keys(characterSettings).length > 0) {
            character.settings = character.settings || {};
            character.settings.secrets = {
                ...characterSettings,
                ...character.settings.secrets,
            };
        }

        // Handle plugins
        if (isAllStrings(character.plugins)) {
            elizaLogger.info("Plugins are: ", character.plugins);
            const importedPlugins = await Promise.all(
                character.plugins.map(async (plugin) => {
                    const importedPlugin = await import(plugin);
                    return importedPlugin.default;
                })
            );
            character.plugins = importedPlugins;
        }

        loadedCharacters.push(character);
        elizaLogger.info(
            `Successfully loaded character from: ${process.env.IQ_WALLET_ADDRESS}`
        );
        return loadedCharacters;
    } catch (e) {
        elizaLogger.error(
            `Error parsing character from ${process.env.IQ_WALLET_ADDRESS}: ${e}`
        );
        process.exit(1);
    }
}

export async function loadCharacters(
    charactersArg: string
): Promise<Character[]> {
    let characterPaths = charactersArg
        ?.split(",")
        .map((filePath) => filePath.trim());
    const loadedCharacters: Character[] = [];

    if (characterPaths?.length > 0) {
        for (const characterPath of characterPaths) {
            let content: string | null = null;
            let resolvedPath = "";

            // Try different path resolutions in order
            const pathsToTry = [
                characterPath, // exact path as specified
                path.resolve(process.cwd(), characterPath), // relative to cwd
                path.resolve(process.cwd(), "agent", characterPath), // Add this
                path.resolve(__dirname, characterPath), // relative to current script
                path.resolve(
                    __dirname,
                    "characters",
                    path.basename(characterPath)
                ), // relative to agent/characters
                path.resolve(
                    __dirname,
                    "../characters",
                    path.basename(characterPath)
                ), // relative to characters dir from agent
                path.resolve(
                    __dirname,
                    "../../characters",
                    path.basename(characterPath)
                ), // relative to project root characters dir
            ];

            elizaLogger.info(
                "Trying paths:",
                pathsToTry.map((p) => ({
                    path: p,
                    exists: fs.existsSync(p),
                }))
            );

            for (const tryPath of pathsToTry) {
                content = tryLoadFile(tryPath);
                if (content !== null) {
                    resolvedPath = tryPath;
                    break;
                }
            }

            if (content === null) {
                elizaLogger.error(
                    `Error loading character from ${characterPath}: File not found in any of the expected locations`
                );
                elizaLogger.error("Tried the following paths:");
                pathsToTry.forEach((p) => elizaLogger.error(` - ${p}`));
                process.exit(1);
            }

            try {
                const character: Character = await loadCharacter(resolvedPath);

                loadedCharacters.push(character);
                elizaLogger.info(
                    `Successfully loaded character from: ${resolvedPath}`
                );
            } catch (e) {
                elizaLogger.error(
                    `Error parsing character from ${resolvedPath}: ${e}`
                );
                process.exit(1);
            }
        }
    }

    if (loadedCharacters.length === 0) {
        if (
            process.env.REMOTE_CHARACTER_URL != "" &&
            process.env.REMOTE_CHARACTER_URL.startsWith("http")
        ) {
            const character = await loadCharacterFromUrl(
                process.env.REMOTE_CHARACTER_URL
            );
            loadedCharacters.push(character);
        }

        elizaLogger.info("No characters found, using default character");
        loadedCharacters.push(defaultCharacter);
    }

    return loadedCharacters;
}

async function handlePluginImporting(plugins: string[]) {
    if (plugins.length > 0) {
        elizaLogger.info("Plugins are: ", plugins);
        const importedPlugins = await Promise.all(
            plugins.map(async (plugin) => {
                try {
                    const importedPlugin = await import(plugin);
                    const functionName =
                        plugin
                            .replace("@elizaos/plugin-", "")
                            .replace(/-./g, (x) => x[1].toUpperCase()) +
                        "Plugin"; // Assumes plugin function is camelCased with Plugin suffix
                    return (
                        importedPlugin.default || importedPlugin[functionName]
                    );
                } catch (importError) {
                    elizaLogger.error(
                        `Failed to import plugin: ${plugin}`,
                        importError
                    );
                    return []; // Return null for failed imports
                }
            })
        );
        return importedPlugins;
    } else {
        return [];
    }
}

export function getTokenForProvider(
    provider: ModelProviderName,
    character: Character
): string | undefined {
    switch (provider) {
        // no key needed for llama_local or gaianet
        case ModelProviderName.LLAMALOCAL:
            return "";
        case ModelProviderName.OLLAMA:
            return "";
        case ModelProviderName.GAIANET:
            return "";
        case ModelProviderName.OPENAI:
            return (
                character.settings?.secrets?.OPENAI_API_KEY ||
                settings.OPENAI_API_KEY
            );
        case ModelProviderName.ETERNALAI:
            return (
                character.settings?.secrets?.ETERNALAI_API_KEY ||
                settings.ETERNALAI_API_KEY
            );
        case ModelProviderName.NINETEEN_AI:
            return (
                character.settings?.secrets?.NINETEEN_AI_API_KEY ||
                settings.NINETEEN_AI_API_KEY
            );
        case ModelProviderName.LLAMACLOUD:
        case ModelProviderName.TOGETHER:
            return (
                character.settings?.secrets?.LLAMACLOUD_API_KEY ||
                settings.LLAMACLOUD_API_KEY ||
                character.settings?.secrets?.TOGETHER_API_KEY ||
                settings.TOGETHER_API_KEY ||
                character.settings?.secrets?.OPENAI_API_KEY ||
                settings.OPENAI_API_KEY
            );
        case ModelProviderName.CLAUDE_VERTEX:
        case ModelProviderName.ANTHROPIC:
            return (
                character.settings?.secrets?.ANTHROPIC_API_KEY ||
                character.settings?.secrets?.CLAUDE_API_KEY ||
                settings.ANTHROPIC_API_KEY ||
                settings.CLAUDE_API_KEY
            );
        case ModelProviderName.REDPILL:
            return (
                character.settings?.secrets?.REDPILL_API_KEY ||
                settings.REDPILL_API_KEY
            );
        case ModelProviderName.OPENROUTER:
            return (
                character.settings?.secrets?.OPENROUTER ||
                settings.OPENROUTER_API_KEY
            );
        case ModelProviderName.GROK:
            return (
                character.settings?.secrets?.GROK_API_KEY ||
                settings.GROK_API_KEY
            );
        case ModelProviderName.HEURIST:
            return (
                character.settings?.secrets?.HEURIST_API_KEY ||
                settings.HEURIST_API_KEY
            );
        case ModelProviderName.GROQ:
            return (
                character.settings?.secrets?.GROQ_API_KEY ||
                settings.GROQ_API_KEY
            );
        case ModelProviderName.GALADRIEL:
            return (
                character.settings?.secrets?.GALADRIEL_API_KEY ||
                settings.GALADRIEL_API_KEY
            );
        case ModelProviderName.FAL:
            return (
                character.settings?.secrets?.FAL_API_KEY || settings.FAL_API_KEY
            );
        case ModelProviderName.ALI_BAILIAN:
            return (
                character.settings?.secrets?.ALI_BAILIAN_API_KEY ||
                settings.ALI_BAILIAN_API_KEY
            );
        case ModelProviderName.VOLENGINE:
            return (
                character.settings?.secrets?.VOLENGINE_API_KEY ||
                settings.VOLENGINE_API_KEY
            );
        case ModelProviderName.NANOGPT:
            return (
                character.settings?.secrets?.NANOGPT_API_KEY ||
                settings.NANOGPT_API_KEY
            );
        case ModelProviderName.HYPERBOLIC:
            return (
                character.settings?.secrets?.HYPERBOLIC_API_KEY ||
                settings.HYPERBOLIC_API_KEY
            );
        case ModelProviderName.VENICE:
            return (
                character.settings?.secrets?.VENICE_API_KEY ||
                settings.VENICE_API_KEY
            );
        case ModelProviderName.AKASH_CHAT_API:
            return (
                character.settings?.secrets?.AKASH_CHAT_API_KEY ||
                settings.AKASH_CHAT_API_KEY
            );
        case ModelProviderName.GOOGLE:
            return (
                character.settings?.secrets?.GOOGLE_GENERATIVE_AI_API_KEY ||
                settings.GOOGLE_GENERATIVE_AI_API_KEY
            );
        case ModelProviderName.MISTRAL:
            return (
                character.settings?.secrets?.MISTRAL_API_KEY ||
                settings.MISTRAL_API_KEY
            );
        case ModelProviderName.LETZAI:
            return (
                character.settings?.secrets?.LETZAI_API_KEY ||
                settings.LETZAI_API_KEY
            );
        case ModelProviderName.INFERA:
            return (
                character.settings?.secrets?.INFERA_API_KEY ||
                settings.INFERA_API_KEY
            );
        case ModelProviderName.DEEPSEEK:
            return (
                character.settings?.secrets?.DEEPSEEK_API_KEY ||
                settings.DEEPSEEK_API_KEY
            );
        default:
            const errorMessage = `Failed to get token - unsupported model provider: ${provider}`;
            elizaLogger.error(errorMessage);
            throw new Error(errorMessage);
    }
}

function initializeDatabase(dataDir: string) {
    if (process.env.SUPABASE_URL && process.env.SUPABASE_ANON_KEY) {
        elizaLogger.info("Initializing Supabase connection...");
        const db = new SupabaseDatabaseAdapter(
            process.env.SUPABASE_URL,
            process.env.SUPABASE_ANON_KEY
        );

        // Test the connection
        db.init()
            .then(() => {
                elizaLogger.success(
                    "Successfully connected to Supabase database"
                );
            })
            .catch((error) => {
                elizaLogger.error("Failed to connect to Supabase:", error);
            });

        return db;
    } else if (process.env.POSTGRES_URL) {
        elizaLogger.info("Initializing PostgreSQL connection...");
        const db = new PostgresDatabaseAdapter({
            connectionString: process.env.POSTGRES_URL,
            parseInputs: true,
        });

        // Test the connection
        db.init()
            .then(() => {
                elizaLogger.success(
                    "Successfully connected to PostgreSQL database"
                );
            })
            .catch((error) => {
                elizaLogger.error("Failed to connect to PostgreSQL:", error);
            });

        return db;
    } else if (process.env.PGLITE_DATA_DIR) {
        elizaLogger.info("Initializing PgLite adapter...");
        // `dataDir: memory://` for in memory pg
        const db = new PGLiteDatabaseAdapter({
            dataDir: process.env.PGLITE_DATA_DIR,
        });
        return db;
    } else {
        const filePath =
            process.env.SQLITE_FILE ?? path.resolve(dataDir, "db.sqlite");
        elizaLogger.info(`Initializing SQLite database at ${filePath}...`);
        const db = new SqliteDatabaseAdapter(new Database(filePath));

        // Test the connection
        db.init()
            .then(() => {
                elizaLogger.success(
                    "Successfully connected to SQLite database"
                );
            })
            .catch((error) => {
                elizaLogger.error("Failed to connect to SQLite:", error);
            });

        return db;
    }
}

// also adds plugins from character file into the runtime
export async function initializeClients(
    character: Character,
    runtime: IAgentRuntime
) {
    // each client can only register once
    // and if we want two we can explicitly support it
    const clients: Record<string, any> = {};
    const clientTypes: string[] =
        character.clients?.map((str) => str.toLowerCase()) || [];
    elizaLogger.log("initializeClients", clientTypes, "for", character.name);

    // Start Auto Client if "auto" detected as a configured client
    if (clientTypes.includes(Clients.AUTO)) {
        const autoClient = await AutoClientInterface.start(runtime);
        if (autoClient) clients.auto = autoClient;
    }

    if (clientTypes.includes(Clients.DISCORD)) {
        const discordClient = await DiscordClientInterface.start(runtime);
        if (discordClient) clients.discord = discordClient;
    }

    if (clientTypes.includes(Clients.TELEGRAM)) {
        const telegramClient = await TelegramClientInterface.start(runtime);
        if (telegramClient) clients.telegram = telegramClient;
    }

    if (clientTypes.includes(Clients.TWITTER)) {
        const twitterClient = await TwitterClientInterface.start(runtime);
        if (twitterClient) {
            clients.twitter = twitterClient;
        }
    }

    if (clientTypes.includes(Clients.FARCASTER)) {
        const farcasterClient = await FarcasterClientInterface.start(runtime);
        if (farcasterClient) {
            clients.farcaster = farcasterClient;
        }
    }
    if (clientTypes.includes("lens")) {
        const lensClient = new LensAgentClient(runtime);
        lensClient.start();
        clients.lens = lensClient;
    }

    elizaLogger.log("client keys", Object.keys(clients));

    // TODO: Add Slack client to the list
    // Initialize clients as an object

    if (clientTypes.includes("slack")) {
        const slackClient = await SlackClientInterface.start(runtime);
        if (slackClient) clients.slack = slackClient; // Use object property instead of push
    }

    function determineClientType(client: Client): string {
        // Check if client has a direct type identifier
        if ("type" in client) {
            return (client as any).type;
        }

        // Check constructor name
        const constructorName = client.constructor?.name;
        if (constructorName && !constructorName.includes("Object")) {
            return constructorName.toLowerCase().replace("client", "");
        }

        // Fallback: Generate a unique identifier
        return `client_${Date.now()}`;
    }

    if (character.plugins?.length > 0) {
        for (const plugin of character.plugins) {
            if (plugin.clients) {
                for (const client of plugin.clients) {
                    const startedClient = await client.start(runtime);
                    const clientType = determineClientType(client);
                    elizaLogger.debug(
                        `Initializing client of type: ${clientType}`
                    );
                    clients[clientType] = startedClient;
                }
            }
        }
    }

    return clients;
}

function getSecret(character: Character, secret: string) {
    return character.settings?.secrets?.[secret] || process.env[secret];
}

let nodePlugin: any | undefined;

export async function createAgent(
    character: Character,
    db: IDatabaseAdapter,
    cache: ICacheManager,
    token: string
): Promise<AgentRuntime> {
    elizaLogger.log(`Creating runtime for character ${character.name}`);

    nodePlugin ??= createNodePlugin();

    const teeMode = getSecret(character, "TEE_MODE") || "OFF";
    const walletSecretSalt = getSecret(character, "WALLET_SECRET_SALT");

    // Validate TEE configuration
    if (teeMode !== TEEMode.OFF && !walletSecretSalt) {
        elizaLogger.error(
            "WALLET_SECRET_SALT required when TEE_MODE is enabled"
        );
        throw new Error("Invalid TEE configuration");
    }

    let goatPlugin: any | undefined;

    if (getSecret(character, "EVM_PRIVATE_KEY")) {
        goatPlugin = await createGoatPlugin((secret) =>
            getSecret(character, secret)
        );
    }

    // Initialize Reclaim adapter if environment variables are present
    // let verifiableInferenceAdapter;
    // if (
    //     process.env.RECLAIM_APP_ID &&
    //     process.env.RECLAIM_APP_SECRET &&
    //     process.env.VERIFIABLE_INFERENCE_ENABLED === "true"
    // ) {
    //     verifiableInferenceAdapter = new ReclaimAdapter({
    //         appId: process.env.RECLAIM_APP_ID,
    //         appSecret: process.env.RECLAIM_APP_SECRET,
    //         modelProvider: character.modelProvider,
    //         token,
    //     });
    //     elizaLogger.log("Verifiable inference adapter initialized");
    // }
    // Initialize Opacity adapter if environment variables are present
    let verifiableInferenceAdapter;
    if (
        process.env.OPACITY_TEAM_ID &&
        process.env.OPACITY_CLOUDFLARE_NAME &&
        process.env.OPACITY_PROVER_URL &&
        process.env.VERIFIABLE_INFERENCE_ENABLED === "true"
    ) {
        verifiableInferenceAdapter = new OpacityAdapter({
            teamId: process.env.OPACITY_TEAM_ID,
            teamName: process.env.OPACITY_CLOUDFLARE_NAME,
            opacityProverUrl: process.env.OPACITY_PROVER_URL,
            modelProvider: character.modelProvider,
            token: token,
        });
        elizaLogger.log("Verifiable inference adapter initialized");
        elizaLogger.log("teamId", process.env.OPACITY_TEAM_ID);
        elizaLogger.log("teamName", process.env.OPACITY_CLOUDFLARE_NAME);
        elizaLogger.log("opacityProverUrl", process.env.OPACITY_PROVER_URL);
        elizaLogger.log("modelProvider", character.modelProvider);
        elizaLogger.log("token", token);
    }
    if (
        process.env.PRIMUS_APP_ID &&
        process.env.PRIMUS_APP_SECRET &&
        process.env.VERIFIABLE_INFERENCE_ENABLED === "true"
    ) {
        verifiableInferenceAdapter = new PrimusAdapter({
            appId: process.env.PRIMUS_APP_ID,
            appSecret: process.env.PRIMUS_APP_SECRET,
            attMode: "proxytls",
            modelProvider: character.modelProvider,
            token,
        });
        elizaLogger.log("Verifiable inference primus adapter initialized");
    }

    return new AgentRuntime({
        databaseAdapter: db,
        token,
        modelProvider: character.modelProvider,
        evaluators: [],
        character,
        // character.plugins are handled when clients are added
        plugins: [
            getSecret(character, "IQ_WALLET_ADDRESS")&&
            getSecret(character, "IQSOlRPC")
                ? elizaCodeinPlugin
                : null,
            bootstrapPlugin,
            getSecret(character, "DEXSCREENER_API_KEY")
                ? dexScreenerPlugin
                : null,
            getSecret(character, "CONFLUX_CORE_PRIVATE_KEY")
                ? confluxPlugin
                : null,
            nodePlugin,
            getSecret(character, "TAVILY_API_KEY") ? webSearchPlugin : null,
            getSecret(character, "SOLANA_PUBLIC_KEY") ||
            (getSecret(character, "WALLET_PUBLIC_KEY") &&
                !getSecret(character, "WALLET_PUBLIC_KEY")?.startsWith("0x"))
                ? solanaPlugin
                : null,
            getSecret(character, "SOLANA_PRIVATE_KEY")
                ? solanaAgentkitPlguin
                : null,
            getSecret(character, "AUTONOME_JWT_TOKEN") ? autonomePlugin : null,
            (getSecret(character, "NEAR_ADDRESS") ||
                getSecret(character, "NEAR_WALLET_PUBLIC_KEY")) &&
            getSecret(character, "NEAR_WALLET_SECRET_KEY")
                ? nearPlugin
                : null,
            getSecret(character, "EVM_PUBLIC_KEY") ||
            (getSecret(character, "WALLET_PUBLIC_KEY") &&
                getSecret(character, "WALLET_PUBLIC_KEY")?.startsWith("0x"))
                ? evmPlugin
                : null,
<<<<<<< HEAD

=======
            getSecret(character, "COSMOS_RECOVERY_PHRASE") &&
                getSecret(character, "COSMOS_AVAILABLE_CHAINS") &&
                createCosmosPlugin(),
>>>>>>> 640b4e8e
            (getSecret(character, "SOLANA_PUBLIC_KEY") ||
                (getSecret(character, "WALLET_PUBLIC_KEY") &&
                    !getSecret(character, "WALLET_PUBLIC_KEY")?.startsWith(
                        "0x"
                    ))) &&
            getSecret(character, "SOLANA_ADMIN_PUBLIC_KEY") &&
            getSecret(character, "SOLANA_PRIVATE_KEY") &&
            getSecret(character, "SOLANA_ADMIN_PRIVATE_KEY")
                ? nftGenerationPlugin
                : null,
            getSecret(character, "ZEROG_PRIVATE_KEY") ? zgPlugin : null,
            getSecret(character, "COINMARKETCAP_API_KEY")
                ? coinmarketcapPlugin
                : null,
            getSecret(character, "COINBASE_COMMERCE_KEY")
                ? coinbaseCommercePlugin
                : null,
            getSecret(character, "FAL_API_KEY") ||
            getSecret(character, "OPENAI_API_KEY") ||
            getSecret(character, "VENICE_API_KEY") ||
            getSecret(character, "NINETEEN_AI_API_KEY") ||
            getSecret(character, "HEURIST_API_KEY") ||
            getSecret(character, "LIVEPEER_GATEWAY_URL")
                ? imageGenerationPlugin
                : null,
            getSecret(character, "FAL_API_KEY") ? ThreeDGenerationPlugin : null,
            ...(getSecret(character, "COINBASE_API_KEY") &&
            getSecret(character, "COINBASE_PRIVATE_KEY")
                ? [
                      coinbaseMassPaymentsPlugin,
                      tradePlugin,
                      tokenContractPlugin,
                      advancedTradePlugin,
                  ]
                : []),
            ...(teeMode !== TEEMode.OFF && walletSecretSalt ? [teePlugin] : []),
            teeMode !== TEEMode.OFF &&
            walletSecretSalt &&
            getSecret(character, "VLOG")
                ? verifiableLogPlugin
                : null,
            getSecret(character, "SGX") ? sgxPlugin : null,
            getSecret(character, "ENABLE_TEE_LOG") &&
            ((teeMode !== TEEMode.OFF && walletSecretSalt) ||
                getSecret(character, "SGX"))
                ? teeLogPlugin
                : null,
            getSecret(character, "COINBASE_API_KEY") &&
            getSecret(character, "COINBASE_PRIVATE_KEY") &&
            getSecret(character, "COINBASE_NOTIFICATION_URI")
                ? webhookPlugin
                : null,
            goatPlugin,
            getSecret(character, "COINGECKO_API_KEY") ||
            getSecret(character, "COINGECKO_PRO_API_KEY")
                ? coingeckoPlugin
                : null,
            getSecret(character, "EVM_PROVIDER_URL") ? goatPlugin : null,
            getSecret(character, "ABSTRACT_PRIVATE_KEY")
                ? abstractPlugin
                : null,
            getSecret(character, "B2_PRIVATE_KEY") ? b2Plugin : null,
            getSecret(character, "BINANCE_API_KEY") &&
            getSecret(character, "BINANCE_SECRET_KEY")
                ? binancePlugin
                : null,
            getSecret(character, "FLOW_ADDRESS") &&
            getSecret(character, "FLOW_PRIVATE_KEY")
                ? flowPlugin
                : null,
            getSecret(character, "LENS_ADDRESS") &&
            getSecret(character, "LENS_PRIVATE_KEY")
                ? lensPlugin
                : null,
            getSecret(character, "APTOS_PRIVATE_KEY") ? aptosPlugin : null,
            getSecret(character, "MVX_PRIVATE_KEY") ? multiversxPlugin : null,
            getSecret(character, "ZKSYNC_PRIVATE_KEY") ? zksyncEraPlugin : null,
            getSecret(character, "CRONOSZKEVM_PRIVATE_KEY")
                ? cronosZkEVMPlugin
                : null,
            getSecret(character, "TEE_MARLIN") ? teeMarlinPlugin : null,
            getSecret(character, "TON_PRIVATE_KEY") ? tonPlugin : null,
            getSecret(character, "THIRDWEB_SECRET_KEY") ? thirdwebPlugin : null,
            getSecret(character, "SUI_PRIVATE_KEY") ? suiPlugin : null,
            getSecret(character, "STORY_PRIVATE_KEY") ? storyPlugin : null,
            getSecret(character, "SQUID_SDK_URL") &&
            getSecret(character, "SQUID_INTEGRATOR_ID") &&
            getSecret(character, "SQUID_EVM_ADDRESS") &&
            getSecret(character, "SQUID_EVM_PRIVATE_KEY") &&
            getSecret(character, "SQUID_API_THROTTLE_INTERVAL")
                ? squidRouterPlugin
                : null,
            getSecret(character, "FUEL_PRIVATE_KEY") ? fuelPlugin : null,
            getSecret(character, "AVALANCHE_PRIVATE_KEY")
                ? avalanchePlugin
                : null,
            getSecret(character, "BIRDEYE_API_KEY") ? birdeyePlugin : null,
            getSecret(character, "ECHOCHAMBERS_API_URL") &&
            getSecret(character, "ECHOCHAMBERS_API_KEY")
                ? echoChambersPlugin
                : null,
            getSecret(character, "LETZAI_API_KEY") ? letzAIPlugin : null,
            getSecret(character, "STARGAZE_ENDPOINT") ? stargazePlugin : null,
            getSecret(character, "GIPHY_API_KEY") ? giphyPlugin : null,
            getSecret(character, "PASSPORT_API_KEY")
                ? gitcoinPassportPlugin
                : null,
            getSecret(character, "GENLAYER_PRIVATE_KEY")
                ? genLayerPlugin
                : null,
            getSecret(character, "AVAIL_SEED") &&
            getSecret(character, "AVAIL_APP_ID")
                ? availPlugin
                : null,
            getSecret(character, "OPEN_WEATHER_API_KEY")
                ? openWeatherPlugin
                : null,
            getSecret(character, "OBSIDIAN_API_TOKEN") ? obsidianPlugin : null,
            getSecret(character, "ARTHERA_PRIVATE_KEY")?.startsWith("0x")
                ? artheraPlugin
                : null,
            getSecret(character, "ALLORA_API_KEY") ? alloraPlugin : null,
            getSecret(character, "HYPERLIQUID_PRIVATE_KEY")
                ? hyperliquidPlugin
                : null,
            getSecret(character, "HYPERLIQUID_TESTNET")
                ? hyperliquidPlugin
                : null,
            getSecret(character, "AKASH_MNEMONIC") &&
            getSecret(character, "AKASH_WALLET_ADDRESS")
                ? akashPlugin
                : null,
            getSecret(character, "QUAI_PRIVATE_KEY") ? quaiPlugin : null,
            getSecret(character, "RESERVOIR_API_KEY")
                ? createNFTCollectionsPlugin()
                : null,

        ].filter(Boolean),
        providers: [],
        actions: [],
        services: [],
        managers: [],
        cacheManager: cache,
        fetch: logFetch,
        verifiableInferenceAdapter,
    });
}

function initializeFsCache(baseDir: string, character: Character) {
    if (!character?.id) {
        throw new Error(
            "initializeFsCache requires id to be set in character definition"
        );
    }
    const cacheDir = path.resolve(baseDir, character.id, "cache");

    const cache = new CacheManager(new FsCacheAdapter(cacheDir));
    return cache;
}

function initializeDbCache(character: Character, db: IDatabaseCacheAdapter) {
    if (!character?.id) {
        throw new Error(
            "initializeFsCache requires id to be set in character definition"
        );
    }
    const cache = new CacheManager(new DbCacheAdapter(db, character.id));
    return cache;
}

function initializeCache(
    cacheStore: string,
    character: Character,
    baseDir?: string,
    db?: IDatabaseCacheAdapter
) {
    switch (cacheStore) {
        case CacheStore.REDIS:
            if (process.env.REDIS_URL) {
                elizaLogger.info("Connecting to Redis...");
                const redisClient = new RedisClient(process.env.REDIS_URL);
                if (!character?.id) {
                    throw new Error(
                        "CacheStore.REDIS requires id to be set in character definition"
                    );
                }
                return new CacheManager(
                    new DbCacheAdapter(redisClient, character.id) // Using DbCacheAdapter since RedisClient also implements IDatabaseCacheAdapter
                );
            } else {
                throw new Error("REDIS_URL environment variable is not set.");
            }

        case CacheStore.DATABASE:
            if (db) {
                elizaLogger.info("Using Database Cache...");
                return initializeDbCache(character, db);
            } else {
                throw new Error(
                    "Database adapter is not provided for CacheStore.Database."
                );
            }

        case CacheStore.FILESYSTEM:
            elizaLogger.info("Using File System Cache...");
            if (!baseDir) {
                throw new Error(
                    "baseDir must be provided for CacheStore.FILESYSTEM."
                );
            }
            return initializeFsCache(baseDir, character);

        default:
            throw new Error(
                `Invalid cache store: ${cacheStore} or required configuration missing.`
            );
    }
}

async function startAgent(
    character: Character,
    directClient: DirectClient
): Promise<AgentRuntime> {
    let db: IDatabaseAdapter & IDatabaseCacheAdapter;
    try {
        character.id ??= stringToUuid(character.name);
        character.username ??= character.name;

        const token = getTokenForProvider(character.modelProvider, character);
        const dataDir = path.join(__dirname, "../data");

        if (!fs.existsSync(dataDir)) {
            fs.mkdirSync(dataDir, { recursive: true });
        }

        db = initializeDatabase(dataDir) as IDatabaseAdapter &
            IDatabaseCacheAdapter;

        await db.init();

        const cache = initializeCache(
            process.env.CACHE_STORE ?? CacheStore.DATABASE,
            character,
            "",
            db
        ); // "" should be replaced with dir for file system caching. THOUGHTS: might probably make this into an env
        const runtime: AgentRuntime = await createAgent(
            character,
            db,
            cache,
            token
        );

        // start services/plugins/process knowledge
        await runtime.initialize();

        // start assigned clients
        runtime.clients = await initializeClients(character, runtime);

        // add to container
        directClient.registerAgent(runtime);

        // report to console
        elizaLogger.debug(`Started ${character.name} as ${runtime.agentId}`);

        return runtime;
    } catch (error) {
        elizaLogger.error(
            `Error starting agent for character ${character.name}:`,
            error
        );
        elizaLogger.error(error);
        if (db) {
            await db.close();
        }
        throw error;
    }
}

const checkPortAvailable = (port: number): Promise<boolean> => {
    return new Promise((resolve) => {
        const server = net.createServer();

        server.once("error", (err: NodeJS.ErrnoException) => {
            if (err.code === "EADDRINUSE") {
                resolve(false);
            }
        });

        server.once("listening", () => {
            server.close();
            resolve(true);
        });

        server.listen(port);
    });
};

const startAgents = async () => {
    const directClient = new DirectClient();
    let serverPort = parseInt(settings.SERVER_PORT || "3000");
    const args = parseArguments();
    let charactersArg = args.characters || args.character;
    let characters = [defaultCharacter];

    if (process.env.IQ_WALLET_ADDRESS) {
        characters = await loadCharacterFromOnchain();
    }
    if (onchainJson && charactersArg) {
        characters = await loadCharacters(charactersArg);
    }

    try {
        for (const character of characters) {
            await startAgent(character, directClient);
        }
    } catch (error) {
        elizaLogger.error("Error starting agents:", error);
    }

    // Find available port
    while (!(await checkPortAvailable(serverPort))) {
        elizaLogger.warn(
            `Port ${serverPort} is in use, trying ${serverPort + 1}`
        );
        serverPort++;
    }

    // upload some agent functionality into directClient
    directClient.startAgent = async (character) => {
        // Handle plugins
        character.plugins = await handlePluginImporting(character.plugins);

        // wrap it so we don't have to inject directClient later
        return startAgent(character, directClient);
    };

    directClient.start(serverPort);

    if (serverPort !== parseInt(settings.SERVER_PORT || "3000")) {
        elizaLogger.log(`Server started on alternate port ${serverPort}`);
    }

    elizaLogger.log(
        "Run `pnpm start:client` to start the client and visit the outputted URL (http://localhost:5173) to chat with your agents. When running multiple agents, use client with different port `SERVER_PORT=3001 pnpm start:client`"
    );
};

startAgents().catch((error) => {
    elizaLogger.error("Unhandled error in startAgents:", error);
    process.exit(1);
});

// Prevent unhandled exceptions from crashing the process if desired
if (
    process.env.PREVENT_UNHANDLED_EXIT &&
    parseBooleanFromText(process.env.PREVENT_UNHANDLED_EXIT)
) {
    // Handle uncaught exceptions to prevent the process from crashing
    process.on("uncaughtException", function (err) {
        console.error("uncaughtException", err);
    });

    // Handle unhandled rejections to prevent the process from crashing
    process.on("unhandledRejection", function (err) {
        console.error("unhandledRejection", err);
    });
}<|MERGE_RESOLUTION|>--- conflicted
+++ resolved
@@ -10,12 +10,6 @@
 import { SlackClientInterface } from "@elizaos/client-slack";
 import { TelegramClientInterface } from "@elizaos/client-telegram";
 import { TwitterClientInterface } from "@elizaos/client-twitter";
-<<<<<<< HEAD
-=======
-// import { ReclaimAdapter } from "@elizaos/plugin-reclaim";
-import { PrimusAdapter } from "@elizaos/plugin-primus";
->>>>>>> 640b4e8e
-
 import {
     AgentRuntime,
     CacheManager,
@@ -101,17 +95,7 @@
 import { tonPlugin } from "@elizaos/plugin-ton";
 import { squidRouterPlugin } from "@elizaos/plugin-squid-router";
 import { webSearchPlugin } from "@elizaos/plugin-web-search";
-<<<<<<< HEAD
 import { echoChamberPlugin } from "@elizaos/plugin-echochambers";
-import { elizaCodeinPlugin, onchainJson } from "@elizaos/plugin-iq6900";
-
-
-=======
-import { echoChambersPlugin } from "@elizaos/plugin-echochambers";
-import { dexScreenerPlugin } from "@elizaos/plugin-dexscreener";
-
-import { zksyncEraPlugin } from "@elizaos/plugin-zksync-era";
->>>>>>> 640b4e8e
 import Database from "better-sqlite3";
 import fs from "fs";
 import net from "net";
@@ -860,13 +844,6 @@
                 getSecret(character, "WALLET_PUBLIC_KEY")?.startsWith("0x"))
                 ? evmPlugin
                 : null,
-<<<<<<< HEAD
-
-=======
-            getSecret(character, "COSMOS_RECOVERY_PHRASE") &&
-                getSecret(character, "COSMOS_AVAILABLE_CHAINS") &&
-                createCosmosPlugin(),
->>>>>>> 640b4e8e
             (getSecret(character, "SOLANA_PUBLIC_KEY") ||
                 (getSecret(character, "WALLET_PUBLIC_KEY") &&
                     !getSecret(character, "WALLET_PUBLIC_KEY")?.startsWith(
