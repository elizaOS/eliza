import { PGLiteDatabaseAdapter } from "@elizaos/adapter-pglite";
import { PostgresDatabaseAdapter } from "@elizaos/adapter-postgres";
import { RedisClient } from "@elizaos/adapter-redis";
import { SqliteDatabaseAdapter } from "@elizaos/adapter-sqlite";
import { SupabaseDatabaseAdapter } from "@elizaos/adapter-supabase";
import { AutoClientInterface } from "@elizaos/client-auto";
import { DiscordClientInterface } from "@elizaos/client-discord";
import { InstagramClientInterface } from "@elizaos/client-instagram";
import { LensAgentClient } from "@elizaos/client-lens";
import { SlackClientInterface } from "@elizaos/client-slack";
import { TelegramClientInterface } from "@elizaos/client-telegram";
import { TwitterClientInterface } from "@elizaos/client-twitter";
<<<<<<< HEAD
import { GitHubClientInterface } from "@elizaos/client-github";
=======
import { FarcasterClientInterface } from "@elizaos/client-farcaster";
import { DirectClient } from "@elizaos/client-direct";
>>>>>>> e9e56087
// import { ReclaimAdapter } from "@elizaos/plugin-reclaim";
import { PrimusAdapter } from "@elizaos/plugin-primus";
import { elizaCodeinPlugin, onchainJson } from "@elizaos/plugin-iq6900";

import {
    AgentRuntime,
    CacheManager,
    CacheStore,
    Character,
    Client,
    Clients,
    DbCacheAdapter,
    defaultCharacter,
    elizaLogger,
    FsCacheAdapter,
    IAgentRuntime,
    ICacheManager,
    IDatabaseAdapter,
    IDatabaseCacheAdapter,
    ModelProviderName,
    parseBooleanFromText,
    settings,
    stringToUuid,
    validateCharacterConfig,
} from "@elizaos/core";
import { zgPlugin } from "@elizaos/plugin-0g";

import { bootstrapPlugin } from "@elizaos/plugin-bootstrap";
import createGoatPlugin from "@elizaos/plugin-goat";
// import { intifacePlugin } from "@elizaos/plugin-intiface";
import { ThreeDGenerationPlugin } from "@elizaos/plugin-3d-generation";
import { abstractPlugin } from "@elizaos/plugin-abstract";
import { akashPlugin } from "@elizaos/plugin-akash";
import { alloraPlugin } from "@elizaos/plugin-allora";
import { aptosPlugin } from "@elizaos/plugin-aptos";
import { artheraPlugin } from "@elizaos/plugin-arthera";
import { autonomePlugin } from "@elizaos/plugin-autonome";
import { availPlugin } from "@elizaos/plugin-avail";
import { avalanchePlugin } from "@elizaos/plugin-avalanche";
import { b2Plugin } from "@elizaos/plugin-b2";
import { binancePlugin } from "@elizaos/plugin-binance";
import { birdeyePlugin } from "@elizaos/plugin-birdeye";
import {
    advancedTradePlugin,
    coinbaseCommercePlugin,
    coinbaseMassPaymentsPlugin,
    tokenContractPlugin,
    tradePlugin,
    webhookPlugin,
} from "@elizaos/plugin-coinbase";
import { coingeckoPlugin } from "@elizaos/plugin-coingecko";
import { coinmarketcapPlugin } from "@elizaos/plugin-coinmarketcap";
import { confluxPlugin } from "@elizaos/plugin-conflux";
import { createCosmosPlugin } from "@elizaos/plugin-cosmos";
import { cronosZkEVMPlugin } from "@elizaos/plugin-cronoszkevm";
import { evmPlugin } from "@elizaos/plugin-evm";
import { flowPlugin } from "@elizaos/plugin-flow";
import { fuelPlugin } from "@elizaos/plugin-fuel";
import { genLayerPlugin } from "@elizaos/plugin-genlayer";
import { gitcoinPassportPlugin } from "@elizaos/plugin-gitcoin-passport";
import { imageGenerationPlugin } from "@elizaos/plugin-image-generation";
import { lensPlugin } from "@elizaos/plugin-lensNetwork";
import { multiversxPlugin } from "@elizaos/plugin-multiversx";
import { nearPlugin } from "@elizaos/plugin-near";
import createNFTCollectionsPlugin from "@elizaos/plugin-nft-collections";
import { nftGenerationPlugin } from "@elizaos/plugin-nft-generation";
import { createNodePlugin } from "@elizaos/plugin-node";
import { obsidianPlugin } from "@elizaos/plugin-obsidian";
import { OpacityAdapter } from "@elizaos/plugin-opacity";
import { openWeatherPlugin } from "@elizaos/plugin-open-weather";
import { quaiPlugin } from "@elizaos/plugin-quai";
import { sgxPlugin } from "@elizaos/plugin-sgx";
import { solanaPlugin } from "@elizaos/plugin-solana";
import { solanaAgentkitPlugin } from "@elizaos/plugin-solana-agentkit";
import { squidRouterPlugin } from "@elizaos/plugin-squid-router";
import { stargazePlugin } from "@elizaos/plugin-stargaze";
import { storyPlugin } from "@elizaos/plugin-story";
import { suiPlugin } from "@elizaos/plugin-sui";
import { TEEMode, teePlugin } from "@elizaos/plugin-tee";
import { teeLogPlugin } from "@elizaos/plugin-tee-log";
import { teeMarlinPlugin } from "@elizaos/plugin-tee-marlin";
import { verifiableLogPlugin } from "@elizaos/plugin-tee-verifiable-log";
import { tonPlugin } from "@elizaos/plugin-ton";
import { webSearchPlugin } from "@elizaos/plugin-web-search";
import { injectivePlugin } from "@elizaos/plugin-injective";
import { giphyPlugin } from "@elizaos/plugin-giphy";
import { letzAIPlugin } from "@elizaos/plugin-letzai";
import { thirdwebPlugin } from "@elizaos/plugin-thirdweb";
import { hyperliquidPlugin } from "@elizaos/plugin-hyperliquid";
import { echoChambersPlugin } from "@elizaos/plugin-echochambers";
import { dexScreenerPlugin } from "@elizaos/plugin-dexscreener";
import { pythDataPlugin } from "@elizaos/plugin-pyth-data";

import { zksyncEraPlugin } from "@elizaos/plugin-zksync-era";
import Database from "better-sqlite3";
import fs from "fs";
import net from "net";
import path from "path";
import { fileURLToPath } from "url";
import yargs from "yargs";

<<<<<<< HEAD
import {
    githubInitializePlugin,
    githubCreateCommitPlugin,
    githubCreatePullRequestPlugin,
    githubCreateMemorizeFromFilesPlugin,
    githubCreateIssuePlugin,
    githubModifyIssuePlugin,
    githubIdeationPlugin,
    githubInteractWithPRPlugin,
    githubInteractWithIssuePlugin,
} from "@elizaos/plugin-github";

=======
>>>>>>> e9e56087
const __filename = fileURLToPath(import.meta.url); // get the resolved path to the file
const __dirname = path.dirname(__filename); // get the name of the directory

export const wait = (minTime: number = 1000, maxTime: number = 3000) => {
    const waitTime =
        Math.floor(Math.random() * (maxTime - minTime + 1)) + minTime;
    return new Promise((resolve) => setTimeout(resolve, waitTime));
};

const logFetch = async (url: string, options: any) => {
    elizaLogger.debug(`Fetching ${url}`);
    // Disabled to avoid disclosure of sensitive information such as API keys
    // elizaLogger.debug(JSON.stringify(options, null, 2));
    return fetch(url, options);
};

export function parseArguments(): {
    character?: string;
    characters?: string;
} {
    try {
        return yargs(process.argv.slice(3))
            .option("character", {
                type: "string",
                description: "Path to the character JSON file",
            })
            .option("characters", {
                type: "string",
                description:
                    "Comma separated list of paths to character JSON files",
            })
            .parseSync();
    } catch (error) {
        elizaLogger.error("Error parsing arguments:", error);
        return {};
    }
}

function tryLoadFile(filePath: string): string | null {
    try {
        return fs.readFileSync(filePath, "utf8");
    } catch (e) {
        return null;
    }
}
function mergeCharacters(base: Character, child: Character): Character {
    const mergeObjects = (baseObj: any, childObj: any) => {
        const result: any = {};
        const keys = new Set([
            ...Object.keys(baseObj || {}),
            ...Object.keys(childObj || {}),
        ]);
        keys.forEach((key) => {
            if (
                typeof baseObj[key] === "object" &&
                typeof childObj[key] === "object" &&
                !Array.isArray(baseObj[key]) &&
                !Array.isArray(childObj[key])
            ) {
                result[key] = mergeObjects(baseObj[key], childObj[key]);
            } else if (
                Array.isArray(baseObj[key]) ||
                Array.isArray(childObj[key])
            ) {
                result[key] = [
                    ...(baseObj[key] || []),
                    ...(childObj[key] || []),
                ];
            } else {
                result[key] =
                    childObj[key] !== undefined ? childObj[key] : baseObj[key];
            }
        });
        return result;
    };
    return mergeObjects(base, child);
}
function isAllStrings(arr: unknown[]): boolean {
    return Array.isArray(arr) && arr.every((item) => typeof item === "string");
}
export async function loadCharacterFromOnchain(): Promise<Character[]> {
    const jsonText = onchainJson;

    console.log("JSON:", jsonText);
    if (jsonText == "null") return [];
    const loadedCharacters = [];
    try {
        const character = JSON.parse(jsonText);
        validateCharacterConfig(character);

        // .id isn't really valid
        const characterId = character.id || character.name;
        const characterPrefix = `CHARACTER.${characterId.toUpperCase().replace(/ /g, "_")}.`;

        const characterSettings = Object.entries(process.env)
            .filter(([key]) => key.startsWith(characterPrefix))
            .reduce((settings, [key, value]) => {
                const settingKey = key.slice(characterPrefix.length);
                settings[settingKey] = value;
                return settings;
            }, {});

        if (Object.keys(characterSettings).length > 0) {
            character.settings = character.settings || {};
            character.settings.secrets = {
                ...characterSettings,
                ...character.settings.secrets,
            };
        }

        // Handle plugins
        if (isAllStrings(character.plugins)) {
            elizaLogger.info("Plugins are: ", character.plugins);
            const importedPlugins = await Promise.all(
                character.plugins.map(async (plugin) => {
                    const importedPlugin = await import(plugin);
                    return importedPlugin.default;
                })
            );
            character.plugins = importedPlugins;
        }

        loadedCharacters.push(character);
        elizaLogger.info(
            `Successfully loaded character from: ${process.env.IQ_WALLET_ADDRESS}`
        );
        return loadedCharacters;
    } catch (e) {
        elizaLogger.error(
            `Error parsing character from ${process.env.IQ_WALLET_ADDRESS}: ${e}`
        );
        process.exit(1);
    }
}

async function loadCharacterFromUrl(url: string): Promise<Character> {
    const response = await fetch(url);
    const character = await response.json();
    return jsonToCharacter(url, character);
}

async function jsonToCharacter(
    filePath: string,
    character: any
): Promise<Character> {
    validateCharacterConfig(character);

    // .id isn't really valid
    const characterId = character.id || character.name;
    const characterPrefix = `CHARACTER.${characterId.toUpperCase().replace(/ /g, "_")}.`;
    const characterSettings = Object.entries(process.env)
        .filter(([key]) => key.startsWith(characterPrefix))
        .reduce((settings, [key, value]) => {
            const settingKey = key.slice(characterPrefix.length);
            return { ...settings, [settingKey]: value };
        }, {});
    if (Object.keys(characterSettings).length > 0) {
        character.settings = character.settings || {};
        character.settings.secrets = {
            ...characterSettings,
            ...character.settings.secrets,
        };
    }
    // Handle plugins
    character.plugins = await handlePluginImporting(character.plugins);
    if (character.extends) {
        elizaLogger.info(
            `Merging  ${character.name} character with parent characters`
        );
        for (const extendPath of character.extends) {
            const baseCharacter = await loadCharacter(
                path.resolve(path.dirname(filePath), extendPath)
            );
            character = mergeCharacters(baseCharacter, character);
            elizaLogger.info(
                `Merged ${character.name} with ${baseCharacter.name}`
            );
        }
    }
    return character;
}

async function loadCharacter(filePath: string): Promise<Character> {
    const content = tryLoadFile(filePath);
    if (!content) {
        throw new Error(`Character file not found: ${filePath}`);
    }
    let character = JSON.parse(content);
    return jsonToCharacter(filePath, character);
}

function commaSeparatedStringToArray(commaSeparated: string): string[] {
    return commaSeparated?.split(",").map((value) => value.trim());
}

export async function loadCharacters(
    charactersArg: string
): Promise<Character[]> {
    let characterPaths = commaSeparatedStringToArray(charactersArg);
    const loadedCharacters: Character[] = [];

    if (characterPaths?.length > 0) {
        for (const characterPath of characterPaths) {
            let content: string | null = null;
            let resolvedPath = "";

            // Try different path resolutions in order
            const pathsToTry = [
                characterPath, // exact path as specified
                path.resolve(process.cwd(), characterPath), // relative to cwd
                path.resolve(process.cwd(), "agent", characterPath), // Add this
                path.resolve(__dirname, characterPath), // relative to current script
                path.resolve(
                    __dirname,
                    "characters",
                    path.basename(characterPath)
                ), // relative to agent/characters
                path.resolve(
                    __dirname,
                    "../characters",
                    path.basename(characterPath)
                ), // relative to characters dir from agent
                path.resolve(
                    __dirname,
                    "../../characters",
                    path.basename(characterPath)
                ), // relative to project root characters dir
            ];

            elizaLogger.info(
                "Trying paths:",
                pathsToTry.map((p) => ({
                    path: p,
                    exists: fs.existsSync(p),
                }))
            );

            for (const tryPath of pathsToTry) {
                content = tryLoadFile(tryPath);
                if (content !== null) {
                    resolvedPath = tryPath;
                    break;
                }
            }

            if (content === null) {
                elizaLogger.error(
                    `Error loading character from ${characterPath}: File not found in any of the expected locations`
                );
                elizaLogger.error("Tried the following paths:");
                pathsToTry.forEach((p) => elizaLogger.error(` - ${p}`));
                process.exit(1);
            }

            try {
                const character: Character = await loadCharacter(resolvedPath);

                loadedCharacters.push(character);
                elizaLogger.info(
                    `Successfully loaded character from: ${resolvedPath}`
                );
            } catch (e) {
                elizaLogger.error(
                    `Error parsing character from ${resolvedPath}: ${e}`
                );
                process.exit(1);
            }
        }
    }

    if (hasValidRemoteUrls()) {
        elizaLogger.info("Loading characters from remote URLs");
        let characterUrls = commaSeparatedStringToArray(
            process.env.REMOTE_CHARACTER_URLS
        );
        for (const characterUrl of characterUrls) {
            const character = await loadCharacterFromUrl(characterUrl);
            loadedCharacters.push(character);
        }
    }

    if (loadedCharacters.length === 0) {
        elizaLogger.info("No characters found, using default character");
        loadedCharacters.push(defaultCharacter);
    }

    return loadedCharacters;
}

async function handlePluginImporting(plugins: string[]) {
    if (plugins.length > 0) {
        elizaLogger.info("Plugins are: ", plugins);
        const importedPlugins = await Promise.all(
            plugins.map(async (plugin) => {
                try {
                    const importedPlugin = await import(plugin);
                    const functionName =
                        plugin
                            .replace("@elizaos/plugin-", "")
                            .replace(/-./g, (x) => x[1].toUpperCase()) +
                        "Plugin"; // Assumes plugin function is camelCased with Plugin suffix
                    return (
                        importedPlugin.default || importedPlugin[functionName]
                    );
                } catch (importError) {
                    elizaLogger.error(
                        `Failed to import plugin: ${plugin}`,
                        importError
                    );
                    return []; // Return null for failed imports
                }
            })
        );
        return importedPlugins;
    } else {
        return [];
    }
}

export function getTokenForProvider(
    provider: ModelProviderName,
    character: Character
): string | undefined {
    switch (provider) {
        // no key needed for llama_local or gaianet
        case ModelProviderName.LLAMALOCAL:
            return "";
        case ModelProviderName.OLLAMA:
            return "";
        case ModelProviderName.GAIANET:
            return "";
        case ModelProviderName.OPENAI:
            return (
                character.settings?.secrets?.OPENAI_API_KEY ||
                settings.OPENAI_API_KEY
            );
        case ModelProviderName.ETERNALAI:
            return (
                character.settings?.secrets?.ETERNALAI_API_KEY ||
                settings.ETERNALAI_API_KEY
            );
        case ModelProviderName.NINETEEN_AI:
            return (
                character.settings?.secrets?.NINETEEN_AI_API_KEY ||
                settings.NINETEEN_AI_API_KEY
            );
        case ModelProviderName.LLAMACLOUD:
        case ModelProviderName.TOGETHER:
            return (
                character.settings?.secrets?.LLAMACLOUD_API_KEY ||
                settings.LLAMACLOUD_API_KEY ||
                character.settings?.secrets?.TOGETHER_API_KEY ||
                settings.TOGETHER_API_KEY ||
                character.settings?.secrets?.OPENAI_API_KEY ||
                settings.OPENAI_API_KEY
            );
        case ModelProviderName.CLAUDE_VERTEX:
        case ModelProviderName.ANTHROPIC:
            return (
                character.settings?.secrets?.ANTHROPIC_API_KEY ||
                character.settings?.secrets?.CLAUDE_API_KEY ||
                settings.ANTHROPIC_API_KEY ||
                settings.CLAUDE_API_KEY
            );
        case ModelProviderName.REDPILL:
            return (
                character.settings?.secrets?.REDPILL_API_KEY ||
                settings.REDPILL_API_KEY
            );
        case ModelProviderName.OPENROUTER:
            return (
                character.settings?.secrets?.OPENROUTER_API_KEY ||
                settings.OPENROUTER_API_KEY
            );
        case ModelProviderName.GROK:
            return (
                character.settings?.secrets?.GROK_API_KEY ||
                settings.GROK_API_KEY
            );
        case ModelProviderName.HEURIST:
            return (
                character.settings?.secrets?.HEURIST_API_KEY ||
                settings.HEURIST_API_KEY
            );
        case ModelProviderName.GROQ:
            return (
                character.settings?.secrets?.GROQ_API_KEY ||
                settings.GROQ_API_KEY
            );
        case ModelProviderName.GALADRIEL:
            return (
                character.settings?.secrets?.GALADRIEL_API_KEY ||
                settings.GALADRIEL_API_KEY
            );
        case ModelProviderName.FAL:
            return (
                character.settings?.secrets?.FAL_API_KEY || settings.FAL_API_KEY
            );
        case ModelProviderName.ALI_BAILIAN:
            return (
                character.settings?.secrets?.ALI_BAILIAN_API_KEY ||
                settings.ALI_BAILIAN_API_KEY
            );
        case ModelProviderName.VOLENGINE:
            return (
                character.settings?.secrets?.VOLENGINE_API_KEY ||
                settings.VOLENGINE_API_KEY
            );
        case ModelProviderName.NANOGPT:
            return (
                character.settings?.secrets?.NANOGPT_API_KEY ||
                settings.NANOGPT_API_KEY
            );
        case ModelProviderName.HYPERBOLIC:
            return (
                character.settings?.secrets?.HYPERBOLIC_API_KEY ||
                settings.HYPERBOLIC_API_KEY
            );
        case ModelProviderName.VENICE:
            return (
                character.settings?.secrets?.VENICE_API_KEY ||
                settings.VENICE_API_KEY
            );
        case ModelProviderName.ATOMA:
            return (
                character.settings?.secrets?.ATOMASDK_BEARER_AUTH ||
                settings.ATOMASDK_BEARER_AUTH
            );
        case ModelProviderName.AKASH_CHAT_API:
            return (
                character.settings?.secrets?.AKASH_CHAT_API_KEY ||
                settings.AKASH_CHAT_API_KEY
            );
        case ModelProviderName.GOOGLE:
            return (
                character.settings?.secrets?.GOOGLE_GENERATIVE_AI_API_KEY ||
                settings.GOOGLE_GENERATIVE_AI_API_KEY
            );
        case ModelProviderName.MISTRAL:
            return (
                character.settings?.secrets?.MISTRAL_API_KEY ||
                settings.MISTRAL_API_KEY
            );
        case ModelProviderName.LETZAI:
            return (
                character.settings?.secrets?.LETZAI_API_KEY ||
                settings.LETZAI_API_KEY
            );
        case ModelProviderName.INFERA:
            return (
                character.settings?.secrets?.INFERA_API_KEY ||
                settings.INFERA_API_KEY
            );
        case ModelProviderName.DEEPSEEK:
            return (
                character.settings?.secrets?.DEEPSEEK_API_KEY ||
                settings.DEEPSEEK_API_KEY
            );
        case ModelProviderName.LIVEPEER:
            return (
                character.settings?.secrets?.LIVEPEER_GATEWAY_URL ||
                settings.LIVEPEER_GATEWAY_URL
            );
        default:
            const errorMessage = `Failed to get token - unsupported model provider: ${provider}`;
            elizaLogger.error(errorMessage);
            throw new Error(errorMessage);
    }
}

function initializeDatabase(dataDir: string) {
    if (process.env.SUPABASE_URL && process.env.SUPABASE_ANON_KEY) {
        elizaLogger.info("Initializing Supabase connection...");
        const db = new SupabaseDatabaseAdapter(
            process.env.SUPABASE_URL,
            process.env.SUPABASE_ANON_KEY
        );

        // Test the connection
        db.init()
            .then(() => {
                elizaLogger.success(
                    "Successfully connected to Supabase database"
                );
            })
            .catch((error) => {
                elizaLogger.error("Failed to connect to Supabase:", error);
            });

        return db;
    } else if (process.env.POSTGRES_URL) {
        elizaLogger.info("Initializing PostgreSQL connection...");
        const db = new PostgresDatabaseAdapter({
            connectionString: process.env.POSTGRES_URL,
            parseInputs: true,
        });

        // Test the connection
        db.init()
            .then(() => {
                elizaLogger.success(
                    "Successfully connected to PostgreSQL database"
                );
            })
            .catch((error) => {
                elizaLogger.error("Failed to connect to PostgreSQL:", error);
            });

        return db;
    } else if (process.env.PGLITE_DATA_DIR) {
        elizaLogger.info("Initializing PgLite adapter...");
        // `dataDir: memory://` for in memory pg
        const db = new PGLiteDatabaseAdapter({
            dataDir: process.env.PGLITE_DATA_DIR,
        });
        return db;
    } else {
        const filePath =
            process.env.SQLITE_FILE ?? path.resolve(dataDir, "db.sqlite");
        elizaLogger.info(`Initializing SQLite database at ${filePath}...`);
        const db = new SqliteDatabaseAdapter(new Database(filePath));

        // Test the connection
        db.init()
            .then(() => {
                elizaLogger.success(
                    "Successfully connected to SQLite database"
                );
            })
            .catch((error) => {
                elizaLogger.error("Failed to connect to SQLite:", error);
            });

        return db;
    }
}

// also adds plugins from character file into the runtime
export async function initializeClients(
    character: Character,
    runtime: IAgentRuntime
) {
    // each client can only register once
    // and if we want two we can explicitly support it
    const clients: Record<string, any> = {};
    const clientTypes: string[] =
        character.clients?.map((str) => str.toLowerCase()) || [];
    elizaLogger.log("initializeClients", clientTypes, "for", character.name);

    // Start Auto Client if "auto" detected as a configured client
    if (clientTypes.includes(Clients.AUTO)) {
        const autoClient = await AutoClientInterface.start(runtime);
        if (autoClient) clients.auto = autoClient;
    }

    if (clientTypes.includes(Clients.DISCORD)) {
        const discordClient = await DiscordClientInterface.start(runtime);
        if (discordClient) clients.discord = discordClient;
    }

    if (clientTypes.includes(Clients.TELEGRAM)) {
        const telegramClient = await TelegramClientInterface.start(runtime);
        if (telegramClient) clients.telegram = telegramClient;
    }

    if (clientTypes.includes(Clients.TWITTER)) {
        const twitterClient = await TwitterClientInterface.start(runtime);
        if (twitterClient) {
            clients.twitter = twitterClient;
        }
    }

    if (clientTypes.includes(Clients.INSTAGRAM)) {
        const instagramClient = await InstagramClientInterface.start(runtime);
        if (instagramClient) {
            clients.instagram = instagramClient;
        }
    }

    if (clientTypes.includes(Clients.FARCASTER)) {
        const farcasterClient = await FarcasterClientInterface.start(runtime);
        if (farcasterClient) {
            clients.farcaster = farcasterClient;
        }
    }
    if (clientTypes.includes("lens")) {
        const lensClient = new LensAgentClient(runtime);
        lensClient.start();
        clients.lens = lensClient;
    }
    if (clientTypes.includes("github")) {
        const githubClient = await GitHubClientInterface.start(runtime);
        if (githubClient) clients.github = githubClient;
    }

    elizaLogger.log("client keys", Object.keys(clients));

    // TODO: Add Slack client to the list
    // Initialize clients as an object

    if (clientTypes.includes("slack")) {
        const slackClient = await SlackClientInterface.start(runtime);
        if (slackClient) clients.slack = slackClient; // Use object property instead of push
    }

    function determineClientType(client: Client): string {
        // Check if client has a direct type identifier
        if ("type" in client) {
            return (client as any).type;
        }

        // Check constructor name
        const constructorName = client.constructor?.name;
        if (constructorName && !constructorName.includes("Object")) {
            return constructorName.toLowerCase().replace("client", "");
        }

        // Fallback: Generate a unique identifier
        return `client_${Date.now()}`;
    }

    if (character.plugins?.length > 0) {
        for (const plugin of character.plugins) {
            if (plugin.clients) {
                for (const client of plugin.clients) {
                    const startedClient = await client.start(runtime);
                    const clientType = determineClientType(client);
                    elizaLogger.debug(
                        `Initializing client of type: ${clientType}`
                    );
                    clients[clientType] = startedClient;
                }
            }
        }
    }

    return clients;
}

function getSecret(character: Character, secret: string) {
    return character.settings?.secrets?.[secret] || process.env[secret];
}

let nodePlugin: any | undefined;

export async function createAgent(
    character: Character,
    db: IDatabaseAdapter,
    cache: ICacheManager,
    token: string
): Promise<AgentRuntime> {
    elizaLogger.log(`Creating runtime for character ${character.name}`);

    nodePlugin ??= createNodePlugin();

    const teeMode = getSecret(character, "TEE_MODE") || "OFF";
    const walletSecretSalt = getSecret(character, "WALLET_SECRET_SALT");

    // Validate TEE configuration
    if (teeMode !== TEEMode.OFF && !walletSecretSalt) {
        elizaLogger.error(
            "WALLET_SECRET_SALT required when TEE_MODE is enabled"
        );
        throw new Error("Invalid TEE configuration");
    }

    let goatPlugin: any | undefined;

    if (getSecret(character, "EVM_PRIVATE_KEY")) {
        goatPlugin = await createGoatPlugin((secret) =>
            getSecret(character, secret)
        );
    }

    // Initialize Reclaim adapter if environment variables are present
    // let verifiableInferenceAdapter;
    // if (
    //     process.env.RECLAIM_APP_ID &&
    //     process.env.RECLAIM_APP_SECRET &&
    //     process.env.VERIFIABLE_INFERENCE_ENABLED === "true"
    // ) {
    //     verifiableInferenceAdapter = new ReclaimAdapter({
    //         appId: process.env.RECLAIM_APP_ID,
    //         appSecret: process.env.RECLAIM_APP_SECRET,
    //         modelProvider: character.modelProvider,
    //         token,
    //     });
    //     elizaLogger.log("Verifiable inference adapter initialized");
    // }
    // Initialize Opacity adapter if environment variables are present
    let verifiableInferenceAdapter;
    if (
        process.env.OPACITY_TEAM_ID &&
        process.env.OPACITY_CLOUDFLARE_NAME &&
        process.env.OPACITY_PROVER_URL &&
        process.env.VERIFIABLE_INFERENCE_ENABLED === "true"
    ) {
        verifiableInferenceAdapter = new OpacityAdapter({
            teamId: process.env.OPACITY_TEAM_ID,
            teamName: process.env.OPACITY_CLOUDFLARE_NAME,
            opacityProverUrl: process.env.OPACITY_PROVER_URL,
            modelProvider: character.modelProvider,
            token: token,
        });
        elizaLogger.log("Verifiable inference adapter initialized");
        elizaLogger.log("teamId", process.env.OPACITY_TEAM_ID);
        elizaLogger.log("teamName", process.env.OPACITY_CLOUDFLARE_NAME);
        elizaLogger.log("opacityProverUrl", process.env.OPACITY_PROVER_URL);
        elizaLogger.log("modelProvider", character.modelProvider);
        elizaLogger.log("token", token);
    }
    if (
        process.env.PRIMUS_APP_ID &&
        process.env.PRIMUS_APP_SECRET &&
        process.env.VERIFIABLE_INFERENCE_ENABLED === "true"
    ) {
        verifiableInferenceAdapter = new PrimusAdapter({
            appId: process.env.PRIMUS_APP_ID,
            appSecret: process.env.PRIMUS_APP_SECRET,
            attMode: "proxytls",
            modelProvider: character.modelProvider,
            token,
        });
        elizaLogger.log("Verifiable inference primus adapter initialized");
    }

    return new AgentRuntime({
        conversationLength: Number(
            getSecret(character, "CONVERSATION_LENGTH") || "32"
        ),
        databaseAdapter: db,
        token,
        modelProvider: character.modelProvider,
        evaluators: [],
        character,
        // character.plugins are handled when clients are added
        plugins: [
            getSecret(character, "IQ_WALLET_ADDRESS") &&
            getSecret(character, "IQSOlRPC")
                ? elizaCodeinPlugin
                : null,
            bootstrapPlugin,
            getSecret(character, "DEXSCREENER_API_KEY")
                ? dexScreenerPlugin
                : null,
            getSecret(character, "CONFLUX_CORE_PRIVATE_KEY")
                ? confluxPlugin
                : null,
            nodePlugin,
            getSecret(character, "TAVILY_API_KEY") ? webSearchPlugin : null,
            getSecret(character, "SOLANA_PUBLIC_KEY") ||
            (getSecret(character, "WALLET_PUBLIC_KEY") &&
                !getSecret(character, "WALLET_PUBLIC_KEY")?.startsWith("0x"))
                ? solanaPlugin
                : null,
            getSecret(character, "SOLANA_PRIVATE_KEY")
                ? solanaAgentkitPlugin
                : null,
            getSecret(character, "AUTONOME_JWT_TOKEN") ? autonomePlugin : null,
            (getSecret(character, "NEAR_ADDRESS") ||
                getSecret(character, "NEAR_WALLET_PUBLIC_KEY")) &&
            getSecret(character, "NEAR_WALLET_SECRET_KEY")
                ? nearPlugin
                : null,
            getSecret(character, "EVM_PUBLIC_KEY") ||
            (getSecret(character, "WALLET_PUBLIC_KEY") &&
                getSecret(character, "WALLET_PUBLIC_KEY")?.startsWith("0x"))
                ? evmPlugin
                : null,
            (getSecret(character, "EVM_PUBLIC_KEY") ||
                getSecret(character, "INJECTIVE_PUBLIC_KEY")) &&
            getSecret(character, "INJECTIVE_PRIVATE_KEY")
                ? injectivePlugin
                : null,
            getSecret(character, "COSMOS_RECOVERY_PHRASE") &&
                getSecret(character, "COSMOS_AVAILABLE_CHAINS") &&
                createCosmosPlugin(),
            (getSecret(character, "SOLANA_PUBLIC_KEY") ||
                (getSecret(character, "WALLET_PUBLIC_KEY") &&
                    !getSecret(character, "WALLET_PUBLIC_KEY")?.startsWith(
                        "0x"
                    ))) &&
            getSecret(character, "SOLANA_ADMIN_PUBLIC_KEY") &&
            getSecret(character, "SOLANA_PRIVATE_KEY") &&
            getSecret(character, "SOLANA_ADMIN_PRIVATE_KEY")
                ? nftGenerationPlugin
                : null,
            getSecret(character, "ZEROG_PRIVATE_KEY") ? zgPlugin : null,
            getSecret(character, "COINMARKETCAP_API_KEY")
                ? coinmarketcapPlugin
                : null,
            getSecret(character, "COINBASE_COMMERCE_KEY")
                ? coinbaseCommercePlugin
                : null,
            getSecret(character, "FAL_API_KEY") ||
            getSecret(character, "OPENAI_API_KEY") ||
            getSecret(character, "VENICE_API_KEY") ||
            getSecret(character, "NINETEEN_AI_API_KEY") ||
            getSecret(character, "HEURIST_API_KEY") ||
            getSecret(character, "LIVEPEER_GATEWAY_URL")
                ? imageGenerationPlugin
                : null,
            getSecret(character, "FAL_API_KEY") ? ThreeDGenerationPlugin : null,
            ...(getSecret(character, "COINBASE_API_KEY") &&
            getSecret(character, "COINBASE_PRIVATE_KEY")
                ? [
                      coinbaseMassPaymentsPlugin,
                      tradePlugin,
                      tokenContractPlugin,
                      advancedTradePlugin,
                  ]
                : []),
            ...(teeMode !== TEEMode.OFF && walletSecretSalt ? [teePlugin] : []),
            teeMode !== TEEMode.OFF &&
            walletSecretSalt &&
            getSecret(character, "VLOG")
                ? verifiableLogPlugin
                : null,
            getSecret(character, "SGX") ? sgxPlugin : null,
            getSecret(character, "ENABLE_TEE_LOG") &&
            ((teeMode !== TEEMode.OFF && walletSecretSalt) ||
                getSecret(character, "SGX"))
                ? teeLogPlugin
                : null,
            getSecret(character, "COINBASE_API_KEY") &&
            getSecret(character, "COINBASE_PRIVATE_KEY") &&
            getSecret(character, "COINBASE_NOTIFICATION_URI")
                ? webhookPlugin
                : null,
            ...(getSecret(character, "GITHUB_PLUGIN_ENABLED") &&
            getSecret(character, "GITHUB_API_TOKEN")
                ? [
                      githubInitializePlugin,
                      githubCreateCommitPlugin,
                      githubCreatePullRequestPlugin,
                      githubCreateMemorizeFromFilesPlugin,
                      githubCreateIssuePlugin,
                      githubModifyIssuePlugin,
                      githubIdeationPlugin,
                      githubInteractWithIssuePlugin,
                      githubInteractWithPRPlugin,
                  ]
                : []),
            goatPlugin,
            getSecret(character, "COINGECKO_API_KEY") ||
            getSecret(character, "COINGECKO_PRO_API_KEY")
                ? coingeckoPlugin
                : null,
            getSecret(character, "EVM_PROVIDER_URL") ? goatPlugin : null,
            getSecret(character, "ABSTRACT_PRIVATE_KEY")
                ? abstractPlugin
                : null,
            getSecret(character, "B2_PRIVATE_KEY") ? b2Plugin : null,
            getSecret(character, "BINANCE_API_KEY") &&
            getSecret(character, "BINANCE_SECRET_KEY")
                ? binancePlugin
                : null,
            getSecret(character, "FLOW_ADDRESS") &&
            getSecret(character, "FLOW_PRIVATE_KEY")
                ? flowPlugin
                : null,
            getSecret(character, "LENS_ADDRESS") &&
            getSecret(character, "LENS_PRIVATE_KEY")
                ? lensPlugin
                : null,
            getSecret(character, "APTOS_PRIVATE_KEY") ? aptosPlugin : null,
            getSecret(character, "MVX_PRIVATE_KEY") ? multiversxPlugin : null,
            getSecret(character, "ZKSYNC_PRIVATE_KEY") ? zksyncEraPlugin : null,
            getSecret(character, "CRONOSZKEVM_PRIVATE_KEY")
                ? cronosZkEVMPlugin
                : null,
            getSecret(character, "TEE_MARLIN") ? teeMarlinPlugin : null,
            getSecret(character, "TON_PRIVATE_KEY") ? tonPlugin : null,
            getSecret(character, "THIRDWEB_SECRET_KEY") ? thirdwebPlugin : null,
            getSecret(character, "SUI_PRIVATE_KEY") ? suiPlugin : null,
            getSecret(character, "STORY_PRIVATE_KEY") ? storyPlugin : null,
            getSecret(character, "SQUID_SDK_URL") &&
            getSecret(character, "SQUID_INTEGRATOR_ID") &&
            getSecret(character, "SQUID_EVM_ADDRESS") &&
            getSecret(character, "SQUID_EVM_PRIVATE_KEY") &&
            getSecret(character, "SQUID_API_THROTTLE_INTERVAL")
                ? squidRouterPlugin
                : null,
            getSecret(character, "FUEL_PRIVATE_KEY") ? fuelPlugin : null,
            getSecret(character, "AVALANCHE_PRIVATE_KEY")
                ? avalanchePlugin
                : null,
            getSecret(character, "BIRDEYE_API_KEY") ? birdeyePlugin : null,
            getSecret(character, "ECHOCHAMBERS_API_URL") &&
            getSecret(character, "ECHOCHAMBERS_API_KEY")
                ? echoChambersPlugin
                : null,
            getSecret(character, "LETZAI_API_KEY") ? letzAIPlugin : null,
            getSecret(character, "STARGAZE_ENDPOINT") ? stargazePlugin : null,
            getSecret(character, "GIPHY_API_KEY") ? giphyPlugin : null,
            getSecret(character, "PASSPORT_API_KEY")
                ? gitcoinPassportPlugin
                : null,
            getSecret(character, "GENLAYER_PRIVATE_KEY")
                ? genLayerPlugin
                : null,
            getSecret(character, "AVAIL_SEED") &&
            getSecret(character, "AVAIL_APP_ID")
                ? availPlugin
                : null,
            getSecret(character, "OPEN_WEATHER_API_KEY")
                ? openWeatherPlugin
                : null,
            getSecret(character, "OBSIDIAN_API_TOKEN") ? obsidianPlugin : null,
            getSecret(character, "ARTHERA_PRIVATE_KEY")?.startsWith("0x")
                ? artheraPlugin
                : null,
            getSecret(character, "ALLORA_API_KEY") ? alloraPlugin : null,
            getSecret(character, "HYPERLIQUID_PRIVATE_KEY")
                ? hyperliquidPlugin
                : null,
            getSecret(character, "HYPERLIQUID_TESTNET")
                ? hyperliquidPlugin
                : null,
            getSecret(character, "AKASH_MNEMONIC") &&
            getSecret(character, "AKASH_WALLET_ADDRESS")
                ? akashPlugin
                : null,
            getSecret(character, "QUAI_PRIVATE_KEY") ? quaiPlugin : null,
            getSecret(character, "RESERVOIR_API_KEY")
                ? createNFTCollectionsPlugin()
                : null,
            getSecret(character, "PYTH_TESTNET_PROGRAM_KEY") ||
            getSecret(character, "PYTH_MAINNET_PROGRAM_KEY")
                ? pythDataPlugin
                : null,
        ].filter(Boolean),
        providers: [],
        actions: [],
        services: [],
        managers: [],
        cacheManager: cache,
        fetch: logFetch,
        verifiableInferenceAdapter,
    });
}

function initializeFsCache(baseDir: string, character: Character) {
    if (!character?.id) {
        throw new Error(
            "initializeFsCache requires id to be set in character definition"
        );
    }
    const cacheDir = path.resolve(baseDir, character.id, "cache");

    const cache = new CacheManager(new FsCacheAdapter(cacheDir));
    return cache;
}

function initializeDbCache(character: Character, db: IDatabaseCacheAdapter) {
    if (!character?.id) {
        throw new Error(
            "initializeFsCache requires id to be set in character definition"
        );
    }
    const cache = new CacheManager(new DbCacheAdapter(db, character.id));
    return cache;
}

function initializeCache(
    cacheStore: string,
    character: Character,
    baseDir?: string,
    db?: IDatabaseCacheAdapter
) {
    switch (cacheStore) {
        case CacheStore.REDIS:
            if (process.env.REDIS_URL) {
                elizaLogger.info("Connecting to Redis...");
                const redisClient = new RedisClient(process.env.REDIS_URL);
                if (!character?.id) {
                    throw new Error(
                        "CacheStore.REDIS requires id to be set in character definition"
                    );
                }
                return new CacheManager(
                    new DbCacheAdapter(redisClient, character.id) // Using DbCacheAdapter since RedisClient also implements IDatabaseCacheAdapter
                );
            } else {
                throw new Error("REDIS_URL environment variable is not set.");
            }

        case CacheStore.DATABASE:
            if (db) {
                elizaLogger.info("Using Database Cache...");
                return initializeDbCache(character, db);
            } else {
                throw new Error(
                    "Database adapter is not provided for CacheStore.Database."
                );
            }

        case CacheStore.FILESYSTEM:
            elizaLogger.info("Using File System Cache...");
            if (!baseDir) {
                throw new Error(
                    "baseDir must be provided for CacheStore.FILESYSTEM."
                );
            }
            return initializeFsCache(baseDir, character);

        default:
            throw new Error(
                `Invalid cache store: ${cacheStore} or required configuration missing.`
            );
    }
}

async function startAgent(
    character: Character,
    directClient: DirectClient
): Promise<AgentRuntime> {
    let db: IDatabaseAdapter & IDatabaseCacheAdapter;
    try {
        character.id ??= stringToUuid(character.name);
        character.username ??= character.name;

        const token = getTokenForProvider(character.modelProvider, character);
        const dataDir = path.join(__dirname, "../data");

        if (!fs.existsSync(dataDir)) {
            fs.mkdirSync(dataDir, { recursive: true });
        }

        db = initializeDatabase(dataDir) as IDatabaseAdapter &
            IDatabaseCacheAdapter;

        await db.init();

        const cache = initializeCache(
            process.env.CACHE_STORE ?? CacheStore.DATABASE,
            character,
            "",
            db
        ); // "" should be replaced with dir for file system caching. THOUGHTS: might probably make this into an env
        const runtime: AgentRuntime = await createAgent(
            character,
            db,
            cache,
            token
        );

        // start services/plugins/process knowledge
        await runtime.initialize();

        // start assigned clients
        runtime.clients = await initializeClients(character, runtime);

        // add to container
        directClient.registerAgent(runtime);

        // report to console
        elizaLogger.debug(`Started ${character.name} as ${runtime.agentId}`);

        return runtime;
    } catch (error) {
        elizaLogger.error(
            `Error starting agent for character ${character.name}:`,
            error
        );
        elizaLogger.error(error);
        if (db) {
            await db.close();
        }
        throw error;
    }
}

const checkPortAvailable = (port: number): Promise<boolean> => {
    return new Promise((resolve) => {
        const server = net.createServer();

        server.once("error", (err: NodeJS.ErrnoException) => {
            if (err.code === "EADDRINUSE") {
                resolve(false);
            }
        });

        server.once("listening", () => {
            server.close();
            resolve(true);
        });

        server.listen(port);
    });
};

const hasValidRemoteUrls = () =>
    process.env.REMOTE_CHARACTER_URLS &&
    process.env.REMOTE_CHARACTER_URLS !== "" &&
    process.env.REMOTE_CHARACTER_URLS.startsWith("http");

const startAgents = async () => {
    const directClient = new DirectClient();
    let serverPort = parseInt(settings.SERVER_PORT || "3000");
    const args = parseArguments();
    let charactersArg = args.characters || args.character;
    let characters = [defaultCharacter];

    if (process.env.IQ_WALLET_ADDRESS && process.env.IQSOlRPC) {
        characters = await loadCharacterFromOnchain();
    }

    if ((onchainJson == "null" && charactersArg) || hasValidRemoteUrls()) {
        characters = await loadCharacters(charactersArg);
    }

    try {
        for (const character of characters) {
            await startAgent(character, directClient);
        }
    } catch (error) {
        elizaLogger.error("Error starting agents:", error);
    }

    // Find available port
    while (!(await checkPortAvailable(serverPort))) {
        elizaLogger.warn(
            `Port ${serverPort} is in use, trying ${serverPort + 1}`
        );
        serverPort++;
    }

    // upload some agent functionality into directClient
    directClient.startAgent = async (character) => {
        // Handle plugins
        character.plugins = await handlePluginImporting(character.plugins);

        // wrap it so we don't have to inject directClient later
        return startAgent(character, directClient);
    };

    directClient.start(serverPort);

    if (serverPort !== parseInt(settings.SERVER_PORT || "3000")) {
        elizaLogger.log(`Server started on alternate port ${serverPort}`);
    }

    elizaLogger.log(
        "Run `pnpm start:client` to start the client and visit the outputted URL (http://localhost:5173) to chat with your agents. When running multiple agents, use client with different port `SERVER_PORT=3001 pnpm start:client`"
    );
};

startAgents().catch((error) => {
    elizaLogger.error("Unhandled error in startAgents:", error);
    process.exit(1);
});

// Prevent unhandled exceptions from crashing the process if desired
if (
    process.env.PREVENT_UNHANDLED_EXIT &&
    parseBooleanFromText(process.env.PREVENT_UNHANDLED_EXIT)
) {
    // Handle uncaught exceptions to prevent the process from crashing
    process.on("uncaughtException", function (err) {
        console.error("uncaughtException", err);
    });

    // Handle unhandled rejections to prevent the process from crashing
    process.on("unhandledRejection", function (err) {
        console.error("unhandledRejection", err);
    });
}<|MERGE_RESOLUTION|>--- conflicted
+++ resolved
@@ -10,12 +10,7 @@
 import { SlackClientInterface } from "@elizaos/client-slack";
 import { TelegramClientInterface } from "@elizaos/client-telegram";
 import { TwitterClientInterface } from "@elizaos/client-twitter";
-<<<<<<< HEAD
 import { GitHubClientInterface } from "@elizaos/client-github";
-=======
-import { FarcasterClientInterface } from "@elizaos/client-farcaster";
-import { DirectClient } from "@elizaos/client-direct";
->>>>>>> e9e56087
 // import { ReclaimAdapter } from "@elizaos/plugin-reclaim";
 import { PrimusAdapter } from "@elizaos/plugin-primus";
 import { elizaCodeinPlugin, onchainJson } from "@elizaos/plugin-iq6900";
@@ -117,7 +112,6 @@
 import { fileURLToPath } from "url";
 import yargs from "yargs";
 
-<<<<<<< HEAD
 import {
     githubInitializePlugin,
     githubCreateCommitPlugin,
@@ -130,8 +124,6 @@
     githubInteractWithIssuePlugin,
 } from "@elizaos/plugin-github";
 
-=======
->>>>>>> e9e56087
 const __filename = fileURLToPath(import.meta.url); // get the resolved path to the file
 const __dirname = path.dirname(__filename); // get the name of the directory
 
