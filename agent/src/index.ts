--- conflicted
+++ resolved
@@ -441,11 +441,11 @@
         if (slackClient) clients.slack = slackClient; // Use object property instead of push
     }
 
-<<<<<<< HEAD
     if (clientTypes.includes("deva")) {
         const devaClients = await DevaClientInterface.start(runtime);
         clients.push(devaClients);
-=======
+    }
+
     function determineClientType(client: Client): string {
         // Check if client has a direct type identifier
         if ("type" in client) {
@@ -460,7 +460,6 @@
 
         // Fallback: Generate a unique identifier
         return `client_${Date.now()}`;
->>>>>>> ec741a56
     }
 
     if (character.plugins?.length > 0) {
