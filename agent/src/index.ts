import { PGLiteDatabaseAdapter } from "@elizaos/adapter-pglite";
import { PostgresDatabaseAdapter } from "@elizaos/adapter-postgres";
import { RedisClient } from "@elizaos/adapter-redis";
import { SqliteDatabaseAdapter } from "@elizaos/adapter-sqlite";
import { SupabaseDatabaseAdapter } from "@elizaos/adapter-supabase";
import { AutoClientInterface } from "@elizaos/client-auto";
import { DiscordClientInterface } from "@elizaos/client-discord";
import { InstagramClientInterface } from "@elizaos/client-instagram";
import { LensAgentClient } from "@elizaos/client-lens";
import { SlackClientInterface } from "@elizaos/client-slack";
import { TelegramClientInterface } from "@elizaos/client-telegram";
import { TwitterClientInterface } from "@elizaos/client-twitter";
import { FarcasterClientInterface } from "@elizaos/client-farcaster";
// import { ReclaimAdapter } from "@elizaos/plugin-reclaim";
import { PrimusAdapter } from "@elizaos/plugin-primus";

import {
    AgentRuntime,
    CacheManager,
    CacheStore,
    Character,
    Client,
    Clients,
    DbCacheAdapter,
    defaultCharacter,
    elizaLogger,
    FsCacheAdapter,
    IAgentRuntime,
    ICacheManager,
    IDatabaseAdapter,
    IDatabaseCacheAdapter,
    ModelProviderName,
    parseBooleanFromText,
    settings,
    stringToUuid,
    validateCharacterConfig,
} from "@elizaos/core";
import { zgPlugin } from "@elizaos/plugin-0g";

import { bootstrapPlugin } from "@elizaos/plugin-bootstrap";
import createGoatPlugin from "@elizaos/plugin-goat";
// import { intifacePlugin } from "@elizaos/plugin-intiface";
import { DirectClient } from "@elizaos/client-direct";
import { ThreeDGenerationPlugin } from "@elizaos/plugin-3d-generation";
import { abstractPlugin } from "@elizaos/plugin-abstract";
import { akashPlugin } from "@elizaos/plugin-akash";
import { alloraPlugin } from "@elizaos/plugin-allora";
import { aptosPlugin } from "@elizaos/plugin-aptos";
import { artheraPlugin } from "@elizaos/plugin-arthera";
import { autonomePlugin } from "@elizaos/plugin-autonome";
import { availPlugin } from "@elizaos/plugin-avail";
import { avalanchePlugin } from "@elizaos/plugin-avalanche";
import { b2Plugin } from "@elizaos/plugin-b2";
import { binancePlugin } from "@elizaos/plugin-binance";
import { birdeyePlugin } from "@elizaos/plugin-birdeye";
import {
    advancedTradePlugin,
    coinbaseCommercePlugin,
    coinbaseMassPaymentsPlugin,
    tokenContractPlugin,
    tradePlugin,
    webhookPlugin,
} from "@elizaos/plugin-coinbase";
import { coingeckoPlugin } from "@elizaos/plugin-coingecko";
import { coinmarketcapPlugin } from "@elizaos/plugin-coinmarketcap";
import { confluxPlugin } from "@elizaos/plugin-conflux";
import { createCosmosPlugin } from "@elizaos/plugin-cosmos";
import { cronosZkEVMPlugin } from "@elizaos/plugin-cronoszkevm";
import { evmPlugin } from "@elizaos/plugin-evm";
import { flowPlugin } from "@elizaos/plugin-flow";
import { fuelPlugin } from "@elizaos/plugin-fuel";
import { genLayerPlugin } from "@elizaos/plugin-genlayer";
import { gitcoinPassportPlugin } from "@elizaos/plugin-gitcoin-passport";
import { imageGenerationPlugin } from "@elizaos/plugin-image-generation";
import { lensPlugin } from "@elizaos/plugin-lensNetwork";
import { multiversxPlugin } from "@elizaos/plugin-multiversx";
import { nearPlugin } from "@elizaos/plugin-near";
import createNFTCollectionsPlugin from "@elizaos/plugin-nft-collections";
import { nftGenerationPlugin } from "@elizaos/plugin-nft-generation";
import { createNodePlugin } from "@elizaos/plugin-node";
import { obsidianPlugin } from "@elizaos/plugin-obsidian";
import { OpacityAdapter } from "@elizaos/plugin-opacity";
import { openWeatherPlugin } from "@elizaos/plugin-open-weather";
import { quaiPlugin } from "@elizaos/plugin-quai";
import { sgxPlugin } from "@elizaos/plugin-sgx";
import { solanaPlugin } from "@elizaos/plugin-solana";
import { solanaAgentkitPlugin } from "@elizaos/plugin-solana-agentkit";
import { squidRouterPlugin } from "@elizaos/plugin-squid-router";
import { stargazePlugin } from "@elizaos/plugin-stargaze";
import { storyPlugin } from "@elizaos/plugin-story";
import { suiPlugin } from "@elizaos/plugin-sui";
import { TEEMode, teePlugin } from "@elizaos/plugin-tee";
import { teeLogPlugin } from "@elizaos/plugin-tee-log";
import { teeMarlinPlugin } from "@elizaos/plugin-tee-marlin";
import { verifiableLogPlugin } from "@elizaos/plugin-tee-verifiable-log";
import { tonPlugin } from "@elizaos/plugin-ton";
import { webSearchPlugin } from "@elizaos/plugin-web-search";
import { dkgPlugin } from "@elizaos/plugin-dkg";
import { injectivePlugin } from "@elizaos/plugin-injective";
import { giphyPlugin } from "@elizaos/plugin-giphy";
import { letzAIPlugin } from "@elizaos/plugin-letzai";
import { thirdwebPlugin } from "@elizaos/plugin-thirdweb";
import { hyperliquidPlugin } from "@elizaos/plugin-hyperliquid";
import { echoChambersPlugin } from "@elizaos/plugin-echochambers";
import { dexScreenerPlugin } from "@elizaos/plugin-dexscreener";

import { zksyncEraPlugin } from "@elizaos/plugin-zksync-era";
import Database from "better-sqlite3";
import fs from "fs";
import net from "net";
import path from "path";
import { fileURLToPath } from "url";
import yargs from "yargs";

const __filename = fileURLToPath(import.meta.url); // get the resolved path to the file
const __dirname = path.dirname(__filename); // get the name of the directory

export const wait = (minTime: number = 1000, maxTime: number = 3000) => {
    const waitTime =
        Math.floor(Math.random() * (maxTime - minTime + 1)) + minTime;
    return new Promise((resolve) => setTimeout(resolve, waitTime));
};

const logFetch = async (url: string, options: any) => {
    elizaLogger.debug(`Fetching ${url}`);
    // Disabled to avoid disclosure of sensitive information such as API keys
    // elizaLogger.debug(JSON.stringify(options, null, 2));
    return fetch(url, options);
};

export function parseArguments(): {
    character?: string;
    characters?: string;
} {
    try {
        return yargs(process.argv.slice(3))
            .option("character", {
                type: "string",
                description: "Path to the character JSON file",
            })
            .option("characters", {
                type: "string",
                description:
                    "Comma separated list of paths to character JSON files",
            })
            .parseSync();
    } catch (error) {
        elizaLogger.error("Error parsing arguments:", error);
        return {};
    }
}

function tryLoadFile(filePath: string): string | null {
    try {
        return fs.readFileSync(filePath, "utf8");
    } catch (e) {
        return null;
    }
}
function mergeCharacters(base: Character, child: Character): Character {
    const mergeObjects = (baseObj: any, childObj: any) => {
        const result: any = {};
        const keys = new Set([
            ...Object.keys(baseObj || {}),
            ...Object.keys(childObj || {}),
        ]);
        keys.forEach((key) => {
            if (
                typeof baseObj[key] === "object" &&
                typeof childObj[key] === "object" &&
                !Array.isArray(baseObj[key]) &&
                !Array.isArray(childObj[key])
            ) {
                result[key] = mergeObjects(baseObj[key], childObj[key]);
            } else if (
                Array.isArray(baseObj[key]) ||
                Array.isArray(childObj[key])
            ) {
                result[key] = [
                    ...(baseObj[key] || []),
                    ...(childObj[key] || []),
                ];
            } else {
                result[key] =
                    childObj[key] !== undefined ? childObj[key] : baseObj[key];
            }
        });
        return result;
    };
    return mergeObjects(base, child);
}

async function loadCharacterFromUrl(url: string): Promise<Character> {
    const response = await fetch(url);
    const character = await response.json();
    return jsonToCharacter(url, character);
}

async function jsonToCharacter(
    filePath: string,
    character: any
): Promise<Character> {
    validateCharacterConfig(character);

    // .id isn't really valid
    const characterId = character.id || character.name;
    const characterPrefix = `CHARACTER.${characterId.toUpperCase().replace(/ /g, "_")}.`;
    const characterSettings = Object.entries(process.env)
        .filter(([key]) => key.startsWith(characterPrefix))
        .reduce((settings, [key, value]) => {
            const settingKey = key.slice(characterPrefix.length);
            return { ...settings, [settingKey]: value };
        }, {});
    if (Object.keys(characterSettings).length > 0) {
        character.settings = character.settings || {};
        character.settings.secrets = {
            ...characterSettings,
            ...character.settings.secrets,
        };
    }
    // Handle plugins
    character.plugins = await handlePluginImporting(character.plugins);
    if (character.extends) {
        elizaLogger.info(
            `Merging  ${character.name} character with parent characters`
        );
        for (const extendPath of character.extends) {
            const baseCharacter = await loadCharacter(
                path.resolve(path.dirname(filePath), extendPath)
            );
            character = mergeCharacters(baseCharacter, character);
            elizaLogger.info(
                `Merged ${character.name} with ${baseCharacter.name}`
            );
        }
    }
    return character;
}

async function loadCharacter(filePath: string): Promise<Character> {
    const content = tryLoadFile(filePath);
    if (!content) {
        throw new Error(`Character file not found: ${filePath}`);
    }
    let character = JSON.parse(content);
    return jsonToCharacter(filePath, character);
}

function commaSeparatedStringToArray(commaSeparated: string): string[] {
    return commaSeparated?.split(",").map((value) => value.trim());
}

export async function loadCharacters(
    charactersArg: string
): Promise<Character[]> {
    let characterPaths = commaSeparatedStringToArray(charactersArg);
    const loadedCharacters: Character[] = [];

    if (characterPaths?.length > 0) {
        for (const characterPath of characterPaths) {
            let content: string | null = null;
            let resolvedPath = "";

            // Try different path resolutions in order
            const pathsToTry = [
                characterPath, // exact path as specified
                path.resolve(process.cwd(), characterPath), // relative to cwd
                path.resolve(process.cwd(), "agent", characterPath), // Add this
                path.resolve(__dirname, characterPath), // relative to current script
                path.resolve(
                    __dirname,
                    "characters",
                    path.basename(characterPath)
                ), // relative to agent/characters
                path.resolve(
                    __dirname,
                    "../characters",
                    path.basename(characterPath)
                ), // relative to characters dir from agent
                path.resolve(
                    __dirname,
                    "../../characters",
                    path.basename(characterPath)
                ), // relative to project root characters dir
            ];

            elizaLogger.info(
                "Trying paths:",
                pathsToTry.map((p) => ({
                    path: p,
                    exists: fs.existsSync(p),
                }))
            );

            for (const tryPath of pathsToTry) {
                content = tryLoadFile(tryPath);
                if (content !== null) {
                    resolvedPath = tryPath;
                    break;
                }
            }

            if (content === null) {
                elizaLogger.error(
                    `Error loading character from ${characterPath}: File not found in any of the expected locations`
                );
                elizaLogger.error("Tried the following paths:");
                pathsToTry.forEach((p) => elizaLogger.error(` - ${p}`));
                process.exit(1);
            }

            try {
                const character: Character = await loadCharacter(resolvedPath);

                loadedCharacters.push(character);
                elizaLogger.info(
                    `Successfully loaded character from: ${resolvedPath}`
                );
            } catch (e) {
                elizaLogger.error(
                    `Error parsing character from ${resolvedPath}: ${e}`
                );
                process.exit(1);
            }
        }
    }

    if (hasValidRemoteUrls()) {
        elizaLogger.info("Loading characters from remote URLs");
        let characterUrls = commaSeparatedStringToArray(
            process.env.REMOTE_CHARACTER_URLS
        );
        for (const characterUrl of characterUrls) {
            const character = await loadCharacterFromUrl(characterUrl);
            loadedCharacters.push(character);
        }
    }

    if (loadedCharacters.length === 0) {
        elizaLogger.info("No characters found, using default character");
        loadedCharacters.push(defaultCharacter);
    }

    return loadedCharacters;
}

async function handlePluginImporting(plugins: string[]) {
    if (plugins.length > 0) {
        elizaLogger.info("Plugins are: ", plugins);
        const importedPlugins = await Promise.all(
            plugins.map(async (plugin) => {
                try {
                    const importedPlugin = await import(plugin);
                    const functionName =
                        plugin
                            .replace("@elizaos/plugin-", "")
                            .replace(/-./g, (x) => x[1].toUpperCase()) +
                        "Plugin"; // Assumes plugin function is camelCased with Plugin suffix
                    return (
                        importedPlugin.default || importedPlugin[functionName]
                    );
                } catch (importError) {
                    elizaLogger.error(
                        `Failed to import plugin: ${plugin}`,
                        importError
                    );
                    return []; // Return null for failed imports
                }
            })
        );
        return importedPlugins;
    } else {
        return [];
    }
}

export function getTokenForProvider(
    provider: ModelProviderName,
    character: Character
): string | undefined {
    switch (provider) {
        // no key needed for llama_local or gaianet
        case ModelProviderName.LLAMALOCAL:
            return "";
        case ModelProviderName.OLLAMA:
            return "";
        case ModelProviderName.GAIANET:
            return "";
        case ModelProviderName.OPENAI:
            return (
                character.settings?.secrets?.OPENAI_API_KEY ||
                settings.OPENAI_API_KEY
            );
        case ModelProviderName.ETERNALAI:
            return (
                character.settings?.secrets?.ETERNALAI_API_KEY ||
                settings.ETERNALAI_API_KEY
            );
        case ModelProviderName.NINETEEN_AI:
            return (
                character.settings?.secrets?.NINETEEN_AI_API_KEY ||
                settings.NINETEEN_AI_API_KEY
            );
        case ModelProviderName.LLAMACLOUD:
        case ModelProviderName.TOGETHER:
            return (
                character.settings?.secrets?.LLAMACLOUD_API_KEY ||
                settings.LLAMACLOUD_API_KEY ||
                character.settings?.secrets?.TOGETHER_API_KEY ||
                settings.TOGETHER_API_KEY ||
                character.settings?.secrets?.OPENAI_API_KEY ||
                settings.OPENAI_API_KEY
            );
        case ModelProviderName.CLAUDE_VERTEX:
        case ModelProviderName.ANTHROPIC:
            return (
                character.settings?.secrets?.ANTHROPIC_API_KEY ||
                character.settings?.secrets?.CLAUDE_API_KEY ||
                settings.ANTHROPIC_API_KEY ||
                settings.CLAUDE_API_KEY
            );
        case ModelProviderName.REDPILL:
            return (
                character.settings?.secrets?.REDPILL_API_KEY ||
                settings.REDPILL_API_KEY
            );
        case ModelProviderName.OPENROUTER:
            return (
                character.settings?.secrets?.OPENROUTER_API_KEY ||
                settings.OPENROUTER_API_KEY
            );
        case ModelProviderName.GROK:
            return (
                character.settings?.secrets?.GROK_API_KEY ||
                settings.GROK_API_KEY
            );
        case ModelProviderName.HEURIST:
            return (
                character.settings?.secrets?.HEURIST_API_KEY ||
                settings.HEURIST_API_KEY
            );
        case ModelProviderName.GROQ:
            return (
                character.settings?.secrets?.GROQ_API_KEY ||
                settings.GROQ_API_KEY
            );
        case ModelProviderName.GALADRIEL:
            return (
                character.settings?.secrets?.GALADRIEL_API_KEY ||
                settings.GALADRIEL_API_KEY
            );
        case ModelProviderName.FAL:
            return (
                character.settings?.secrets?.FAL_API_KEY || settings.FAL_API_KEY
            );
        case ModelProviderName.ALI_BAILIAN:
            return (
                character.settings?.secrets?.ALI_BAILIAN_API_KEY ||
                settings.ALI_BAILIAN_API_KEY
            );
        case ModelProviderName.VOLENGINE:
            return (
                character.settings?.secrets?.VOLENGINE_API_KEY ||
                settings.VOLENGINE_API_KEY
            );
        case ModelProviderName.NANOGPT:
            return (
                character.settings?.secrets?.NANOGPT_API_KEY ||
                settings.NANOGPT_API_KEY
            );
        case ModelProviderName.HYPERBOLIC:
            return (
                character.settings?.secrets?.HYPERBOLIC_API_KEY ||
                settings.HYPERBOLIC_API_KEY
            );
        case ModelProviderName.VENICE:
            return (
                character.settings?.secrets?.VENICE_API_KEY ||
                settings.VENICE_API_KEY
            );
        case ModelProviderName.ATOMA:
            return (
                character.settings?.secrets?.ATOMASDK_BEARER_AUTH ||
                settings.ATOMASDK_BEARER_AUTH
            );
        case ModelProviderName.AKASH_CHAT_API:
            return (
                character.settings?.secrets?.AKASH_CHAT_API_KEY ||
                settings.AKASH_CHAT_API_KEY
            );
        case ModelProviderName.GOOGLE:
            return (
                character.settings?.secrets?.GOOGLE_GENERATIVE_AI_API_KEY ||
                settings.GOOGLE_GENERATIVE_AI_API_KEY
            );
        case ModelProviderName.MISTRAL:
            return (
                character.settings?.secrets?.MISTRAL_API_KEY ||
                settings.MISTRAL_API_KEY
            );
        case ModelProviderName.LETZAI:
            return (
                character.settings?.secrets?.LETZAI_API_KEY ||
                settings.LETZAI_API_KEY
            );
        case ModelProviderName.INFERA:
            return (
                character.settings?.secrets?.INFERA_API_KEY ||
                settings.INFERA_API_KEY
            );
        case ModelProviderName.DEEPSEEK:
            return (
                character.settings?.secrets?.DEEPSEEK_API_KEY ||
                settings.DEEPSEEK_API_KEY
            );
        case ModelProviderName.LIVEPEER:
            return (
                character.settings?.secrets?.LIVEPEER_GATEWAY_URL ||
                settings.LIVEPEER_GATEWAY_URL
            );
        default:
            const errorMessage = `Failed to get token - unsupported model provider: ${provider}`;
            elizaLogger.error(errorMessage);
            throw new Error(errorMessage);
    }
}

function initializeDatabase(dataDir: string) {
    if (process.env.SUPABASE_URL && process.env.SUPABASE_ANON_KEY) {
        elizaLogger.info("Initializing Supabase connection...");
        const db = new SupabaseDatabaseAdapter(
            process.env.SUPABASE_URL,
            process.env.SUPABASE_ANON_KEY
        );

        // Test the connection
        db.init()
            .then(() => {
                elizaLogger.success(
                    "Successfully connected to Supabase database"
                );
            })
            .catch((error) => {
                elizaLogger.error("Failed to connect to Supabase:", error);
            });

        return db;
    } else if (process.env.POSTGRES_URL) {
        elizaLogger.info("Initializing PostgreSQL connection...");
        const db = new PostgresDatabaseAdapter({
            connectionString: process.env.POSTGRES_URL,
            parseInputs: true,
        });

        // Test the connection
        db.init()
            .then(() => {
                elizaLogger.success(
                    "Successfully connected to PostgreSQL database"
                );
            })
            .catch((error) => {
                elizaLogger.error("Failed to connect to PostgreSQL:", error);
            });

        return db;
    } else if (process.env.PGLITE_DATA_DIR) {
        elizaLogger.info("Initializing PgLite adapter...");
        // `dataDir: memory://` for in memory pg
        const db = new PGLiteDatabaseAdapter({
            dataDir: process.env.PGLITE_DATA_DIR,
        });
        return db;
    } else {
        const filePath =
            process.env.SQLITE_FILE ?? path.resolve(dataDir, "db.sqlite");
        elizaLogger.info(`Initializing SQLite database at ${filePath}...`);
        const db = new SqliteDatabaseAdapter(new Database(filePath));

        // Test the connection
        db.init()
            .then(() => {
                elizaLogger.success(
                    "Successfully connected to SQLite database"
                );
            })
            .catch((error) => {
                elizaLogger.error("Failed to connect to SQLite:", error);
            });

        return db;
    }
}

// also adds plugins from character file into the runtime
export async function initializeClients(
    character: Character,
    runtime: IAgentRuntime
) {
    // each client can only register once
    // and if we want two we can explicitly support it
    const clients: Record<string, any> = {};
    const clientTypes: string[] =
        character.clients?.map((str) => str.toLowerCase()) || [];
    elizaLogger.log("initializeClients", clientTypes, "for", character.name);

    // Start Auto Client if "auto" detected as a configured client
    if (clientTypes.includes(Clients.AUTO)) {
        const autoClient = await AutoClientInterface.start(runtime);
        if (autoClient) clients.auto = autoClient;
    }

    if (clientTypes.includes(Clients.DISCORD)) {
        const discordClient = await DiscordClientInterface.start(runtime);
        if (discordClient) clients.discord = discordClient;
    }

    if (clientTypes.includes(Clients.TELEGRAM)) {
        const telegramClient = await TelegramClientInterface.start(runtime);
        if (telegramClient) clients.telegram = telegramClient;
    }

    if (clientTypes.includes(Clients.TWITTER)) {
        const twitterClient = await TwitterClientInterface.start(runtime);
        if (twitterClient) {
            clients.twitter = twitterClient;
        }
    }

    if (clientTypes.includes(Clients.INSTAGRAM)) {
        const instagramClient = await InstagramClientInterface.start(runtime);
        if (instagramClient) {
            clients.instagram = instagramClient;
        }
    }

    if (clientTypes.includes(Clients.FARCASTER)) {
        const farcasterClient = await FarcasterClientInterface.start(runtime);
        if (farcasterClient) {
            clients.farcaster = farcasterClient;
        }
    }
    if (clientTypes.includes("lens")) {
        const lensClient = new LensAgentClient(runtime);
        lensClient.start();
        clients.lens = lensClient;
    }

    elizaLogger.log("client keys", Object.keys(clients));

    // TODO: Add Slack client to the list
    // Initialize clients as an object

    if (clientTypes.includes("slack")) {
        const slackClient = await SlackClientInterface.start(runtime);
        if (slackClient) clients.slack = slackClient; // Use object property instead of push
    }

    function determineClientType(client: Client): string {
        // Check if client has a direct type identifier
        if ("type" in client) {
            return (client as any).type;
        }

        // Check constructor name
        const constructorName = client.constructor?.name;
        if (constructorName && !constructorName.includes("Object")) {
            return constructorName.toLowerCase().replace("client", "");
        }

        // Fallback: Generate a unique identifier
        return `client_${Date.now()}`;
    }

    if (character.plugins?.length > 0) {
        for (const plugin of character.plugins) {
            if (plugin.clients) {
                for (const client of plugin.clients) {
                    const startedClient = await client.start(runtime);
                    const clientType = determineClientType(client);
                    elizaLogger.debug(
                        `Initializing client of type: ${clientType}`
                    );
                    clients[clientType] = startedClient;
                }
            }
        }
    }

    return clients;
}

function getSecret(character: Character, secret: string) {
    return character.settings?.secrets?.[secret] || process.env[secret];
}

let nodePlugin: any | undefined;

export async function createAgent(
    character: Character,
    db: IDatabaseAdapter,
    cache: ICacheManager,
    token: string
): Promise<AgentRuntime> {
    elizaLogger.log(`Creating runtime for character ${character.name}`);

    nodePlugin ??= createNodePlugin();

    const teeMode = getSecret(character, "TEE_MODE") || "OFF";
    const walletSecretSalt = getSecret(character, "WALLET_SECRET_SALT");

    // Validate TEE configuration
    if (teeMode !== TEEMode.OFF && !walletSecretSalt) {
        elizaLogger.error(
            "WALLET_SECRET_SALT required when TEE_MODE is enabled"
        );
        throw new Error("Invalid TEE configuration");
    }

    let goatPlugin: any | undefined;

    if (getSecret(character, "EVM_PRIVATE_KEY")) {
        goatPlugin = await createGoatPlugin((secret) =>
            getSecret(character, secret)
        );
    }

    // Initialize Reclaim adapter if environment variables are present
    // let verifiableInferenceAdapter;
    // if (
    //     process.env.RECLAIM_APP_ID &&
    //     process.env.RECLAIM_APP_SECRET &&
    //     process.env.VERIFIABLE_INFERENCE_ENABLED === "true"
    // ) {
    //     verifiableInferenceAdapter = new ReclaimAdapter({
    //         appId: process.env.RECLAIM_APP_ID,
    //         appSecret: process.env.RECLAIM_APP_SECRET,
    //         modelProvider: character.modelProvider,
    //         token,
    //     });
    //     elizaLogger.log("Verifiable inference adapter initialized");
    // }
    // Initialize Opacity adapter if environment variables are present
    let verifiableInferenceAdapter;
    if (
        process.env.OPACITY_TEAM_ID &&
        process.env.OPACITY_CLOUDFLARE_NAME &&
        process.env.OPACITY_PROVER_URL &&
        process.env.VERIFIABLE_INFERENCE_ENABLED === "true"
    ) {
        verifiableInferenceAdapter = new OpacityAdapter({
            teamId: process.env.OPACITY_TEAM_ID,
            teamName: process.env.OPACITY_CLOUDFLARE_NAME,
            opacityProverUrl: process.env.OPACITY_PROVER_URL,
            modelProvider: character.modelProvider,
            token: token,
        });
        elizaLogger.log("Verifiable inference adapter initialized");
        elizaLogger.log("teamId", process.env.OPACITY_TEAM_ID);
        elizaLogger.log("teamName", process.env.OPACITY_CLOUDFLARE_NAME);
        elizaLogger.log("opacityProverUrl", process.env.OPACITY_PROVER_URL);
        elizaLogger.log("modelProvider", character.modelProvider);
        elizaLogger.log("token", token);
    }
    if (
        process.env.PRIMUS_APP_ID &&
        process.env.PRIMUS_APP_SECRET &&
        process.env.VERIFIABLE_INFERENCE_ENABLED === "true"
    ) {
        verifiableInferenceAdapter = new PrimusAdapter({
            appId: process.env.PRIMUS_APP_ID,
            appSecret: process.env.PRIMUS_APP_SECRET,
            attMode: "proxytls",
            modelProvider: character.modelProvider,
            token,
        });
        elizaLogger.log("Verifiable inference primus adapter initialized");
    }

    return new AgentRuntime({
        databaseAdapter: db,
        token,
        modelProvider: character.modelProvider,
        evaluators: [],
        character,
        // character.plugins are handled when clients are added
        plugins: [
            bootstrapPlugin,
            getSecret(character, "DEXSCREENER_API_KEY")
                ? dexScreenerPlugin
                : null,
            getSecret(character, "CONFLUX_CORE_PRIVATE_KEY")
                ? confluxPlugin
                : null,
            nodePlugin,
            getSecret(character, "TAVILY_API_KEY") ? webSearchPlugin : null,
            getSecret(character, "SOLANA_PUBLIC_KEY") ||
            (getSecret(character, "WALLET_PUBLIC_KEY") &&
                !getSecret(character, "WALLET_PUBLIC_KEY")?.startsWith("0x"))
                ? solanaPlugin
                : null,
            getSecret(character, "SOLANA_PRIVATE_KEY")
                ? solanaAgentkitPlugin
                : null,
            getSecret(character, "AUTONOME_JWT_TOKEN") ? autonomePlugin : null,
            (getSecret(character, "NEAR_ADDRESS") ||
                getSecret(character, "NEAR_WALLET_PUBLIC_KEY")) &&
            getSecret(character, "NEAR_WALLET_SECRET_KEY")
                ? nearPlugin
                : null,
            getSecret(character, "EVM_PUBLIC_KEY") ||
            (getSecret(character, "WALLET_PUBLIC_KEY") &&
                getSecret(character, "WALLET_PUBLIC_KEY")?.startsWith("0x"))
                ? evmPlugin
                : null,
            (getSecret(character, "EVM_PUBLIC_KEY") ||
                getSecret(character, "INJECTIVE_PUBLIC_KEY")) &&
            getSecret(character, "INJECTIVE_PRIVATE_KEY")
                ? injectivePlugin
                : null,
            getSecret(character, "COSMOS_RECOVERY_PHRASE") &&
                getSecret(character, "COSMOS_AVAILABLE_CHAINS") &&
                createCosmosPlugin(),
            (getSecret(character, "SOLANA_PUBLIC_KEY") ||
                (getSecret(character, "WALLET_PUBLIC_KEY") &&
                    !getSecret(character, "WALLET_PUBLIC_KEY")?.startsWith(
                        "0x"
                    ))) &&
            getSecret(character, "SOLANA_ADMIN_PUBLIC_KEY") &&
            getSecret(character, "SOLANA_PRIVATE_KEY") &&
            getSecret(character, "SOLANA_ADMIN_PRIVATE_KEY")
                ? nftGenerationPlugin
                : null,
            getSecret(character, "ZEROG_PRIVATE_KEY") ? zgPlugin : null,
            getSecret(character, "COINMARKETCAP_API_KEY")
                ? coinmarketcapPlugin
                : null,
            getSecret(character, "COINBASE_COMMERCE_KEY")
                ? coinbaseCommercePlugin
                : null,
            getSecret(character, "FAL_API_KEY") ||
            getSecret(character, "OPENAI_API_KEY") ||
            getSecret(character, "VENICE_API_KEY") ||
            getSecret(character, "NINETEEN_AI_API_KEY") ||
            getSecret(character, "HEURIST_API_KEY") ||
            getSecret(character, "LIVEPEER_GATEWAY_URL")
                ? imageGenerationPlugin
                : null,
            getSecret(character, "FAL_API_KEY") ? ThreeDGenerationPlugin : null,
            ...(getSecret(character, "COINBASE_API_KEY") &&
            getSecret(character, "COINBASE_PRIVATE_KEY")
                ? [
                      coinbaseMassPaymentsPlugin,
                      tradePlugin,
                      tokenContractPlugin,
                      advancedTradePlugin,
                  ]
                : []),
            ...(teeMode !== TEEMode.OFF && walletSecretSalt ? [teePlugin] : []),
            teeMode !== TEEMode.OFF &&
            walletSecretSalt &&
            getSecret(character, "VLOG")
                ? verifiableLogPlugin
                : null,
            getSecret(character, "SGX") ? sgxPlugin : null,
            getSecret(character, "ENABLE_TEE_LOG") &&
            ((teeMode !== TEEMode.OFF && walletSecretSalt) ||
                getSecret(character, "SGX"))
                ? teeLogPlugin
                : null,
            getSecret(character, "COINBASE_API_KEY") &&
            getSecret(character, "COINBASE_PRIVATE_KEY") &&
            getSecret(character, "COINBASE_NOTIFICATION_URI")
                ? webhookPlugin
                : null,
            goatPlugin,
            getSecret(character, "COINGECKO_API_KEY") ||
            getSecret(character, "COINGECKO_PRO_API_KEY")
                ? coingeckoPlugin
                : null,
            getSecret(character, "EVM_PROVIDER_URL") ? goatPlugin : null,
            getSecret(character, "ABSTRACT_PRIVATE_KEY")
                ? abstractPlugin
                : null,
            getSecret(character, "B2_PRIVATE_KEY") ? b2Plugin : null,
            getSecret(character, "BINANCE_API_KEY") &&
            getSecret(character, "BINANCE_SECRET_KEY")
                ? binancePlugin
                : null,
            getSecret(character, "FLOW_ADDRESS") &&
            getSecret(character, "FLOW_PRIVATE_KEY")
                ? flowPlugin
                : null,
            getSecret(character, "LENS_ADDRESS") &&
            getSecret(character, "LENS_PRIVATE_KEY")
                ? lensPlugin
                : null,
            getSecret(character, "APTOS_PRIVATE_KEY") ? aptosPlugin : null,
            getSecret(character, "MVX_PRIVATE_KEY") ? multiversxPlugin : null,
            getSecret(character, "ZKSYNC_PRIVATE_KEY") ? zksyncEraPlugin : null,
            getSecret(character, "CRONOSZKEVM_PRIVATE_KEY")
                ? cronosZkEVMPlugin
                : null,
            getSecret(character, "TEE_MARLIN") ? teeMarlinPlugin : null,
            getSecret(character, "TON_PRIVATE_KEY") ? tonPlugin : null,
            getSecret(character, "THIRDWEB_SECRET_KEY") ? thirdwebPlugin : null,
            getSecret(character, "SUI_PRIVATE_KEY") ? suiPlugin : null,
            getSecret(character, "STORY_PRIVATE_KEY") ? storyPlugin : null,
            getSecret(character, "SQUID_SDK_URL") &&
            getSecret(character, "SQUID_INTEGRATOR_ID") &&
            getSecret(character, "SQUID_EVM_ADDRESS") &&
            getSecret(character, "SQUID_EVM_PRIVATE_KEY") &&
            getSecret(character, "SQUID_API_THROTTLE_INTERVAL")
                ? squidRouterPlugin
                : null,
            getSecret(character, "FUEL_PRIVATE_KEY") ? fuelPlugin : null,
            getSecret(character, "AVALANCHE_PRIVATE_KEY")
                ? avalanchePlugin
                : null,
            getSecret(character, "BIRDEYE_API_KEY") ? birdeyePlugin : null,
            getSecret(character, "ECHOCHAMBERS_API_URL") &&
            getSecret(character, "ECHOCHAMBERS_API_KEY")
                ? echoChambersPlugin
                : null,
            getSecret(character, "LETZAI_API_KEY") ? letzAIPlugin : null,
            getSecret(character, "STARGAZE_ENDPOINT") ? stargazePlugin : null,
            getSecret(character, "GIPHY_API_KEY") ? giphyPlugin : null,
            getSecret(character, "PASSPORT_API_KEY")
                ? gitcoinPassportPlugin
                : null,
            getSecret(character, "GENLAYER_PRIVATE_KEY")
                ? genLayerPlugin
                : null,
            getSecret(character, "AVAIL_SEED") &&
            getSecret(character, "AVAIL_APP_ID")
                ? availPlugin
                : null,
            getSecret(character, "OPEN_WEATHER_API_KEY")
                ? openWeatherPlugin
                : null,
            getSecret(character, "OBSIDIAN_API_TOKEN") ? obsidianPlugin : null,
            getSecret(character, "ARTHERA_PRIVATE_KEY")?.startsWith("0x")
                ? artheraPlugin
                : null,
            getSecret(character, "ALLORA_API_KEY") ? alloraPlugin : null,
            getSecret(character, "HYPERLIQUID_PRIVATE_KEY")
                ? hyperliquidPlugin
                : null,
            getSecret(character, "HYPERLIQUID_TESTNET")
                ? hyperliquidPlugin
                : null,
            getSecret(character, "AKASH_MNEMONIC") &&
            getSecret(character, "AKASH_WALLET_ADDRESS")
                ? akashPlugin
                : null,
            getSecret(character, "QUAI_PRIVATE_KEY") ? quaiPlugin : null,
            getSecret(character, "RESERVOIR_API_KEY")
                ? createNFTCollectionsPlugin()
                : null,
            getSecret(character, "DKG_PRIVATE_KEY") ? dkgPlugin : null,
        ].filter(Boolean),
        providers: [],
        actions: [],
        services: [],
        managers: [],
        cacheManager: cache,
        fetch: logFetch,
        verifiableInferenceAdapter,
    });
}

function initializeFsCache(baseDir: string, character: Character) {
    if (!character?.id) {
        throw new Error(
            "initializeFsCache requires id to be set in character definition"
        );
    }
    const cacheDir = path.resolve(baseDir, character.id, "cache");

    const cache = new CacheManager(new FsCacheAdapter(cacheDir));
    return cache;
}

function initializeDbCache(character: Character, db: IDatabaseCacheAdapter) {
    if (!character?.id) {
        throw new Error(
            "initializeFsCache requires id to be set in character definition"
        );
    }
    const cache = new CacheManager(new DbCacheAdapter(db, character.id));
    return cache;
}

function initializeCache(
    cacheStore: string,
    character: Character,
    baseDir?: string,
    db?: IDatabaseCacheAdapter
) {
    switch (cacheStore) {
        case CacheStore.REDIS:
            if (process.env.REDIS_URL) {
                elizaLogger.info("Connecting to Redis...");
                const redisClient = new RedisClient(process.env.REDIS_URL);
                if (!character?.id) {
                    throw new Error(
                        "CacheStore.REDIS requires id to be set in character definition"
                    );
                }
                return new CacheManager(
                    new DbCacheAdapter(redisClient, character.id) // Using DbCacheAdapter since RedisClient also implements IDatabaseCacheAdapter
                );
            } else {
                throw new Error("REDIS_URL environment variable is not set.");
            }

        case CacheStore.DATABASE:
            if (db) {
                elizaLogger.info("Using Database Cache...");
                return initializeDbCache(character, db);
            } else {
                throw new Error(
                    "Database adapter is not provided for CacheStore.Database."
                );
            }

        case CacheStore.FILESYSTEM:
            elizaLogger.info("Using File System Cache...");
            if (!baseDir) {
                throw new Error(
                    "baseDir must be provided for CacheStore.FILESYSTEM."
                );
            }
            return initializeFsCache(baseDir, character);

        default:
            throw new Error(
                `Invalid cache store: ${cacheStore} or required configuration missing.`
            );
    }
}

async function startAgent(
    character: Character,
    directClient: DirectClient
): Promise<AgentRuntime> {
    let db: IDatabaseAdapter & IDatabaseCacheAdapter;
    try {
        character.id ??= stringToUuid(character.name);
        character.username ??= character.name;

        const token = getTokenForProvider(character.modelProvider, character);
        const dataDir = path.join(__dirname, "../data");

        if (!fs.existsSync(dataDir)) {
            fs.mkdirSync(dataDir, { recursive: true });
        }

        db = initializeDatabase(dataDir) as IDatabaseAdapter &
            IDatabaseCacheAdapter;

        await db.init();

        const cache = initializeCache(
            process.env.CACHE_STORE ?? CacheStore.DATABASE,
            character,
            "",
            db
        ); // "" should be replaced with dir for file system caching. THOUGHTS: might probably make this into an env
        const runtime: AgentRuntime = await createAgent(
            character,
            db,
            cache,
            token
        );

        // start services/plugins/process knowledge
        await runtime.initialize();

        // start assigned clients
        runtime.clients = await initializeClients(character, runtime);

        // add to container
        directClient.registerAgent(runtime);

        // report to console
        elizaLogger.debug(`Started ${character.name} as ${runtime.agentId}`);

        return runtime;
    } catch (error) {
        elizaLogger.error(
            `Error starting agent for character ${character.name}:`,
            error
        );
        elizaLogger.error(error);
        if (db) {
            await db.close();
        }
        throw error;
    }
}

const checkPortAvailable = (port: number): Promise<boolean> => {
    return new Promise((resolve) => {
        const server = net.createServer();

        server.once("error", (err: NodeJS.ErrnoException) => {
            if (err.code === "EADDRINUSE") {
                resolve(false);
            }
        });

        server.once("listening", () => {
            server.close();
            resolve(true);
        });

        server.listen(port);
    });
};


const hasValidRemoteUrls = () =>
<<<<<<< HEAD
    process.env.REMOTE_CHARACTER_URLS &&
    process.env.REMOTE_CHARACTER_URLS !== "" &&
    process.env.REMOTE_CHARACTER_URLS.startsWith("http");
=======
    process.env.REMOTE_CHARACTER_URLS != "" &&
    process.env.REMOTE_CHARACTER_URLS !== "" &&
    process.env.REMOTE_CHARACTER_URLS?.startsWith("http");
>>>>>>> a3c3d1ec

const startAgents = async () => {
    const directClient = new DirectClient();
    let serverPort = parseInt(settings.SERVER_PORT || "3000");
    const args = parseArguments();
    let charactersArg = args.characters || args.character;
    let characters = [defaultCharacter];

    if (charactersArg || hasValidRemoteUrls()) {
        characters = await loadCharacters(charactersArg);
    }

    try {
        for (const character of characters) {
            await startAgent(character, directClient);
        }
    } catch (error) {
        elizaLogger.error("Error starting agents:", error);
    }

    // Find available port
    while (!(await checkPortAvailable(serverPort))) {
        elizaLogger.warn(
            `Port ${serverPort} is in use, trying ${serverPort + 1}`
        );
        serverPort++;
    }

    // upload some agent functionality into directClient
    directClient.startAgent = async (character) => {
        // Handle plugins
        character.plugins = await handlePluginImporting(character.plugins);

        // wrap it so we don't have to inject directClient later
        return startAgent(character, directClient);
    };

    directClient.start(serverPort);

    if (serverPort !== parseInt(settings.SERVER_PORT || "3000")) {
        elizaLogger.log(`Server started on alternate port ${serverPort}`);
    }

    elizaLogger.log(
        "Run `pnpm start:client` to start the client and visit the outputted URL (http://localhost:5173) to chat with your agents. When running multiple agents, use client with different port `SERVER_PORT=3001 pnpm start:client`"
    );
};

startAgents().catch((error) => {
    elizaLogger.error("Unhandled error in startAgents:", error);
    process.exit(1);
});

// Prevent unhandled exceptions from crashing the process if desired
if (
    process.env.PREVENT_UNHANDLED_EXIT &&
    parseBooleanFromText(process.env.PREVENT_UNHANDLED_EXIT)
) {
    // Handle uncaught exceptions to prevent the process from crashing
    process.on("uncaughtException", function (err) {
        console.error("uncaughtException", err);
    });

    // Handle unhandled rejections to prevent the process from crashing
    process.on("unhandledRejection", function (err) {
        console.error("unhandledRejection", err);
    });
}<|MERGE_RESOLUTION|>--- conflicted
+++ resolved
@@ -1119,17 +1119,10 @@
     });
 };
 
-
 const hasValidRemoteUrls = () =>
-<<<<<<< HEAD
     process.env.REMOTE_CHARACTER_URLS &&
     process.env.REMOTE_CHARACTER_URLS !== "" &&
     process.env.REMOTE_CHARACTER_URLS.startsWith("http");
-=======
-    process.env.REMOTE_CHARACTER_URLS != "" &&
-    process.env.REMOTE_CHARACTER_URLS !== "" &&
-    process.env.REMOTE_CHARACTER_URLS?.startsWith("http");
->>>>>>> a3c3d1ec
 
 const startAgents = async () => {
     const directClient = new DirectClient();
@@ -1197,4 +1190,4 @@
     process.on("unhandledRejection", function (err) {
         console.error("unhandledRejection", err);
     });
-}+}
