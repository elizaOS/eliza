import { PostgresDatabaseAdapter } from "@elizaos/adapter-postgres";
import { SqliteDatabaseAdapter } from "@elizaos/adapter-sqlite";
import { AutoClientInterface } from "@elizaos/client-auto";
import { DiscordClientInterface } from "@elizaos/client-discord";
import { FarcasterAgentClient } from "@elizaos/client-farcaster";
import { LensAgentClient } from "@elizaos/client-lens";
import { SlackClientInterface } from "@elizaos/client-slack";
import { TelegramClientInterface } from "@elizaos/client-telegram";
import { TwitterClientInterface } from "@elizaos/client-twitter";
<<<<<<< HEAD
import { webSearchPlugin } from "@elizaos/plugin-web-search";
=======
import { cosmosPlugin } from "@elizaos/plugin-cosmos";
>>>>>>> fc3bb889
import {
    AgentRuntime,
    CacheManager,
    Character,
    Clients,
    DbCacheAdapter,
    defaultCharacter,
    elizaLogger,
    FsCacheAdapter,
    IAgentRuntime,
    IDatabaseAdapter,
    IDatabaseCacheAdapter,
    ModelProviderName,
    settings,
    stringToUuid,
    validateCharacterConfig,
    CacheStore,
    Client,
    ICacheManager,
    parseBooleanFromText,
} from "@elizaos/core";
import { RedisClient } from "@elizaos/adapter-redis";
import { zgPlugin } from "@elizaos/plugin-0g";
import { bootstrapPlugin } from "@elizaos/plugin-bootstrap";
import createGoatPlugin from "@elizaos/plugin-goat";
// import { intifacePlugin } from "@elizaos/plugin-intiface";
import { DirectClient } from "@elizaos/client-direct";
import { aptosPlugin } from "@elizaos/plugin-aptos";
import {
    advancedTradePlugin,
    coinbaseCommercePlugin,
    coinbaseMassPaymentsPlugin,
    tokenContractPlugin,
    tradePlugin,
    webhookPlugin,
} from "@elizaos/plugin-coinbase";
import { confluxPlugin } from "@elizaos/plugin-conflux";
import { evmPlugin } from "@elizaos/plugin-evm";
import { storyPlugin } from "@elizaos/plugin-story";
import { flowPlugin } from "@elizaos/plugin-flow";
import { fuelPlugin } from "@elizaos/plugin-fuel";
import { imageGenerationPlugin } from "@elizaos/plugin-image-generation";
import { ThreeDGenerationPlugin } from "@elizaos/plugin-3d-generation";
import { multiversxPlugin } from "@elizaos/plugin-multiversx";
import { nearPlugin } from "@elizaos/plugin-near";
import { nftGenerationPlugin } from "@elizaos/plugin-nft-generation";
import { createNodePlugin } from "@elizaos/plugin-node";
import { solanaPlugin } from "@elizaos/plugin-solana";
import { suiPlugin } from "@elizaos/plugin-sui";
import { TEEMode, teePlugin } from "@elizaos/plugin-tee";
import { tonPlugin } from "@elizaos/plugin-ton";
import { zksyncEraPlugin } from "@elizaos/plugin-zksync-era";
import { cronosZkEVMPlugin } from "@elizaos/plugin-cronoszkevm";
import { abstractPlugin } from "@elizaos/plugin-abstract";
import { avalanchePlugin } from "@elizaos/plugin-avalanche";
import { webSearchPlugin } from "@elizaos/plugin-web-search";
import Database from "better-sqlite3";
import fs from "fs";
import path from "path";
import { fileURLToPath } from "url";
import yargs from "yargs";
import net from "net";

const __filename = fileURLToPath(import.meta.url); // get the resolved path to the file
const __dirname = path.dirname(__filename); // get the name of the directory

export const wait = (minTime: number = 1000, maxTime: number = 3000) => {
    const waitTime =
        Math.floor(Math.random() * (maxTime - minTime + 1)) + minTime;
    return new Promise((resolve) => setTimeout(resolve, waitTime));
};

const logFetch = async (url: string, options: any) => {
    elizaLogger.debug(`Fetching ${url}`);
    // Disabled to avoid disclosure of sensitive information such as API keys
    // elizaLogger.debug(JSON.stringify(options, null, 2));
    return fetch(url, options);
};

export function parseArguments(): {
    character?: string;
    characters?: string;
} {
    try {
        return yargs(process.argv.slice(3))
            .option("character", {
                type: "string",
                description: "Path to the character JSON file",
            })
            .option("characters", {
                type: "string",
                description:
                    "Comma separated list of paths to character JSON files",
            })
            .parseSync();
    } catch (error) {
        elizaLogger.error("Error parsing arguments:", error);
        return {};
    }
}

function tryLoadFile(filePath: string): string | null {
    try {
        return fs.readFileSync(filePath, "utf8");
    } catch (e) {
        return null;
    }
}

function isAllStrings(arr: unknown[]): boolean {
    return Array.isArray(arr) && arr.every((item) => typeof item === "string");
}

export async function loadCharacters(
    charactersArg: string
): Promise<Character[]> {
    let characterPaths = charactersArg
        ?.split(",")
        .map((filePath) => filePath.trim());
    const loadedCharacters = [];

    if (characterPaths?.length > 0) {
        for (const characterPath of characterPaths) {
            let content = null;
            let resolvedPath = "";

            // Try different path resolutions in order
            const pathsToTry = [
                characterPath, // exact path as specified
                path.resolve(process.cwd(), characterPath), // relative to cwd
                path.resolve(process.cwd(), "agent", characterPath), // Add this
                path.resolve(__dirname, characterPath), // relative to current script
                path.resolve(
                    __dirname,
                    "characters",
                    path.basename(characterPath)
                ), // relative to agent/characters
                path.resolve(
                    __dirname,
                    "../characters",
                    path.basename(characterPath)
                ), // relative to characters dir from agent
                path.resolve(
                    __dirname,
                    "../../characters",
                    path.basename(characterPath)
                ), // relative to project root characters dir
            ];

            elizaLogger.info(
                "Trying paths:",
                pathsToTry.map((p) => ({
                    path: p,
                    exists: fs.existsSync(p),
                }))
            );

            for (const tryPath of pathsToTry) {
                content = tryLoadFile(tryPath);
                if (content !== null) {
                    resolvedPath = tryPath;
                    break;
                }
            }

            if (content === null) {
                elizaLogger.error(
                    `Error loading character from ${characterPath}: File not found in any of the expected locations`
                );
                elizaLogger.error("Tried the following paths:");
                pathsToTry.forEach((p) => elizaLogger.error(` - ${p}`));
                process.exit(1);
            }

            try {
                const character = JSON.parse(content);
                validateCharacterConfig(character);

                // .id isn't really valid
                const characterId = character.id || character.name;
                const characterPrefix = `CHARACTER.${characterId.toUpperCase().replace(/ /g, "_")}.`;

                const characterSettings = Object.entries(process.env)
                    .filter(([key]) => key.startsWith(characterPrefix))
                    .reduce((settings, [key, value]) => {
                        const settingKey = key.slice(characterPrefix.length);
                        return { ...settings, [settingKey]: value };
                    }, {});

                if (Object.keys(characterSettings).length > 0) {
                    character.settings = character.settings || {};
                    character.settings.secrets = {
                        ...characterSettings,
                        ...character.settings.secrets,
                    };
                }

                // Handle plugins
                if (isAllStrings(character.plugins)) {
                    elizaLogger.info("Plugins are: ", character.plugins);
                    const importedPlugins = await Promise.all(
                        character.plugins.map(async (plugin) => {
                            const importedPlugin = await import(plugin);
                            return importedPlugin.default;
                        })
                    );
                    character.plugins = importedPlugins;
                }

                loadedCharacters.push(character);
                elizaLogger.info(
                    `Successfully loaded character from: ${resolvedPath}`
                );
            } catch (e) {
                elizaLogger.error(
                    `Error parsing character from ${resolvedPath}: ${e}`
                );
                process.exit(1);
            }
        }
    }

    if (loadedCharacters.length === 0) {
        elizaLogger.info("No characters found, using default character");
        loadedCharacters.push(defaultCharacter);
    }

    return loadedCharacters;
}

export function getTokenForProvider(
    provider: ModelProviderName,
    character: Character
): string {
    switch (provider) {
        // no key needed for llama_local or gaianet
        case ModelProviderName.LLAMALOCAL:
            return "";
        case ModelProviderName.OLLAMA:
            return "";
        case ModelProviderName.GAIANET:
            return "";
        case ModelProviderName.OPENAI:
            return (
                character.settings?.secrets?.OPENAI_API_KEY ||
                settings.OPENAI_API_KEY
            );
        case ModelProviderName.ETERNALAI:
            return (
                character.settings?.secrets?.ETERNALAI_API_KEY ||
                settings.ETERNALAI_API_KEY
            );
        case ModelProviderName.LLAMACLOUD:
        case ModelProviderName.TOGETHER:
            return (
                character.settings?.secrets?.LLAMACLOUD_API_KEY ||
                settings.LLAMACLOUD_API_KEY ||
                character.settings?.secrets?.TOGETHER_API_KEY ||
                settings.TOGETHER_API_KEY ||
                character.settings?.secrets?.XAI_API_KEY ||
                settings.XAI_API_KEY ||
                character.settings?.secrets?.OPENAI_API_KEY ||
                settings.OPENAI_API_KEY
            );
        case ModelProviderName.CLAUDE_VERTEX:
        case ModelProviderName.ANTHROPIC:
            return (
                character.settings?.secrets?.ANTHROPIC_API_KEY ||
                character.settings?.secrets?.CLAUDE_API_KEY ||
                settings.ANTHROPIC_API_KEY ||
                settings.CLAUDE_API_KEY
            );
        case ModelProviderName.REDPILL:
            return (
                character.settings?.secrets?.REDPILL_API_KEY ||
                settings.REDPILL_API_KEY
            );
        case ModelProviderName.OPENROUTER:
            return (
                character.settings?.secrets?.OPENROUTER ||
                settings.OPENROUTER_API_KEY
            );
        case ModelProviderName.GROK:
            return (
                character.settings?.secrets?.GROK_API_KEY ||
                settings.GROK_API_KEY
            );
        case ModelProviderName.HEURIST:
            return (
                character.settings?.secrets?.HEURIST_API_KEY ||
                settings.HEURIST_API_KEY
            );
        case ModelProviderName.GROQ:
            return (
                character.settings?.secrets?.GROQ_API_KEY ||
                settings.GROQ_API_KEY
            );
        case ModelProviderName.GALADRIEL:
            return (
                character.settings?.secrets?.GALADRIEL_API_KEY ||
                settings.GALADRIEL_API_KEY
            );
        case ModelProviderName.FAL:
            return (
                character.settings?.secrets?.FAL_API_KEY || settings.FAL_API_KEY
            );
        case ModelProviderName.ALI_BAILIAN:
            return (
                character.settings?.secrets?.ALI_BAILIAN_API_KEY ||
                settings.ALI_BAILIAN_API_KEY
            );
        case ModelProviderName.VOLENGINE:
            return (
                character.settings?.secrets?.VOLENGINE_API_KEY ||
                settings.VOLENGINE_API_KEY
            );
        case ModelProviderName.NANOGPT:
            return (
                character.settings?.secrets?.NANOGPT_API_KEY ||
                settings.NANOGPT_API_KEY
            );
        case ModelProviderName.HYPERBOLIC:
            return (
                character.settings?.secrets?.HYPERBOLIC_API_KEY ||
                settings.HYPERBOLIC_API_KEY
            );
        case ModelProviderName.VENICE:
            return (
                character.settings?.secrets?.VENICE_API_KEY ||
                settings.VENICE_API_KEY
            );
        case ModelProviderName.AKASH_CHAT_API:
            return (
                character.settings?.secrets?.AKASH_CHAT_API_KEY ||
                settings.AKASH_CHAT_API_KEY
            );
        case ModelProviderName.GOOGLE:
            return (
                character.settings?.secrets?.GOOGLE_GENERATIVE_AI_API_KEY ||
                settings.GOOGLE_GENERATIVE_AI_API_KEY
            );
        default:
            const errorMessage = `Failed to get token - unsupported model provider: ${provider}`;
            elizaLogger.error(errorMessage);
            throw new Error(errorMessage);
    }
}

function initializeDatabase(dataDir: string) {
    if (process.env.POSTGRES_URL) {
        elizaLogger.info("Initializing PostgreSQL connection...");
        const db = new PostgresDatabaseAdapter({
            connectionString: process.env.POSTGRES_URL,
            parseInputs: true,
        });

        // Test the connection
        db.init()
            .then(() => {
                elizaLogger.success(
                    "Successfully connected to PostgreSQL database"
                );
            })
            .catch((error) => {
                elizaLogger.error("Failed to connect to PostgreSQL:", error);
            });

        return db;
    } else {
        const filePath =
            process.env.SQLITE_FILE ?? path.resolve(dataDir, "db.sqlite");
        // ":memory:";
        const db = new SqliteDatabaseAdapter(new Database(filePath));
        return db;
    }
}

// also adds plugins from character file into the runtime
export async function initializeClients(
    character: Character,
    runtime: IAgentRuntime
) {
    // each client can only register once
    // and if we want two we can explicitly support it
    const clients: Record<string, any> = {};
    const clientTypes: string[] =
        character.clients?.map((str) => str.toLowerCase()) || [];
    elizaLogger.log("initializeClients", clientTypes, "for", character.name);

    if (clientTypes.includes(Clients.DIRECT)) {
        const autoClient = await AutoClientInterface.start(runtime);
        if (autoClient) clients.auto = autoClient;
    }

    if (clientTypes.includes(Clients.DISCORD)) {
        const discordClient = await DiscordClientInterface.start(runtime);
        if (discordClient) clients.discord = discordClient;
    }

    if (clientTypes.includes(Clients.TELEGRAM)) {
        const telegramClient = await TelegramClientInterface.start(runtime);
        if (telegramClient) clients.telegram = telegramClient;
    }

    if (clientTypes.includes(Clients.TWITTER)) {
        const twitterClient = await TwitterClientInterface.start(runtime);
        if (twitterClient) {
            clients.twitter = twitterClient;
        }
    }

    if (clientTypes.includes(Clients.FARCASTER)) {
        // why is this one different :(
        const farcasterClient = new FarcasterAgentClient(runtime);
        if (farcasterClient) {
            farcasterClient.start();
            clients.farcaster = farcasterClient;
        }
    }
    if (clientTypes.includes("lens")) {
        const lensClient = new LensAgentClient(runtime);
        lensClient.start();
        clients.lens = lensClient;
    }

    elizaLogger.log("client keys", Object.keys(clients));

    // TODO: Add Slack client to the list
    // Initialize clients as an object

    if (clientTypes.includes("slack")) {
        const slackClient = await SlackClientInterface.start(runtime);
        if (slackClient) clients.slack = slackClient; // Use object property instead of push
    }

    function determineClientType(client: Client): string {
        // Check if client has a direct type identifier
        if ("type" in client) {
            return (client as any).type;
        }

        // Check constructor name
        const constructorName = client.constructor?.name;
        if (constructorName && !constructorName.includes("Object")) {
            return constructorName.toLowerCase().replace("client", "");
        }

        // Fallback: Generate a unique identifier
        return `client_${Date.now()}`;
    }

    if (character.plugins?.length > 0) {
        for (const plugin of character.plugins) {
            if (plugin.clients) {
                for (const client of plugin.clients) {
                    const startedClient = await client.start(runtime);
                    const clientType = determineClientType(client);
                    elizaLogger.debug(
                        `Initializing client of type: ${clientType}`
                    );
                    clients[clientType] = startedClient;
                }
            }
        }
    }

    return clients;
}

function getSecret(character: Character, secret: string) {
    return character.settings?.secrets?.[secret] || process.env[secret];
}

let nodePlugin: any | undefined;

export async function createAgent(
    character: Character,
    db: IDatabaseAdapter,
    cache: ICacheManager,
    token: string
): Promise<AgentRuntime> {
    elizaLogger.success(
        elizaLogger.successesTitle,
        "Creating runtime for character",
        character.name
    );

    nodePlugin ??= createNodePlugin();

    const teeMode = getSecret(character, "TEE_MODE") || "OFF";
    const walletSecretSalt = getSecret(character, "WALLET_SECRET_SALT");

    // Validate TEE configuration
    if (teeMode !== TEEMode.OFF && !walletSecretSalt) {
        elizaLogger.error(
            "WALLET_SECRET_SALT required when TEE_MODE is enabled"
        );
        throw new Error("Invalid TEE configuration");
    }

    let goatPlugin: any | undefined;
    if (getSecret(character, "EVM_PROVIDER_URL")) {
        goatPlugin = await createGoatPlugin((secret) =>
            getSecret(character, secret)
        );
    }

    return new AgentRuntime({
        databaseAdapter: db,
        token,
        modelProvider: character.modelProvider,
        evaluators: [],
        character,
        // character.plugins are handled when clients are added
        plugins: [
            bootstrapPlugin,
            parseBooleanFromText(getSecret(character, "ENABLE_WEBSEARCH")) ===
            true
                ? webSearchPlugin
                : null,
            getSecret(character, "CONFLUX_CORE_PRIVATE_KEY")
                ? confluxPlugin
                : null,
            nodePlugin,
            getSecret(character, "TAVILY_API_KEY") ? webSearchPlugin : null,
            getSecret(character, "SOLANA_PUBLIC_KEY") ||
            (getSecret(character, "WALLET_PUBLIC_KEY") &&
                !getSecret(character, "WALLET_PUBLIC_KEY")?.startsWith("0x"))
                ? solanaPlugin
                : null,
            (getSecret(character, "NEAR_ADDRESS") ||
                getSecret(character, "NEAR_WALLET_PUBLIC_KEY")) &&
            getSecret(character, "NEAR_WALLET_SECRET_KEY")
                ? nearPlugin
                : null,
            getSecret(character, "EVM_PUBLIC_KEY") ||
            (getSecret(character, "WALLET_PUBLIC_KEY") &&
                getSecret(character, "WALLET_PUBLIC_KEY")?.startsWith("0x"))
                ? evmPlugin
                : null,
            (getSecret(character, "SOLANA_PUBLIC_KEY") ||
                (getSecret(character, "WALLET_PUBLIC_KEY") &&
                    !getSecret(character, "WALLET_PUBLIC_KEY")?.startsWith(
                        "0x"
                    ))) &&
            getSecret(character, "SOLANA_ADMIN_PUBLIC_KEY") &&
            getSecret(character, "SOLANA_PRIVATE_KEY") &&
            getSecret(character, "SOLANA_ADMIN_PRIVATE_KEY")
                ? nftGenerationPlugin
                : null,
            getSecret(character, "ZEROG_PRIVATE_KEY") ? zgPlugin : null,
            getSecret(character, "COINBASE_COMMERCE_KEY")
                ? coinbaseCommercePlugin
                : null,
            getSecret(character, "FAL_API_KEY") ||
            getSecret(character, "OPENAI_API_KEY") ||
            getSecret(character, "VENICE_API_KEY") ||
            getSecret(character, "HEURIST_API_KEY") ||
            getSecret(character, "LIVEPEER_GATEWAY_URL")
                ? imageGenerationPlugin
                : null,
            getSecret(character, "FAL_API_KEY") ? ThreeDGenerationPlugin : null,
            ...(getSecret(character, "COINBASE_API_KEY") &&
            getSecret(character, "COINBASE_PRIVATE_KEY")
                ? [
                      coinbaseMassPaymentsPlugin,
                      tradePlugin,
                      tokenContractPlugin,
                      advancedTradePlugin,
                  ]
                : []),
            ...(teeMode !== TEEMode.OFF && walletSecretSalt
                ? [teePlugin, solanaPlugin]
                : []),
            getSecret(character, "COINBASE_API_KEY") &&
            getSecret(character, "COINBASE_PRIVATE_KEY") &&
            getSecret(character, "COINBASE_NOTIFICATION_URI")
                ? webhookPlugin
                : null,
            getSecret(character, "EVM_PROVIDER_URL") ? goatPlugin : null,
            getSecret(character, "ABSTRACT_PRIVATE_KEY")
                ? abstractPlugin
                : null,
            getSecret(character, "FLOW_ADDRESS") &&
            getSecret(character, "FLOW_PRIVATE_KEY")
                ? flowPlugin
                : null,
            getSecret(character, "APTOS_PRIVATE_KEY") ? aptosPlugin : null,
            getSecret(character, "MVX_PRIVATE_KEY") ? multiversxPlugin : null,
            getSecret(character, "ZKSYNC_PRIVATE_KEY") ? zksyncEraPlugin : null,
            getSecret(character, "CRONOSZKEVM_PRIVATE_KEY")
                ? cronosZkEVMPlugin
                : null,
            getSecret(character, "TON_PRIVATE_KEY") ? tonPlugin : null,
            getSecret(character, "SUI_PRIVATE_KEY") ? suiPlugin : null,
            getSecret(character, "STORY_PRIVATE_KEY") ? storyPlugin : null,
            getSecret(character, "COSMOS_MNEMONIC") ? cosmosPlugin : null,
        ].filter(Boolean),
        providers: [],
        actions: [],
        services: [],
        managers: [],
        cacheManager: cache,
        fetch: logFetch,
    });
}

function initializeFsCache(baseDir: string, character: Character) {
    const cacheDir = path.resolve(baseDir, character.id, "cache");

    const cache = new CacheManager(new FsCacheAdapter(cacheDir));
    return cache;
}

function initializeDbCache(character: Character, db: IDatabaseCacheAdapter) {
    const cache = new CacheManager(new DbCacheAdapter(db, character.id));
    return cache;
}

function initializeCache(
    cacheStore: string,
    character: Character,
    baseDir?: string,
    db?: IDatabaseCacheAdapter
) {
    switch (cacheStore) {
        case CacheStore.REDIS:
            if (process.env.REDIS_URL) {
                elizaLogger.info("Connecting to Redis...");
                const redisClient = new RedisClient(process.env.REDIS_URL);
                return new CacheManager(
                    new DbCacheAdapter(redisClient, character.id) // Using DbCacheAdapter since RedisClient also implements IDatabaseCacheAdapter
                );
            } else {
                throw new Error("REDIS_URL environment variable is not set.");
            }

        case CacheStore.DATABASE:
            if (db) {
                elizaLogger.info("Using Database Cache...");
                return initializeDbCache(character, db);
            } else {
                throw new Error(
                    "Database adapter is not provided for CacheStore.Database."
                );
            }

        case CacheStore.FILESYSTEM:
            elizaLogger.info("Using File System Cache...");
            return initializeFsCache(baseDir, character);

        default:
            throw new Error(
                `Invalid cache store: ${cacheStore} or required configuration missing.`
            );
    }
}

async function startAgent(
    character: Character,
    directClient: DirectClient
): Promise<AgentRuntime> {
    let db: IDatabaseAdapter & IDatabaseCacheAdapter;
    try {
        character.id ??= stringToUuid(character.name);
        character.username ??= character.name;
        const token = getTokenForProvider(character.modelProvider, character);
        const dataDir = path.join(__dirname, "../data");

        if (!fs.existsSync(dataDir)) {
            fs.mkdirSync(dataDir, { recursive: true });
        }

        db = initializeDatabase(dataDir) as IDatabaseAdapter &
            IDatabaseCacheAdapter;

        await db.init();

        const cache = initializeCache(
            process.env.CACHE_STORE ?? CacheStore.DATABASE,
            character,
            "",
            db
        ); // "" should be replaced with dir for file system caching. THOUGHTS: might probably make this into an env
        const runtime: AgentRuntime = await createAgent(
            character,
            db,
            cache,
            token
        );

        // start services/plugins/process knowledge
        await runtime.initialize();

        // start assigned clients
        runtime.clients = await initializeClients(character, runtime);

        // add to container
        directClient.registerAgent(runtime);

        // report to console
        elizaLogger.debug(`Started ${character.name} as ${runtime.agentId}`);

        return runtime;
    } catch (error) {
        elizaLogger.error(
            `Error starting agent for character ${character.name}:`,
            error
        );
        elizaLogger.error(error);
        if (db) {
            await db.close();
        }
        throw error;
    }
}

const checkPortAvailable = (port: number): Promise<boolean> => {
    return new Promise((resolve) => {
        const server = net.createServer();

        server.once("error", (err: NodeJS.ErrnoException) => {
            if (err.code === "EADDRINUSE") {
                resolve(false);
            }
        });

        server.once("listening", () => {
            server.close();
            resolve(true);
        });

        server.listen(port);
    });
};

const startAgents = async () => {
    const directClient = new DirectClient();
    let serverPort = parseInt(settings.SERVER_PORT || "3000");
    const args = parseArguments();
    let charactersArg = args.characters || args.character;
    let characters = [defaultCharacter];

    if (charactersArg) {
        characters = await loadCharacters(charactersArg);
    }

    try {
        for (const character of characters) {
            await startAgent(character, directClient);
        }
    } catch (error) {
        elizaLogger.error("Error starting agents:", error);
    }

    // Find available port
    while (!(await checkPortAvailable(serverPort))) {
        elizaLogger.warn(
            `Port ${serverPort} is in use, trying ${serverPort + 1}`
        );
        serverPort++;
    }

    // upload some agent functionality into directClient
    directClient.startAgent = async (character: Character) => {
        // wrap it so we don't have to inject directClient later
        return startAgent(character, directClient);
    };

    directClient.start(serverPort);

    if (serverPort !== parseInt(settings.SERVER_PORT || "3000")) {
        elizaLogger.log(`Server started on alternate port ${serverPort}`);
    }

    elizaLogger.log(
        "Run `pnpm start:client` to start the client and visit the outputted URL (http://localhost:5173) to chat with your agents. When running multiple agents, use client with different port `SERVER_PORT=3001 pnpm start:client`"
    );
};

startAgents().catch((error) => {
    elizaLogger.error("Unhandled error in startAgents:", error);
    process.exit(1);
});<|MERGE_RESOLUTION|>--- conflicted
+++ resolved
@@ -7,11 +7,7 @@
 import { SlackClientInterface } from "@elizaos/client-slack";
 import { TelegramClientInterface } from "@elizaos/client-telegram";
 import { TwitterClientInterface } from "@elizaos/client-twitter";
-<<<<<<< HEAD
 import { webSearchPlugin } from "@elizaos/plugin-web-search";
-=======
-import { cosmosPlugin } from "@elizaos/plugin-cosmos";
->>>>>>> fc3bb889
 import {
     AgentRuntime,
     CacheManager,
@@ -49,6 +45,7 @@
     webhookPlugin,
 } from "@elizaos/plugin-coinbase";
 import { confluxPlugin } from "@elizaos/plugin-conflux";
+import { cosmosPlugin } from "@elizaos/plugin-cosmos";
 import { evmPlugin } from "@elizaos/plugin-evm";
 import { storyPlugin } from "@elizaos/plugin-story";
 import { flowPlugin } from "@elizaos/plugin-flow";
