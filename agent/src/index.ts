<<<<<<< HEAD
import { PGLiteDatabaseAdapter } from "@elizaos/adapter-pglite"
import { PostgresDatabaseAdapter } from "@elizaos/adapter-postgres"
import { QdrantDatabaseAdapter } from "@elizaos/adapter-qdrant"
import { RedisClient } from "@elizaos/adapter-redis"
import { SqliteDatabaseAdapter } from "@elizaos/adapter-sqlite"
import { SupabaseDatabaseAdapter } from "@elizaos/adapter-supabase"
import { AutoClientInterface } from "@elizaos/client-auto"
import { DiscordClientInterface } from "@elizaos/client-discord"
import { InstagramClientInterface } from "@elizaos/client-instagram"
import { CoinbaseClient } from "@elizaos/client-coinbase";
import { LensAgentClient } from "@elizaos/client-lens"
import { SlackClientInterface } from "@elizaos/client-slack"
import { TelegramClientInterface } from "@elizaos/client-telegram"
import { TwitterClientInterface } from "@elizaos/client-twitter"
import { FarcasterClientInterface } from "@elizaos/client-farcaster"
import { OmniflixPlugin } from "@elizaos/plugin-omniflix"
import { JeeterClientInterface } from "@elizaos/client-simsai"

import { DirectClient } from "@elizaos/client-direct"
import { agentKitPlugin } from "@elizaos/plugin-agentkit"

import { PrimusAdapter } from "@elizaos/plugin-primus"
import { lightningPlugin } from "@elizaos/plugin-lightning"
import { elizaCodeinPlugin, onchainJson } from "@elizaos/plugin-iq6900"

=======
import { PGLiteDatabaseAdapter } from "@elizaos/adapter-pglite";
import { PostgresDatabaseAdapter } from "@elizaos/adapter-postgres";
import { QdrantDatabaseAdapter } from "@elizaos/adapter-qdrant";
import { RedisClient } from "@elizaos/adapter-redis";
import { SqliteDatabaseAdapter } from "@elizaos/adapter-sqlite";
import { SupabaseDatabaseAdapter } from "@elizaos/adapter-supabase";
import { AutoClientInterface } from "@elizaos/client-auto";
import { DiscordClientInterface } from "@elizaos/client-discord";
import { InstagramClientInterface } from "@elizaos/client-instagram";
import { LensAgentClient } from "@elizaos/client-lens";
import { SlackClientInterface } from "@elizaos/client-slack";
import { TelegramClientInterface } from "@elizaos/client-telegram";
import { TelegramAccountClientInterface } from "@elizaos/client-telegram-account";
import { TwitterClientInterface } from "@elizaos/client-twitter";
import { AlexaClientInterface } from "@elizaos/client-alexa";
import { MongoDBDatabaseAdapter } from "@elizaos/adapter-mongodb";
import { DevaClientInterface } from "@elizaos/client-deva";

import { FarcasterClientInterface } from "@elizaos/client-farcaster";
import { OmniflixPlugin } from "@elizaos/plugin-omniflix";
import { JeeterClientInterface } from "@elizaos/client-simsai";
import { XmtpClientInterface } from "@elizaos/client-xmtp";
import { DirectClient } from "@elizaos/client-direct";
import { agentKitPlugin } from "@elizaos/plugin-agentkit";
import { gelatoPlugin } from "@elizaos/plugin-gelato";
import { PrimusAdapter } from "@elizaos/plugin-primus";
import { lightningPlugin } from "@elizaos/plugin-lightning";
import { elizaCodeinPlugin, onchainJson } from "@elizaos/plugin-iq6900";
import { dcapPlugin } from "@elizaos/plugin-dcap";
>>>>>>> f61a1fec
import {
    AgentRuntime,
    CacheManager,
    CacheStore,
    type Character,
    type Client,
    Clients,
    DbCacheAdapter,
    defaultCharacter,
    elizaLogger,
    FsCacheAdapter,
    type IAgentRuntime,
    type ICacheManager,
    type IDatabaseAdapter,
    type IDatabaseCacheAdapter,
    ModelProviderName,
    parseBooleanFromText,
    settings,
    stringToUuid,
    validateCharacterConfig,
} from "@elizaos/core";
import { zgPlugin } from "@elizaos/plugin-0g";
import { footballPlugin } from "@elizaos/plugin-football";

import { bootstrapPlugin } from "@elizaos/plugin-bootstrap";
import { normalizeCharacter } from "@elizaos/plugin-di";
import createGoatPlugin from "@elizaos/plugin-goat";
import createZilliqaPlugin from "@elizaos/plugin-zilliqa";

// import { intifacePlugin } from "@elizaos/plugin-intiface";
<<<<<<< HEAD
import { ThreeDGenerationPlugin } from "@elizaos/plugin-3d-generation"
import { abstractPlugin } from "@elizaos/plugin-abstract"
import { akashPlugin } from "@elizaos/plugin-akash"
import { alloraPlugin } from "@elizaos/plugin-allora"
import { aptosPlugin } from "@elizaos/plugin-aptos"
import { artheraPlugin } from "@elizaos/plugin-arthera"
import { autonomePlugin } from "@elizaos/plugin-autonome"
import { availPlugin } from "@elizaos/plugin-avail"
import { avalanchePlugin } from "@elizaos/plugin-avalanche"
import { b2Plugin } from "@elizaos/plugin-b2"
import { binancePlugin } from "@elizaos/plugin-binance"
import { birdeyePlugin } from "@elizaos/plugin-birdeye"
import { bnbPlugin } from "@elizaos/plugin-bnb"
import { advancedTradePlugin, coinbaseCommercePlugin, coinbaseMassPaymentsPlugin, tokenContractPlugin, tradePlugin, webhookPlugin } from "@elizaos/plugin-coinbase"
import { coingeckoPlugin } from "@elizaos/plugin-coingecko"
import { coinmarketcapPlugin } from "@elizaos/plugin-coinmarketcap"
import { confluxPlugin } from "@elizaos/plugin-conflux"
import { createCosmosPlugin } from "@elizaos/plugin-cosmos"
import { cronosZkEVMPlugin } from "@elizaos/plugin-cronoszkevm"
import { evmPlugin } from "@elizaos/plugin-evm"
import { flowPlugin } from "@elizaos/plugin-flow"
import { fuelPlugin } from "@elizaos/plugin-fuel"
import { genLayerPlugin } from "@elizaos/plugin-genlayer"
import { gitcoinPassportPlugin } from "@elizaos/plugin-gitcoin-passport"
import { initiaPlugin } from "@elizaos/plugin-initia"
import { imageGenerationPlugin } from "@elizaos/plugin-image-generation"
import { lensPlugin } from "@elizaos/plugin-lensNetwork"
import { multiversxPlugin } from "@elizaos/plugin-multiversx"
import { nearPlugin } from "@elizaos/plugin-near"
import createNFTCollectionsPlugin from "@elizaos/plugin-nft-collections"
import { nftGenerationPlugin } from "@elizaos/plugin-nft-generation"
import { createNodePlugin } from "@elizaos/plugin-node"
import { obsidianPlugin } from "@elizaos/plugin-obsidian"
import { OpacityAdapter } from "@elizaos/plugin-opacity"
import { openWeatherPlugin } from "@elizaos/plugin-open-weather"
import { quaiPlugin } from "@elizaos/plugin-quai"
import { sgxPlugin } from "@elizaos/plugin-sgx"
import { solanaPlugin } from "@elizaos/plugin-solana"
import { solanaAgentkitPlugin } from "@elizaos/plugin-solana-agent-kit"
import { squidRouterPlugin } from "@elizaos/plugin-squid-router"
import { stargazePlugin } from "@elizaos/plugin-stargaze"
import { storyPlugin } from "@elizaos/plugin-story"
import { suiPlugin } from "@elizaos/plugin-sui"
import { TEEMode, teePlugin } from "@elizaos/plugin-tee"
import { teeLogPlugin } from "@elizaos/plugin-tee-log"
import { teeMarlinPlugin } from "@elizaos/plugin-tee-marlin"
import { verifiableLogPlugin } from "@elizaos/plugin-tee-verifiable-log"
import { tonPlugin } from "@elizaos/plugin-ton"
import { webSearchPlugin } from "@elizaos/plugin-web-search"
import { dkgPlugin } from "@elizaos/plugin-dkg"
import { injectivePlugin } from "@elizaos/plugin-injective"
import { giphyPlugin } from "@elizaos/plugin-giphy"
import { letzAIPlugin } from "@elizaos/plugin-letzai"
import { thirdwebPlugin } from "@elizaos/plugin-thirdweb"
import { hyperliquidPlugin } from "@elizaos/plugin-hyperliquid"
import { echoChambersPlugin } from "@elizaos/plugin-echochambers"
import { dexScreenerPlugin } from "@elizaos/plugin-dexscreener"
import { pythDataPlugin } from "@elizaos/plugin-pyth-data"
import { openaiPlugin } from "@elizaos/plugin-openai"
import nitroPlugin from "@elizaos/plugin-router-nitro"
import { devinPlugin } from "@elizaos/plugin-devin"
import { zksyncEraPlugin } from "@elizaos/plugin-zksync-era"
import { chainbasePlugin } from "@elizaos/plugin-chainbase"
import { holdstationPlugin } from "@elizaos/plugin-holdstation"
import { nvidiaNimPlugin } from "@elizaos/plugin-nvidia-nim"
import { zxPlugin } from "@elizaos/plugin-0x"
import { hyperbolicPlugin } from "@elizaos/plugin-hyperbolic"
import { litPlugin } from "@elizaos/plugin-lit"
import Database from "better-sqlite3"
import fs from "fs"
import net from "net"
import path from "path"
import { fileURLToPath } from "url"
import yargs from "yargs"
import { emailPlugin } from "@elizaos/plugin-email"
import { seiPlugin } from "@elizaos/plugin-sei"
import { sunoPlugin } from "@elizaos/plugin-suno"
import { udioPlugin } from "@elizaos/plugin-udio"
import { imgflipPlugin } from "@elizaos/plugin-imgflip"
import { ethstoragePlugin } from "@elizaos/plugin-ethstorage"
=======
import { ThreeDGenerationPlugin } from "@elizaos/plugin-3d-generation";
import { abstractPlugin } from "@elizaos/plugin-abstract";
import { akashPlugin } from "@elizaos/plugin-akash";
import { alloraPlugin } from "@elizaos/plugin-allora";
import { aptosPlugin } from "@elizaos/plugin-aptos";
import { artheraPlugin } from "@elizaos/plugin-arthera";
import { autonomePlugin } from "@elizaos/plugin-autonome";
import { availPlugin } from "@elizaos/plugin-avail";
import { avalanchePlugin } from "@elizaos/plugin-avalanche";
import { b2Plugin } from "@elizaos/plugin-b2";
import { binancePlugin } from "@elizaos/plugin-binance";
import { birdeyePlugin } from "@elizaos/plugin-birdeye";
import { bittensorPlugin } from "@elizaos/plugin-bittensor";
import { bnbPlugin } from "@elizaos/plugin-bnb";
import {
    advancedTradePlugin,
    coinbaseCommercePlugin,
    coinbaseMassPaymentsPlugin,
    tokenContractPlugin,
    tradePlugin,
    webhookPlugin,
} from "@elizaos/plugin-coinbase";
import { coingeckoPlugin } from "@elizaos/plugin-coingecko";
import { coinmarketcapPlugin } from "@elizaos/plugin-coinmarketcap";
import { confluxPlugin } from "@elizaos/plugin-conflux";
import { createCosmosPlugin } from "@elizaos/plugin-cosmos";
import { cronosZkEVMPlugin } from "@elizaos/plugin-cronoszkevm";
import { evmPlugin } from "@elizaos/plugin-evm";
import { flowPlugin } from "@elizaos/plugin-flow";
import { fuelPlugin } from "@elizaos/plugin-fuel";
import { genLayerPlugin } from "@elizaos/plugin-genlayer";
import { gitcoinPassportPlugin } from "@elizaos/plugin-gitcoin-passport";
import { initiaPlugin } from "@elizaos/plugin-initia";
import { imageGenerationPlugin } from "@elizaos/plugin-image-generation";
import { lensPlugin } from "@elizaos/plugin-lens-network";
import { litPlugin } from "@elizaos/plugin-lit";
import { mindNetworkPlugin } from "@elizaos/plugin-mind-network";
import { multiversxPlugin } from "@elizaos/plugin-multiversx";
import { nearPlugin } from "@elizaos/plugin-near";
import createNFTCollectionsPlugin from "@elizaos/plugin-nft-collections";
import { nftGenerationPlugin } from "@elizaos/plugin-nft-generation";
import { createNodePlugin } from "@elizaos/plugin-node";
import { obsidianPlugin } from "@elizaos/plugin-obsidian";
import { OpacityAdapter } from "@elizaos/plugin-opacity";
import { openWeatherPlugin } from "@elizaos/plugin-open-weather";
import { quaiPlugin } from "@elizaos/plugin-quai";
import { sgxPlugin } from "@elizaos/plugin-sgx";
import { solanaPlugin } from "@elizaos/plugin-solana";
import { solanaPluginV2 } from "@elizaos/plugin-solana-v2";
import { solanaAgentkitPlugin } from "@elizaos/plugin-solana-agent-kit";
import { squidRouterPlugin } from "@elizaos/plugin-squid-router";
import { stargazePlugin } from "@elizaos/plugin-stargaze";
import { storyPlugin } from "@elizaos/plugin-story";
import { suiPlugin } from "@elizaos/plugin-sui";
import { TEEMode, teePlugin } from "@elizaos/plugin-tee";
import { teeLogPlugin } from "@elizaos/plugin-tee-log";
import { teeMarlinPlugin } from "@elizaos/plugin-tee-marlin";
import { verifiableLogPlugin } from "@elizaos/plugin-tee-verifiable-log";
import { tonPlugin } from "@elizaos/plugin-ton";
import { webSearchPlugin } from "@elizaos/plugin-web-search";
import { dkgPlugin } from "@elizaos/plugin-dkg";
import { injectivePlugin } from "@elizaos/plugin-injective";
import { giphyPlugin } from "@elizaos/plugin-giphy";
import { letzAIPlugin } from "@elizaos/plugin-letzai";
import { thirdwebPlugin } from "@elizaos/plugin-thirdweb";
import { hyperliquidPlugin } from "@elizaos/plugin-hyperliquid";
import { moralisPlugin } from "@elizaos/plugin-moralis";
import { echoChambersPlugin } from "@elizaos/plugin-echochambers";
import { dexScreenerPlugin } from "@elizaos/plugin-dexscreener";
import { pythDataPlugin } from "@elizaos/plugin-pyth-data";
import { openaiPlugin } from "@elizaos/plugin-openai";
import nitroPlugin from "@elizaos/plugin-router-nitro";
import { devinPlugin } from "@elizaos/plugin-devin";
import { zksyncEraPlugin } from "@elizaos/plugin-zksync-era";
import { chainbasePlugin } from "@elizaos/plugin-chainbase";
import { holdstationPlugin } from "@elizaos/plugin-holdstation";
import { nvidiaNimPlugin } from "@elizaos/plugin-nvidia-nim";
import { zxPlugin } from "@elizaos/plugin-0x";
import { hyperbolicPlugin } from "@elizaos/plugin-hyperbolic";
import { litPlugin } from "@elizaos/plugin-lit";
import Database from "better-sqlite3";
import fs from "fs";
import net from "net";
import path from "path";
import { fileURLToPath } from "url";
import yargs from "yargs";
import { emailPlugin } from "@elizaos/plugin-email";
import { emailAutomationPlugin } from "@elizaos/plugin-email-automation";
import { seiPlugin } from "@elizaos/plugin-sei";
import { sunoPlugin } from "@elizaos/plugin-suno";
import { udioPlugin } from "@elizaos/plugin-udio";
import { imgflipPlugin } from "@elizaos/plugin-imgflip";
import { ethstoragePlugin } from "@elizaos/plugin-ethstorage";
import { zerionPlugin } from "@elizaos/plugin-zerion";
import { minaPlugin } from "@elizaos/plugin-mina";
import { ankrPlugin } from "@elizaos/plugin-ankr";
import { formPlugin } from "@elizaos/plugin-form";
import { MongoClient } from "mongodb";
import { quickIntelPlugin } from "@elizaos/plugin-quick-intel";

import { trikonPlugin } from "@elizaos/plugin-trikon";
import arbitragePlugin from "@elizaos/plugin-arbitrage";
>>>>>>> f61a1fec

import {
    githubInitializePlugin,
    githubCreateCommitPlugin,
    githubCreatePullRequestPlugin,
    githubCreateMemorizeFromFilesPlugin,
    githubCreateIssuePlugin,
    githubModifyIssuePlugin,
    githubIdeationPlugin,
    githubInteractWithPRPlugin,
    githubInteractWithIssuePlugin,
} from "@elizaos/plugin-github";
import { GitHubClientInterface } from "@elizaos/client-github";

const __filename = fileURLToPath(import.meta.url); // get the resolved path to the file
const __dirname = path.dirname(__filename); // get the name of the directory

export const wait = (minTime = 1000, maxTime = 3000) => {
    const waitTime =
        Math.floor(Math.random() * (maxTime - minTime + 1)) + minTime;
    return new Promise((resolve) => setTimeout(resolve, waitTime));
};

const logFetch = async (url: string, options: any) => {
    elizaLogger.debug(`Fetching ${url}`);
    // Disabled to avoid disclosure of sensitive information such as API keys
    // elizaLogger.debug(JSON.stringify(options, null, 2));
    return fetch(url, options);
};

export function parseArguments(): {
    character?: string;
    characters?: string;
} {
    try {
        return yargs(process.argv.slice(3))
            .option("character", {
                type: "string",
                description: "Path to the character JSON file",
            })
            .option("characters", {
                type: "string",
                description:
                    "Comma separated list of paths to character JSON files",
            })
            .parseSync();
    } catch (error) {
        elizaLogger.error("Error parsing arguments:", error);
        return {};
    }
}

function tryLoadFile(filePath: string): string | null {
    try {
        return fs.readFileSync(filePath, "utf8");
    } catch (e) {
        return null;
    }
}
function mergeCharacters(base: Character, child: Character): Character {
    const mergeObjects = (baseObj: any, childObj: any) => {
        const result: any = {};
        const keys = new Set([
            ...Object.keys(baseObj || {}),
            ...Object.keys(childObj || {}),
        ]);
        keys.forEach((key) => {
            if (
                typeof baseObj[key] === "object" &&
                typeof childObj[key] === "object" &&
                !Array.isArray(baseObj[key]) &&
                !Array.isArray(childObj[key])
            ) {
                result[key] = mergeObjects(baseObj[key], childObj[key]);
            } else if (
                Array.isArray(baseObj[key]) ||
                Array.isArray(childObj[key])
            ) {
                result[key] = [
                    ...(baseObj[key] || []),
                    ...(childObj[key] || []),
                ];
            } else {
                result[key] =
                    childObj[key] !== undefined ? childObj[key] : baseObj[key];
            }
        });
        return result;
    };
    return mergeObjects(base, child);
}
function isAllStrings(arr: unknown[]): boolean {
    return Array.isArray(arr) && arr.every((item) => typeof item === "string");
}
export async function loadCharacterFromOnchain(): Promise<Character[]> {
    const jsonText = onchainJson;

    console.log("JSON:", jsonText);
    if (!jsonText) return [];
    const loadedCharacters = [];
    try {
        const character = JSON.parse(jsonText);
        validateCharacterConfig(character);

        // .id isn't really valid
        const characterId = character.id || character.name;
        const characterPrefix = `CHARACTER.${characterId
            .toUpperCase()
            .replace(/ /g, "_")}.`;

        const characterSettings = Object.entries(process.env)
            .filter(([key]) => key.startsWith(characterPrefix))
            .reduce((settings, [key, value]) => {
                const settingKey = key.slice(characterPrefix.length);
                settings[settingKey] = value;
                return settings;
            }, {});

        if (Object.keys(characterSettings).length > 0) {
            character.settings = character.settings || {};
            character.settings.secrets = {
                ...characterSettings,
                ...character.settings.secrets,
            };
        }

        // Handle plugins
        if (isAllStrings(character.plugins)) {
            elizaLogger.info("Plugins are: ", character.plugins);
            const importedPlugins = await Promise.all(
                character.plugins.map(async (plugin) => {
                    const importedPlugin = await import(plugin);
                    return importedPlugin.default;
                })
            );
            character.plugins = importedPlugins;
        }

        loadedCharacters.push(character);
        elizaLogger.info(
            `Successfully loaded character from: ${process.env.IQ_WALLET_ADDRESS}`
        );
        return loadedCharacters;
    } catch (e) {
        elizaLogger.error(
            `Error parsing character from ${process.env.IQ_WALLET_ADDRESS}: ${e}`
        );
        process.exit(1);
    }
}

async function loadCharactersFromUrl(url: string): Promise<Character[]> {
    try {
        const response = await fetch(url);
        const responseJson = await response.json();

        let characters: Character[] = [];
        if (Array.isArray(responseJson)) {
            characters = await Promise.all(
                responseJson.map((character) => jsonToCharacter(url, character))
            );
        } else {
            const character = await jsonToCharacter(url, responseJson);
            characters.push(character);
        }
        return characters;
    } catch (e) {
        elizaLogger.error(`Error loading character(s) from ${url}: ${e}`);
        process.exit(1);
    }
}

async function jsonToCharacter(
    filePath: string,
    character: any
): Promise<Character> {
    validateCharacterConfig(character);

    // .id isn't really valid
    const characterId = character.id || character.name;
    const characterPrefix = `CHARACTER.${characterId
        .toUpperCase()
        .replace(/ /g, "_")}.`;
    const characterSettings = Object.entries(process.env)
        .filter(([key]) => key.startsWith(characterPrefix))
        .reduce((settings, [key, value]) => {
            const settingKey = key.slice(characterPrefix.length);
            return { ...settings, [settingKey]: value };
        }, {});
    if (Object.keys(characterSettings).length > 0) {
        character.settings = character.settings || {};
        character.settings.secrets = {
            ...characterSettings,
            ...character.settings.secrets,
        };
    }
    // Handle plugins
    character.plugins = await handlePluginImporting(character.plugins);
    if (character.extends) {
        elizaLogger.info(
            `Merging  ${character.name} character with parent characters`
        );
        for (const extendPath of character.extends) {
            const baseCharacter = await loadCharacter(
                path.resolve(path.dirname(filePath), extendPath)
            );
            character = mergeCharacters(baseCharacter, character);
            elizaLogger.info(
                `Merged ${character.name} with ${baseCharacter.name}`
            );
        }
    }
    return character;
}

async function loadCharacter(filePath: string): Promise<Character> {
    const content = tryLoadFile(filePath);
    if (!content) {
        throw new Error(`Character file not found: ${filePath}`);
    }
    const character = JSON.parse(content);
    return jsonToCharacter(filePath, character);
}

async function loadCharacterTryPath(characterPath: string): Promise<Character> {
    let content: string | null = null;
    let resolvedPath = "";

    // Try different path resolutions in order
    const pathsToTry = [
        characterPath, // exact path as specified
        path.resolve(process.cwd(), characterPath), // relative to cwd
        path.resolve(process.cwd(), "agent", characterPath), // Add this
        path.resolve(__dirname, characterPath), // relative to current script
        path.resolve(__dirname, "characters", path.basename(characterPath)), // relative to agent/characters
        path.resolve(__dirname, "../characters", path.basename(characterPath)), // relative to characters dir from agent
        path.resolve(
            __dirname,
            "../../characters",
            path.basename(characterPath)
        ), // relative to project root characters dir
    ];

    elizaLogger.info(
        "Trying paths:",
        pathsToTry.map((p) => ({
            path: p,
            exists: fs.existsSync(p),
        }))
    );

    for (const tryPath of pathsToTry) {
        content = tryLoadFile(tryPath);
        if (content !== null) {
            resolvedPath = tryPath;
            break;
        }
    }

    if (content === null) {
        elizaLogger.error(
            `Error loading character from ${characterPath}: File not found in any of the expected locations`
        );
        elizaLogger.error("Tried the following paths:");
        pathsToTry.forEach((p) => elizaLogger.error(` - ${p}`));
        throw new Error(
            `Error loading character from ${characterPath}: File not found in any of the expected locations`
        );
    }
    try {
        const character: Character = await loadCharacter(resolvedPath);
        elizaLogger.info(`Successfully loaded character from: ${resolvedPath}`);
        return character;
    } catch (e) {
        elizaLogger.error(`Error parsing character from ${resolvedPath}: ${e}`);
        throw new Error(`Error parsing character from ${resolvedPath}: ${e}`);
    }
}

function commaSeparatedStringToArray(commaSeparated: string): string[] {
    return commaSeparated?.split(",").map((value) => value.trim());
}

async function readCharactersFromStorage(
    characterPaths: string[]
): Promise<string[]> {
    try {
        const uploadDir = path.join(process.cwd(), "data", "characters");
        await fs.promises.mkdir(uploadDir, { recursive: true });
        const fileNames = await fs.promises.readdir(uploadDir);
        fileNames.forEach((fileName) => {
            characterPaths.push(path.join(uploadDir, fileName));
        });
    } catch (err) {
        elizaLogger.error(`Error reading directory: ${err.message}`);
    }

    return characterPaths;
}

export async function loadCharacters(
    charactersArg: string
): Promise<Character[]> {
    let characterPaths = commaSeparatedStringToArray(charactersArg);

    if (process.env.USE_CHARACTER_STORAGE === "true") {
        characterPaths = await readCharactersFromStorage(characterPaths);
    }

    const loadedCharacters: Character[] = [];

    if (characterPaths?.length > 0) {
        for (const characterPath of characterPaths) {
            try {
                const character: Character = await loadCharacterTryPath(
                    characterPath
                );
                loadedCharacters.push(character);
            } catch (e) {
                process.exit(1);
            }
        }
    }

    if (hasValidRemoteUrls()) {
        elizaLogger.info("Loading characters from remote URLs");
        const characterUrls = commaSeparatedStringToArray(
            process.env.REMOTE_CHARACTER_URLS
        );
        for (const characterUrl of characterUrls) {
            const characters = await loadCharactersFromUrl(characterUrl);
            loadedCharacters.push(...characters);
        }
    }

    if (loadedCharacters.length === 0) {
        elizaLogger.info("No characters found, using default character");
        loadedCharacters.push(defaultCharacter);
    }

    return loadedCharacters;
}

async function handlePluginImporting(plugins: string[]) {
    if (plugins.length > 0) {
        elizaLogger.info("Plugins are: ", plugins);
        const importedPlugins = await Promise.all(
            plugins.map(async (plugin) => {
                try {
                    const importedPlugin = await import(plugin);
                    const functionName =
                        plugin
                            .replace("@elizaos/plugin-", "")
                            .replace(/-./g, (x) => x[1].toUpperCase()) +
                        "Plugin"; // Assumes plugin function is camelCased with Plugin suffix
                    return (
                        importedPlugin.default || importedPlugin[functionName]
                    );
                } catch (importError) {
                    elizaLogger.error(
                        `Failed to import plugin: ${plugin}`,
                        importError
                    );
                    return []; // Return null for failed imports
                }
            })
        );
        return importedPlugins;
    } else {
        return [];
    }
}

export function getTokenForProvider(
    provider: ModelProviderName,
    character: Character
): string | undefined {
    switch (provider) {
        // no key needed for llama_local, ollama, lmstudio, gaianet or bedrock
        case ModelProviderName.LLAMALOCAL:
            return "";
        case ModelProviderName.OLLAMA:
            return "";
        case ModelProviderName.LMSTUDIO:
            return "";
        case ModelProviderName.GAIANET:
            return "";
        case ModelProviderName.BEDROCK:
            return "";
        case ModelProviderName.OPENAI:
            return (
                character.settings?.secrets?.OPENAI_API_KEY ||
                settings.OPENAI_API_KEY
            );
        case ModelProviderName.ETERNALAI:
            return (
                character.settings?.secrets?.ETERNALAI_API_KEY ||
                settings.ETERNALAI_API_KEY
            );
        case ModelProviderName.NINETEEN_AI:
            return (
                character.settings?.secrets?.NINETEEN_AI_API_KEY ||
                settings.NINETEEN_AI_API_KEY
            );
        case ModelProviderName.LLAMACLOUD:
        case ModelProviderName.TOGETHER:
            return (
                character.settings?.secrets?.LLAMACLOUD_API_KEY ||
                settings.LLAMACLOUD_API_KEY ||
                character.settings?.secrets?.TOGETHER_API_KEY ||
                settings.TOGETHER_API_KEY ||
                character.settings?.secrets?.OPENAI_API_KEY ||
                settings.OPENAI_API_KEY
            );
        case ModelProviderName.CLAUDE_VERTEX:
        case ModelProviderName.ANTHROPIC:
            return (
                character.settings?.secrets?.ANTHROPIC_API_KEY ||
                character.settings?.secrets?.CLAUDE_API_KEY ||
                settings.ANTHROPIC_API_KEY ||
                settings.CLAUDE_API_KEY
            );
        case ModelProviderName.REDPILL:
            return (
                character.settings?.secrets?.REDPILL_API_KEY ||
                settings.REDPILL_API_KEY
            );
        case ModelProviderName.OPENROUTER:
            return (
                character.settings?.secrets?.OPENROUTER_API_KEY ||
                settings.OPENROUTER_API_KEY
            );
        case ModelProviderName.GROK:
            return (
                character.settings?.secrets?.GROK_API_KEY ||
                settings.GROK_API_KEY
            );
        case ModelProviderName.HEURIST:
            return (
                character.settings?.secrets?.HEURIST_API_KEY ||
                settings.HEURIST_API_KEY
            );
        case ModelProviderName.GROQ:
            return (
                character.settings?.secrets?.GROQ_API_KEY ||
                settings.GROQ_API_KEY
            );
        case ModelProviderName.GALADRIEL:
            return (
                character.settings?.secrets?.GALADRIEL_API_KEY ||
                settings.GALADRIEL_API_KEY
            );
        case ModelProviderName.FAL:
            return (
                character.settings?.secrets?.FAL_API_KEY || settings.FAL_API_KEY
            );
        case ModelProviderName.ALI_BAILIAN:
            return (
                character.settings?.secrets?.ALI_BAILIAN_API_KEY ||
                settings.ALI_BAILIAN_API_KEY
            );
        case ModelProviderName.VOLENGINE:
            return (
                character.settings?.secrets?.VOLENGINE_API_KEY ||
                settings.VOLENGINE_API_KEY
            );
        case ModelProviderName.NANOGPT:
            return (
                character.settings?.secrets?.NANOGPT_API_KEY ||
                settings.NANOGPT_API_KEY
            );
        case ModelProviderName.HYPERBOLIC:
            return (
                character.settings?.secrets?.HYPERBOLIC_API_KEY ||
                settings.HYPERBOLIC_API_KEY
            );

        case ModelProviderName.VENICE:
            return (
                character.settings?.secrets?.VENICE_API_KEY ||
                settings.VENICE_API_KEY
            );
        case ModelProviderName.ATOMA:
            return (
                character.settings?.secrets?.ATOMASDK_BEARER_AUTH ||
                settings.ATOMASDK_BEARER_AUTH
            );
        case ModelProviderName.NVIDIA:
            return (
                character.settings?.secrets?.NVIDIA_API_KEY ||
                settings.NVIDIA_API_KEY
            );
        case ModelProviderName.AKASH_CHAT_API:
            return (
                character.settings?.secrets?.AKASH_CHAT_API_KEY ||
                settings.AKASH_CHAT_API_KEY
            );
        case ModelProviderName.GOOGLE:
            return (
                character.settings?.secrets?.GOOGLE_GENERATIVE_AI_API_KEY ||
                settings.GOOGLE_GENERATIVE_AI_API_KEY
            );
        case ModelProviderName.MISTRAL:
            return (
                character.settings?.secrets?.MISTRAL_API_KEY ||
                settings.MISTRAL_API_KEY
            );
        case ModelProviderName.LETZAI:
            return (
                character.settings?.secrets?.LETZAI_API_KEY ||
                settings.LETZAI_API_KEY
            );
        case ModelProviderName.INFERA:
            return (
                character.settings?.secrets?.INFERA_API_KEY ||
                settings.INFERA_API_KEY
            );
        case ModelProviderName.DEEPSEEK:
            return (
                character.settings?.secrets?.DEEPSEEK_API_KEY ||
                settings.DEEPSEEK_API_KEY
            );
        case ModelProviderName.LIVEPEER:
            return (
                character.settings?.secrets?.LIVEPEER_GATEWAY_URL ||
                settings.LIVEPEER_GATEWAY_URL
            );
        default:
            const errorMessage = `Failed to get token - unsupported model provider: ${provider}`;
            elizaLogger.error(errorMessage);
            throw new Error(errorMessage);
    }
}

function initializeDatabase(dataDir: string) {
    if (process.env.MONGODB_CONNECTION_STRING) {
        elizaLogger.log("Initializing database on MongoDB Atlas");
        const client = new MongoClient(process.env.MONGODB_CONNECTION_STRING, {
            maxPoolSize: 100,
            minPoolSize: 5,
            maxIdleTimeMS: 60000,
            connectTimeoutMS: 10000,
            serverSelectionTimeoutMS: 5000,
            socketTimeoutMS: 45000,
            compressors: ["zlib"],
            retryWrites: true,
            retryReads: true,
        });

        const dbName = process.env.MONGODB_DATABASE || "elizaAgent";
        const db = new MongoDBDatabaseAdapter(client, dbName);

        // Test the connection
        db.init()
            .then(() => {
                elizaLogger.success("Successfully connected to MongoDB Atlas");
            })
            .catch((error) => {
                elizaLogger.error("Failed to connect to MongoDB Atlas:", error);
                throw error; // Re-throw to handle it in the calling code
            });

        return db;
    } else if (process.env.SUPABASE_URL && process.env.SUPABASE_ANON_KEY) {
        elizaLogger.info("Initializing Supabase connection...");
        const db = new SupabaseDatabaseAdapter(
            process.env.SUPABASE_URL,
            process.env.SUPABASE_ANON_KEY
        );

        // Test the connection
        db.init()
            .then(() => {
                elizaLogger.success(
                    "Successfully connected to Supabase database"
                );
            })
            .catch((error) => {
                elizaLogger.error("Failed to connect to Supabase:", error);
            });

        return db;
    } else if (process.env.POSTGRES_URL) {
        elizaLogger.info("Initializing PostgreSQL connection...");
        const db = new PostgresDatabaseAdapter({
            connectionString: process.env.POSTGRES_URL,
            parseInputs: true,
        });

        // Test the connection
        db.init()
            .then(() => {
                elizaLogger.success(
                    "Successfully connected to PostgreSQL database"
                );
            })
            .catch((error) => {
                elizaLogger.error("Failed to connect to PostgreSQL:", error);
            });

        return db;
    } else if (process.env.PGLITE_DATA_DIR) {
        elizaLogger.info("Initializing PgLite adapter...");
        // `dataDir: memory://` for in memory pg
        const db = new PGLiteDatabaseAdapter({
            dataDir: process.env.PGLITE_DATA_DIR,
        });
        return db;
    } else if (
        process.env.QDRANT_URL &&
        process.env.QDRANT_KEY &&
        process.env.QDRANT_PORT &&
        process.env.QDRANT_VECTOR_SIZE
    ) {
        elizaLogger.info("Initializing Qdrant adapter...");
        const db = new QdrantDatabaseAdapter(
            process.env.QDRANT_URL,
            process.env.QDRANT_KEY,
            Number(process.env.QDRANT_PORT),
            Number(process.env.QDRANT_VECTOR_SIZE)
        );
        return db;
    } else {
        const filePath =
            process.env.SQLITE_FILE ?? path.resolve(dataDir, "db.sqlite");
        elizaLogger.info(`Initializing SQLite database at ${filePath}...`);
        const db = new SqliteDatabaseAdapter(new Database(filePath));

        // Test the connection
        db.init()
            .then(() => {
                elizaLogger.success(
                    "Successfully connected to SQLite database"
                );
            })
            .catch((error) => {
                elizaLogger.error("Failed to connect to SQLite:", error);
            });

        return db;
    }
}

// also adds plugins from character file into the runtime
<<<<<<< HEAD
export async function initializeClients(character: Character, runtime: IAgentRuntime) {
	// each client can only register once
	// and if we want two we can explicitly support it
	const clients: Record<string, any> = {}
	const clientTypes: string[] = character.clients?.map((str) => str.toLowerCase()) || []
	elizaLogger.log("initializeClients", clientTypes, "for", character.name)

	// Start Auto Client if "auto" detected as a configured client
	if (clientTypes.includes(Clients.AUTO)) {
		const autoClient = await AutoClientInterface.start(runtime)
		if (autoClient) clients.auto = autoClient
	}

	if (clientTypes.includes(Clients.DISCORD)) {
		const discordClient = await DiscordClientInterface.start(runtime)
		if (discordClient) clients.discord = discordClient
	}

	if (clientTypes.includes(Clients.TELEGRAM)) {
		const telegramClient = await TelegramClientInterface.start(runtime)
		if (telegramClient) clients.telegram = telegramClient
	}

	if (clientTypes.includes(Clients.TWITTER)) {
		const twitterClient = await TwitterClientInterface.start(runtime)
		if (twitterClient) {
			clients.twitter = twitterClient
		}
	}

	if (clientTypes.includes(Clients.INSTAGRAM)) {
		const instagramClient = await InstagramClientInterface.start(runtime)
		if (instagramClient) {
			clients.instagram = instagramClient
		}
	}

	if (clientTypes.includes(Clients.FARCASTER)) {
		const farcasterClient = await FarcasterClientInterface.start(runtime)
		if (farcasterClient) {
			clients.farcaster = farcasterClient
		}
	}

    if (clientTypes.includes(Clients.COINBASE)) {
        // why is this one different :(
        const coinbaseClient = new CoinbaseClient(runtime);
        if (coinbaseClient) {
            coinbaseClient.start();
            clients.coinbase = coinbaseClient;
        }
    }


	if (clientTypes.includes("lens")) {
		const lensClient = new LensAgentClient(runtime)
		lensClient.start()
		clients.lens = lensClient
	}
=======
export async function initializeClients(
    character: Character,
    runtime: IAgentRuntime
) {
    // each client can only register once
    // and if we want two we can explicitly support it
    const clients: Record<string, any> = {};
    const clientTypes: string[] =
        character.clients?.map((str) => str.toLowerCase()) || [];
    elizaLogger.log("initializeClients", clientTypes, "for", character.name);

    // Start Auto Client if "auto" detected as a configured client
    if (clientTypes.includes(Clients.AUTO)) {
        const autoClient = await AutoClientInterface.start(runtime);
        if (autoClient) clients.auto = autoClient;
    }

    if (clientTypes.includes(Clients.XMTP)) {
        const xmtpClient = await XmtpClientInterface.start(runtime);
        if (xmtpClient) clients.xmtp = xmtpClient;
    }

    if (clientTypes.includes(Clients.DISCORD)) {
        const discordClient = await DiscordClientInterface.start(runtime);
        if (discordClient) clients.discord = discordClient;
    }

    if (clientTypes.includes(Clients.TELEGRAM)) {
        const telegramClient = await TelegramClientInterface.start(runtime);
        if (telegramClient) clients.telegram = telegramClient;
    }

    if (clientTypes.includes(Clients.TELEGRAM_ACCOUNT)) {
        const telegramAccountClient =
            await TelegramAccountClientInterface.start(runtime);
        if (telegramAccountClient)
            clients.telegram_account = telegramAccountClient;
    }

    if (clientTypes.includes(Clients.TWITTER)) {
        const twitterClient = await TwitterClientInterface.start(runtime);
        if (twitterClient) {
            clients.twitter = twitterClient;
        }
    }

    if (clientTypes.includes(Clients.ALEXA)) {
        const alexaClient = await AlexaClientInterface.start(runtime);
        if (alexaClient) {
            clients.alexa = alexaClient;
        }
    }

    if (clientTypes.includes(Clients.INSTAGRAM)) {
        const instagramClient = await InstagramClientInterface.start(runtime);
        if (instagramClient) {
            clients.instagram = instagramClient;
        }
    }

    if (clientTypes.includes(Clients.FARCASTER)) {
        const farcasterClient = await FarcasterClientInterface.start(runtime);
        if (farcasterClient) {
            clients.farcaster = farcasterClient;
        }
    }

    if (clientTypes.includes("lens")) {
        const lensClient = new LensAgentClient(runtime);
        lensClient.start();
        clients.lens = lensClient;
    }

    if (clientTypes.includes(Clients.SIMSAI)) {
        const simsaiClient = await JeeterClientInterface.start(runtime);
        if (simsaiClient) clients.simsai = simsaiClient;
    }
>>>>>>> f61a1fec

    if (clientTypes.includes("github")) {
        const githubClient = await GitHubClientInterface.start(runtime);
        if (githubClient) clients.github = githubClient;
    }

<<<<<<< HEAD
	elizaLogger.log("client keys", Object.keys(clients))

	// TODO: Add Slack client to the list
	// Initialize clients as an object

	if (clientTypes.includes("slack")) {
		const slackClient = await SlackClientInterface.start(runtime)
		if (slackClient) clients.slack = slackClient // Use object property instead of push
	}

	function determineClientType(client: Client): string {
		// Check if client has a direct type identifier
		if ("type" in client) {
			return (client as any).type
		}

		// Check constructor name
		const constructorName = client.constructor?.name
		if (constructorName && !constructorName.includes("Object")) {
			return constructorName.toLowerCase().replace("client", "")
		}

		// Fallback: Generate a unique identifier
		return `client_${Date.now()}`
	}
=======
    elizaLogger.log("client keys", Object.keys(clients));

    if (clientTypes.includes("deva")) {
        if (clientTypes.includes("deva")) {
            const devaClient = await DevaClientInterface.start(runtime);
            if (devaClient) clients.deva = devaClient;
        }
    }

    if (clientTypes.includes("slack")) {
        const slackClient = await SlackClientInterface.start(runtime);
        if (slackClient) clients.slack = slackClient; // Use object property instead of push
    }

    function determineClientType(client: Client): string {
        // Check if client has a direct type identifier
        if ("type" in client) {
            return (client as any).type;
        }

        // Check constructor name
        const constructorName = client.constructor?.name;
        if (constructorName && !constructorName.includes("Object")) {
            return constructorName.toLowerCase().replace("client", "");
        }

        // Fallback: Generate a unique identifier
        return `client_${Date.now()}`;
    }
>>>>>>> f61a1fec

    if (character.plugins?.length > 0) {
        for (const plugin of character.plugins) {
            if (plugin.clients) {
                for (const client of plugin.clients) {
                    const startedClient = await client.start(runtime);
                    const clientType = determineClientType(client);
                    elizaLogger.debug(
                        `Initializing client of type: ${clientType}`
                    );
                    clients[clientType] = startedClient;
                }
            }
        }
    }
<<<<<<< HEAD
    elizaLogger.log("client keys", Object.keys(clients));
=======
>>>>>>> f61a1fec

    return clients;
}

function getSecret(character: Character, secret: string) {
    return character.settings?.secrets?.[secret] || process.env[secret];
}

<<<<<<< HEAD
let nodePlugin: any | undefined

export async function createAgent(character: Character, db: IDatabaseAdapter, cache: ICacheManager, token: string): Promise<AgentRuntime> {
	elizaLogger.log(`Creating runtime for character ${character.name}`)

	nodePlugin ??= createNodePlugin()

	const teeMode = getSecret(character, "TEE_MODE") || "OFF"
	const walletSecretSalt = getSecret(character, "WALLET_SECRET_SALT")

	// Validate TEE configuration
	if (teeMode !== TEEMode.OFF && !walletSecretSalt) {
		elizaLogger.error("A WALLET_SECRET_SALT required when TEE_MODE is enabled")
		throw new Error("Invalid TEE configuration")
	}

	let goatPlugin: any | undefined

	if (getSecret(character, "EVM_PRIVATE_KEY")) {
		goatPlugin = await createGoatPlugin((secret) => getSecret(character, secret))
	}

	// Initialize Reclaim adapter if environment variables are present
	// let verifiableInferenceAdapter;
	// if (
	//     process.env.RECLAIM_APP_ID &&
	//     process.env.RECLAIM_APP_SECRET &&
	//     process.env.VERIFIABLE_INFERENCE_ENABLED === "true"
	// ) {
	//     verifiableInferenceAdapter = new ReclaimAdapter({
	//         appId: process.env.RECLAIM_APP_ID,
	//         appSecret: process.env.RECLAIM_APP_SECRET,
	//         modelProvider: character.modelProvider,
	//         token,
	//     });
	//     elizaLogger.log("Verifiable inference adapter initialized");
	// }
	// Initialize Opacity adapter if environment variables are present
	let verifiableInferenceAdapter
	if (process.env.OPACITY_TEAM_ID && process.env.OPACITY_CLOUDFLARE_NAME && process.env.OPACITY_PROVER_URL && process.env.VERIFIABLE_INFERENCE_ENABLED === "true") {
		verifiableInferenceAdapter = new OpacityAdapter({
			teamId: process.env.OPACITY_TEAM_ID,
			teamName: process.env.OPACITY_CLOUDFLARE_NAME,
			opacityProverUrl: process.env.OPACITY_PROVER_URL,
			modelProvider: character.modelProvider,
			token: token,
		})
		elizaLogger.log("Verifiable inference adapter initialized")
		elizaLogger.log("teamId", process.env.OPACITY_TEAM_ID)
		elizaLogger.log("teamName", process.env.OPACITY_CLOUDFLARE_NAME)
		elizaLogger.log("opacityProverUrl", process.env.OPACITY_PROVER_URL)
		elizaLogger.log("modelProvider", character.modelProvider)
		elizaLogger.log("token", token)
	}
	if (process.env.PRIMUS_APP_ID && process.env.PRIMUS_APP_SECRET && process.env.VERIFIABLE_INFERENCE_ENABLED === "true") {
		verifiableInferenceAdapter = new PrimusAdapter({
			appId: process.env.PRIMUS_APP_ID,
			appSecret: process.env.PRIMUS_APP_SECRET,
			attMode: "proxytls",
			modelProvider: character.modelProvider,
			token,
		})
		elizaLogger.log("Verifiable inference primus adapter initialized")
	}

    return new AgentRuntime({
        conversationLength: Number(
            getSecret(character, "CONVERSATION_LENGTH") || "32",
        ),
=======
let nodePlugin: any | undefined;

export async function createAgent(
    character: Character,
    db: IDatabaseAdapter,
    cache: ICacheManager,
    token: string
): Promise<AgentRuntime> {
    elizaLogger.log(`Creating runtime for character ${character.name}`);

    nodePlugin ??= createNodePlugin();

    const teeMode = getSecret(character, "TEE_MODE") || "OFF";
    const walletSecretSalt = getSecret(character, "WALLET_SECRET_SALT");

    // Validate TEE configuration
    if (teeMode !== TEEMode.OFF && !walletSecretSalt) {
        elizaLogger.error(
            "A WALLET_SECRET_SALT required when TEE_MODE is enabled"
        );
        throw new Error("Invalid TEE configuration");
    }

    let goatPlugin: any | undefined;

    if (getSecret(character, "EVM_PRIVATE_KEY")) {
        goatPlugin = await createGoatPlugin((secret) =>
            getSecret(character, secret)
        );
    }

    let zilliqaPlugin: any | undefined;
    if (getSecret(character, "ZILLIQA_PRIVATE_KEY")) {
        zilliqaPlugin = await createZilliqaPlugin((secret) =>
            getSecret(character, secret)
        );
    }

    // Initialize Reclaim adapter if environment variables are present
    // let verifiableInferenceAdapter;
    // if (
    //     process.env.RECLAIM_APP_ID &&
    //     process.env.RECLAIM_APP_SECRET &&
    //     process.env.VERIFIABLE_INFERENCE_ENABLED === "true"
    // ) {
    //     verifiableInferenceAdapter = new ReclaimAdapter({
    //         appId: process.env.RECLAIM_APP_ID,
    //         appSecret: process.env.RECLAIM_APP_SECRET,
    //         modelProvider: character.modelProvider,
    //         token,
    //     });
    //     elizaLogger.log("Verifiable inference adapter initialized");
    // }
    // Initialize Opacity adapter if environment variables are present
    let verifiableInferenceAdapter;
    if (
        process.env.OPACITY_TEAM_ID &&
        process.env.OPACITY_CLOUDFLARE_NAME &&
        process.env.OPACITY_PROVER_URL &&
        process.env.VERIFIABLE_INFERENCE_ENABLED === "true"
    ) {
        verifiableInferenceAdapter = new OpacityAdapter({
            teamId: process.env.OPACITY_TEAM_ID,
            teamName: process.env.OPACITY_CLOUDFLARE_NAME,
            opacityProverUrl: process.env.OPACITY_PROVER_URL,
            modelProvider: character.modelProvider,
            token: token,
        });
        elizaLogger.log("Verifiable inference adapter initialized");
        elizaLogger.log("teamId", process.env.OPACITY_TEAM_ID);
        elizaLogger.log("teamName", process.env.OPACITY_CLOUDFLARE_NAME);
        elizaLogger.log("opacityProverUrl", process.env.OPACITY_PROVER_URL);
        elizaLogger.log("modelProvider", character.modelProvider);
        elizaLogger.log("token", token);
    }
    if (
        process.env.PRIMUS_APP_ID &&
        process.env.PRIMUS_APP_SECRET &&
        process.env.VERIFIABLE_INFERENCE_ENABLED === "true"
    ) {
        verifiableInferenceAdapter = new PrimusAdapter({
            appId: process.env.PRIMUS_APP_ID,
            appSecret: process.env.PRIMUS_APP_SECRET,
            attMode: "proxytls",
            modelProvider: character.modelProvider,
            token,
        });
        elizaLogger.log("Verifiable inference primus adapter initialized");
    }

    return new AgentRuntime({
>>>>>>> f61a1fec
        databaseAdapter: db,
        token,
        modelProvider: character.modelProvider,
        evaluators: [],
        character,
        // character.plugins are handled when clients are added
        plugins: [
<<<<<<< HEAD
=======
            parseBooleanFromText(getSecret(character, "BITMIND")) &&
            getSecret(character, "BITMIND_API_TOKEN")
                ? bittensorPlugin
                : null,
            parseBooleanFromText(
                getSecret(character, "EMAIL_AUTOMATION_ENABLED")
            )
                ? emailAutomationPlugin
                : null,
>>>>>>> f61a1fec
            getSecret(character, "IQ_WALLET_ADDRESS") &&
            getSecret(character, "IQSOlRPC")
                ? elizaCodeinPlugin
                : null,
            bootstrapPlugin,
            getSecret(character, "CDP_API_KEY_NAME") &&
            getSecret(character, "CDP_API_KEY_PRIVATE_KEY") &&
            getSecret(character, "CDP_AGENT_KIT_NETWORK")
                ? agentKitPlugin
                : null,
            getSecret(character, "DEXSCREENER_API_KEY")
                ? dexScreenerPlugin
                : null,
            getSecret(character, "FOOTBALL_API_KEY") ? footballPlugin : null,
            getSecret(character, "CONFLUX_CORE_PRIVATE_KEY")
                ? confluxPlugin
                : null,
            nodePlugin,
            getSecret(character, "ROUTER_NITRO_EVM_PRIVATE_KEY") &&
            getSecret(character, "ROUTER_NITRO_EVM_ADDRESS")
                ? nitroPlugin
                : null,
            getSecret(character, "TAVILY_API_KEY") ? webSearchPlugin : null,
            getSecret(character, "SOLANA_PUBLIC_KEY") ||
            (getSecret(character, "WALLET_PUBLIC_KEY") &&
                !getSecret(character, "WALLET_PUBLIC_KEY")?.startsWith("0x"))
<<<<<<< HEAD
                ? solanaPlugin
=======
                ? [solanaPlugin, solanaPluginV2]
>>>>>>> f61a1fec
                : null,
            getSecret(character, "SOLANA_PRIVATE_KEY")
                ? solanaAgentkitPlugin
                : null,
            getSecret(character, "AUTONOME_JWT_TOKEN") ? autonomePlugin : null,
            (getSecret(character, "NEAR_ADDRESS") ||
                getSecret(character, "NEAR_WALLET_PUBLIC_KEY")) &&
            getSecret(character, "NEAR_WALLET_SECRET_KEY")
                ? nearPlugin
                : null,
            getSecret(character, "EVM_PUBLIC_KEY") ||
            (getSecret(character, "WALLET_PUBLIC_KEY") &&
                getSecret(character, "WALLET_PUBLIC_KEY")?.startsWith("0x"))
                ? evmPlugin
                : null,
            (getSecret(character, "EVM_PUBLIC_KEY") ||
                getSecret(character, "INJECTIVE_PUBLIC_KEY")) &&
            getSecret(character, "INJECTIVE_PRIVATE_KEY")
                ? injectivePlugin
                : null,
            getSecret(character, "COSMOS_RECOVERY_PHRASE") &&
                getSecret(character, "COSMOS_AVAILABLE_CHAINS") &&
                createCosmosPlugin(),
            (getSecret(character, "SOLANA_PUBLIC_KEY") ||
                (getSecret(character, "WALLET_PUBLIC_KEY") &&
                    !getSecret(character, "WALLET_PUBLIC_KEY")?.startsWith(
<<<<<<< HEAD
                        "0x",
=======
                        "0x"
>>>>>>> f61a1fec
                    ))) &&
            getSecret(character, "SOLANA_ADMIN_PUBLIC_KEY") &&
            getSecret(character, "SOLANA_PRIVATE_KEY") &&
            getSecret(character, "SOLANA_ADMIN_PRIVATE_KEY")
                ? nftGenerationPlugin
                : null,
            getSecret(character, "ZEROG_PRIVATE_KEY") ? zgPlugin : null,
            getSecret(character, "COINMARKETCAP_API_KEY")
                ? coinmarketcapPlugin
                : null,
<<<<<<< HEAD
            // getSecret(character, "COINBASE_COMMERCE_KEY")
            //     ? coinbaseCommercePlugin
            //     : null,
=======
            getSecret(character, "ZERION_API_KEY") ? zerionPlugin : null,
            getSecret(character, "COINBASE_COMMERCE_KEY")
                ? coinbaseCommercePlugin
                : null,
>>>>>>> f61a1fec
            getSecret(character, "FAL_API_KEY") ||
            getSecret(character, "OPENAI_API_KEY") ||
            getSecret(character, "VENICE_API_KEY") ||
            getSecret(character, "NVIDIA_API_KEY") ||
            getSecret(character, "NINETEEN_AI_API_KEY") ||
            getSecret(character, "HEURIST_API_KEY") ||
            getSecret(character, "LIVEPEER_GATEWAY_URL")
                ? imageGenerationPlugin
                : null,
            getSecret(character, "FAL_API_KEY") ? ThreeDGenerationPlugin : null,
            ...(getSecret(character, "COINBASE_API_KEY") &&
            getSecret(character, "COINBASE_PRIVATE_KEY")
                ? [
<<<<<<< HEAD
                    //   coinbaseMassPaymentsPlugin,
=======
                      coinbaseMassPaymentsPlugin,
>>>>>>> f61a1fec
                      tradePlugin,
                      tokenContractPlugin,
                      advancedTradePlugin,
                  ]
                : []),
            ...(teeMode !== TEEMode.OFF && walletSecretSalt ? [teePlugin] : []),
            teeMode !== TEEMode.OFF &&
            walletSecretSalt &&
            getSecret(character, "VLOG")
                ? verifiableLogPlugin
                : null,
            getSecret(character, "SGX") ? sgxPlugin : null,
            getSecret(character, "ENABLE_TEE_LOG") &&
            ((teeMode !== TEEMode.OFF && walletSecretSalt) ||
                getSecret(character, "SGX"))
                ? teeLogPlugin
                : null,
            getSecret(character, "OMNIFLIX_API_URL") &&
            getSecret(character, "OMNIFLIX_MNEMONIC")
                ? OmniflixPlugin
                : null,
            getSecret(character, "COINBASE_API_KEY") &&
            getSecret(character, "COINBASE_PRIVATE_KEY") &&
<<<<<<< HEAD
            // getSecret(character, "COINBASE_NOTIFICATION_URI")
            //     ? webhookPlugin
            //     : null,
            goatPlugin,
=======
            getSecret(character, "COINBASE_NOTIFICATION_URI")
                ? webhookPlugin
                : null,
            goatPlugin,
            zilliqaPlugin,
>>>>>>> f61a1fec
            getSecret(character, "COINGECKO_API_KEY") ||
            getSecret(character, "COINGECKO_PRO_API_KEY")
                ? coingeckoPlugin
                : null,
<<<<<<< HEAD
=======
            getSecret(character, "MORALIS_API_KEY") ? moralisPlugin : null,
>>>>>>> f61a1fec
            getSecret(character, "EVM_PROVIDER_URL") ? goatPlugin : null,
            getSecret(character, "ABSTRACT_PRIVATE_KEY")
                ? abstractPlugin
                : null,
            getSecret(character, "B2_PRIVATE_KEY") ? b2Plugin : null,
            getSecret(character, "BINANCE_API_KEY") &&
            getSecret(character, "BINANCE_SECRET_KEY")
                ? binancePlugin
                : null,
            getSecret(character, "FLOW_ADDRESS") &&
            getSecret(character, "FLOW_PRIVATE_KEY")
                ? flowPlugin
                : null,
            getSecret(character, "LENS_ADDRESS") &&
            getSecret(character, "LENS_PRIVATE_KEY")
                ? lensPlugin
                : null,
            getSecret(character, "APTOS_PRIVATE_KEY") ? aptosPlugin : null,
<<<<<<< HEAD
=======
            getSecret(character, "MIND_COLD_WALLET_ADDRESS")
                ? mindNetworkPlugin
                : null,
>>>>>>> f61a1fec
            getSecret(character, "MVX_PRIVATE_KEY") ? multiversxPlugin : null,
            getSecret(character, "ZKSYNC_PRIVATE_KEY") ? zksyncEraPlugin : null,
            getSecret(character, "CRONOSZKEVM_PRIVATE_KEY")
                ? cronosZkEVMPlugin
                : null,
            getSecret(character, "TEE_MARLIN") ? teeMarlinPlugin : null,
            getSecret(character, "TON_PRIVATE_KEY") ? tonPlugin : null,
            getSecret(character, "THIRDWEB_SECRET_KEY") ? thirdwebPlugin : null,
            getSecret(character, "SUI_PRIVATE_KEY") ? suiPlugin : null,
            getSecret(character, "STORY_PRIVATE_KEY") ? storyPlugin : null,
            getSecret(character, "SQUID_SDK_URL") &&
            getSecret(character, "SQUID_INTEGRATOR_ID") &&
            getSecret(character, "SQUID_EVM_ADDRESS") &&
            getSecret(character, "SQUID_EVM_PRIVATE_KEY") &&
            getSecret(character, "SQUID_API_THROTTLE_INTERVAL")
                ? squidRouterPlugin
                : null,
            getSecret(character, "FUEL_PRIVATE_KEY") ? fuelPlugin : null,
            getSecret(character, "AVALANCHE_PRIVATE_KEY")
                ? avalanchePlugin
                : null,
            getSecret(character, "BIRDEYE_API_KEY") ? birdeyePlugin : null,
            getSecret(character, "ECHOCHAMBERS_API_URL") &&
            getSecret(character, "ECHOCHAMBERS_API_KEY")
                ? echoChambersPlugin
                : null,
            getSecret(character, "LETZAI_API_KEY") ? letzAIPlugin : null,
            getSecret(character, "STARGAZE_ENDPOINT") ? stargazePlugin : null,
            getSecret(character, "GIPHY_API_KEY") ? giphyPlugin : null,
            getSecret(character, "PASSPORT_API_KEY")
                ? gitcoinPassportPlugin
                : null,
            getSecret(character, "GENLAYER_PRIVATE_KEY")
                ? genLayerPlugin
                : null,
            getSecret(character, "AVAIL_SEED") &&
            getSecret(character, "AVAIL_APP_ID")
                ? availPlugin
                : null,
            getSecret(character, "OPEN_WEATHER_API_KEY")
                ? openWeatherPlugin
                : null,
            getSecret(character, "OBSIDIAN_API_TOKEN") ? obsidianPlugin : null,
            getSecret(character, "ARTHERA_PRIVATE_KEY")?.startsWith("0x")
                ? artheraPlugin
                : null,
            getSecret(character, "ALLORA_API_KEY") ? alloraPlugin : null,
            getSecret(character, "HYPERLIQUID_PRIVATE_KEY")
                ? hyperliquidPlugin
                : null,
            getSecret(character, "HYPERLIQUID_TESTNET")
                ? hyperliquidPlugin
                : null,
            getSecret(character, "AKASH_MNEMONIC") &&
            getSecret(character, "AKASH_WALLET_ADDRESS")
                ? akashPlugin
                : null,
            getSecret(character, "CHAINBASE_API_KEY") ? chainbasePlugin : null,
            getSecret(character, "QUAI_PRIVATE_KEY") ? quaiPlugin : null,
            getSecret(character, "RESERVOIR_API_KEY")
                ? createNFTCollectionsPlugin()
                : null,
            getSecret(character, "ZERO_EX_API_KEY") ? zxPlugin : null,
            getSecret(character, "DKG_PRIVATE_KEY") ? dkgPlugin : null,
            getSecret(character, "PYTH_TESTNET_PROGRAM_KEY") ||
            getSecret(character, "PYTH_MAINNET_PROGRAM_KEY")
                ? pythDataPlugin
                : null,
<<<<<<< HEAD
=======
            getSecret(character, "LND_TLS_CERT") &&
            getSecret(character, "LND_MACAROON") &&
            getSecret(character, "LND_SOCKET")
                ? lightningPlugin
                : null,
            getSecret(character, "OPENAI_API_KEY") &&
            parseBooleanFromText(
                getSecret(character, "ENABLE_OPEN_AI_COMMUNITY_PLUGIN")
            )
                ? openaiPlugin
                : null,
            getSecret(character, "DEVIN_API_TOKEN") ? devinPlugin : null,
            getSecret(character, "INITIA_PRIVATE_KEY") ? initiaPlugin : null,
            getSecret(character, "HOLDSTATION_PRIVATE_KEY")
                ? holdstationPlugin
                : null,
            getSecret(character, "NVIDIA_NIM_API_KEY") ||
            getSecret(character, "NVIDIA_NGC_API_KEY")
                ? nvidiaNimPlugin
                : null,
            getSecret(character, "BNB_PRIVATE_KEY") ||
            getSecret(character, "BNB_PUBLIC_KEY")?.startsWith("0x")
                ? bnbPlugin
                : null,
            (getSecret(character, "EMAIL_INCOMING_USER") &&
                getSecret(character, "EMAIL_INCOMING_PASS")) ||
            (getSecret(character, "EMAIL_OUTGOING_USER") &&
                getSecret(character, "EMAIL_OUTGOING_PASS"))
                ? emailPlugin
                : null,
            getSecret(character, "SEI_PRIVATE_KEY") ? seiPlugin : null,
            getSecret(character, "HYPERBOLIC_API_KEY")
                ? hyperbolicPlugin
                : null,
            getSecret(character, "SUNO_API_KEY") ? sunoPlugin : null,
            getSecret(character, "UDIO_AUTH_TOKEN") ? udioPlugin : null,
            getSecret(character, "IMGFLIP_USERNAME") &&
            getSecret(character, "IMGFLIP_PASSWORD")
                ? imgflipPlugin
                : null,
            getSecret(character, "FUNDING_PRIVATE_KEY") &&
            getSecret(character, "EVM_RPC_URL")
                ? litPlugin
                : null,
            getSecret(character, "ETHSTORAGE_PRIVATE_KEY")
                ? ethstoragePlugin
                : null,
            getSecret(character, "MINA_PRIVATE_KEY") ? minaPlugin : null,
            getSecret(character, "FORM_PRIVATE_KEY") ? formPlugin : null,
            getSecret(character, "ANKR_WALLET") ? ankrPlugin : null,
            getSecret(character, "DCAP_EVM_PRIVATE_KEY") &&
            getSecret(character, "DCAP_MODE")
                ? dcapPlugin
                : null,
            getSecret(character, "QUICKINTEL_API_KEY")
                ? quickIntelPlugin
                : null,
            getSecret(character, "GELATO_RELAY_API_KEY") ? gelatoPlugin : null,
            getSecret(character, "TRIKON_WALLET_ADDRESS") ? trikonPlugin : null,
            getSecret(character, "ARBITRAGE_EVM_PRIVATE_KEY") &&
            (getSecret(character, "ARBITRAGE_EVM_PROVIDER_URL") ||
                getSecret(character, "ARBITRAGE_ETHEREUM_WS_URL")) &&
            getSecret(character, "ARBITRAGE_FLASHBOTS_RELAY_SIGNING_KEY") &&
            getSecret(character, "ARBITRAGE_BUNDLE_EXECUTOR_ADDRESS")
                ? arbitragePlugin
                : null,
>>>>>>> f61a1fec
            ...(getSecret(character, "GITHUB_PLUGIN_ENABLED") === "true" &&
            getSecret(character, "GITHUB_API_TOKEN")
                ? [
                      githubInitializePlugin,
                      githubCreateCommitPlugin,
                      githubCreatePullRequestPlugin,
                      githubCreateMemorizeFromFilesPlugin,
                      githubCreateIssuePlugin,
                      githubModifyIssuePlugin,
                      githubIdeationPlugin,
                      githubInteractWithIssuePlugin,
                      githubInteractWithPRPlugin,
                  ]
                : []),
<<<<<<< HEAD
        ].filter(Boolean),
=======
        ]
            .flat()
            .filter(Boolean),
>>>>>>> f61a1fec
        providers: [],
        managers: [],
        cacheManager: cache,
        fetch: logFetch,
        verifiableInferenceAdapter,
    });
}

function initializeFsCache(baseDir: string, character: Character) {
    if (!character?.id) {
        throw new Error(
            "initializeFsCache requires id to be set in character definition"
        );
    }
    const cacheDir = path.resolve(baseDir, character.id, "cache");

    const cache = new CacheManager(new FsCacheAdapter(cacheDir));
    return cache;
}

function initializeDbCache(character: Character, db: IDatabaseCacheAdapter) {
    if (!character?.id) {
        throw new Error(
            "initializeFsCache requires id to be set in character definition"
        );
    }
    const cache = new CacheManager(new DbCacheAdapter(db, character.id));
    return cache;
}

function initializeCache(
    cacheStore: string,
    character: Character,
    baseDir?: string,
    db?: IDatabaseCacheAdapter
) {
    switch (cacheStore) {
        case CacheStore.REDIS:
            if (process.env.REDIS_URL) {
                elizaLogger.info("Connecting to Redis...");
                const redisClient = new RedisClient(process.env.REDIS_URL);
                if (!character?.id) {
                    throw new Error(
                        "CacheStore.REDIS requires id to be set in character definition"
                    );
                }
                return new CacheManager(
                    new DbCacheAdapter(redisClient, character.id) // Using DbCacheAdapter since RedisClient also implements IDatabaseCacheAdapter
                );
            } else {
                throw new Error("REDIS_URL environment variable is not set.");
            }

        case CacheStore.DATABASE:
            if (db) {
                elizaLogger.info("Using Database Cache...");
                return initializeDbCache(character, db);
            } else {
                throw new Error(
                    "Database adapter is not provided for CacheStore.Database."
                );
            }

        case CacheStore.FILESYSTEM:
            elizaLogger.info("Using File System Cache...");
            if (!baseDir) {
                throw new Error(
                    "baseDir must be provided for CacheStore.FILESYSTEM."
                );
            }
            return initializeFsCache(baseDir, character);

        default:
            throw new Error(
                `Invalid cache store: ${cacheStore} or required configuration missing.`
            );
    }
}

async function startAgent(
    character: Character,
    directClient: DirectClient
): Promise<AgentRuntime> {
    let db: IDatabaseAdapter & IDatabaseCacheAdapter;
    try {
        character.id ??= stringToUuid(character.name);
        character.username ??= character.name;

        const token = getTokenForProvider(character.modelProvider, character);
        const dataDir = path.join(__dirname, "../data");

        if (!fs.existsSync(dataDir)) {
            fs.mkdirSync(dataDir, { recursive: true });
        }

        db = initializeDatabase(dataDir) as IDatabaseAdapter &
            IDatabaseCacheAdapter;

        await db.init();

        const cache = initializeCache(
            process.env.CACHE_STORE ?? CacheStore.DATABASE,
            character,
            "",
            db
        ); // "" should be replaced with dir for file system caching. THOUGHTS: might probably make this into an env
        const runtime: AgentRuntime = await createAgent(
            character,
            db,
            cache,
            token
        );

        // start services/plugins/process knowledge
        await runtime.initialize();

        // start assigned clients
        runtime.clients = await initializeClients(character, runtime);

        // add to container
        directClient.registerAgent(runtime);

        // report to console
        elizaLogger.debug(`Started ${character.name} as ${runtime.agentId}`);

        return runtime;
    } catch (error) {
        elizaLogger.error(
            `Error starting agent for character ${character.name}:`,
            error
        );
        elizaLogger.error(error);
        if (db) {
            await db.close();
        }
        throw error;
    }
}

const checkPortAvailable = (port: number): Promise<boolean> => {
    return new Promise((resolve) => {
        const server = net.createServer();

        server.once("error", (err: NodeJS.ErrnoException) => {
            if (err.code === "EADDRINUSE") {
                resolve(false);
            }
        });

        server.once("listening", () => {
            server.close();
            resolve(true);
        });

        server.listen(port);
    });
};

const hasValidRemoteUrls = () =>
    process.env.REMOTE_CHARACTER_URLS &&
    process.env.REMOTE_CHARACTER_URLS !== "" &&
    process.env.REMOTE_CHARACTER_URLS.startsWith("http");

const startAgents = async () => {
<<<<<<< HEAD
	const directClient = new DirectClient()
	let serverPort = Number.parseInt(settings.SERVER_PORT || "3000")
	const args = parseArguments()
	const charactersArg = args.characters || args.character
	let characters = [defaultCharacter]

	if (process.env.IQ_WALLET_ADDRESS && process.env.IQSOlRPC) {
		characters = await loadCharacterFromOnchain()
	}

    if (charactersArg || hasValidRemoteUrls()) {
        characters = await loadCharacters(charactersArg);
    }

	// Normalize characters for injectable plugins
	characters = await Promise.all(characters.map(normalizeCharacter))

	try {
		for (const character of characters) {
			await startAgent(character, directClient)
		}
	} catch (error) {
		elizaLogger.error("Error starting agents:", error)
	}

	// Find available port
	while (!(await checkPortAvailable(serverPort))) {
		elizaLogger.warn(`Port ${serverPort} is in use, trying ${serverPort + 1}`)
		serverPort++
	}

	// upload some agent functionality into directClient
	directClient.startAgent = async (character) => {
		// Handle plugins
		character.plugins = await handlePluginImporting(character.plugins)

		// wrap it so we don't have to inject directClient later
		return startAgent(character, directClient)
	}

	directClient.loadCharacterTryPath = loadCharacterTryPath
	directClient.jsonToCharacter = jsonToCharacter

	directClient.start(serverPort)

	if (serverPort !== Number.parseInt(settings.SERVER_PORT || "3000")) {
		elizaLogger.log(`Server started on alternate port ${serverPort}`)
	}

	elizaLogger.log("Run `pnpm start:client` to start the client and visit the outputted URL (http://localhost:5173) to chat with your agents. When running multiple agents, use client with different port `SERVER_PORT=3001 pnpm start:client`")
}
=======
    const directClient = new DirectClient();
    let serverPort = Number.parseInt(settings.SERVER_PORT || "3000");
    const args = parseArguments();
    const charactersArg = args.characters || args.character;
    let characters = [defaultCharacter];

    if (process.env.IQ_WALLET_ADDRESS && process.env.IQSOlRPC) {
        characters = await loadCharacterFromOnchain();
    }

    const notOnchainJson = !onchainJson || onchainJson == "null";

    if ((notOnchainJson && charactersArg) || hasValidRemoteUrls()) {
        characters = await loadCharacters(charactersArg);
    }

    // Normalize characters for injectable plugins
    characters = await Promise.all(characters.map(normalizeCharacter));

    try {
        for (const character of characters) {
            await startAgent(character, directClient);
        }
    } catch (error) {
        elizaLogger.error("Error starting agents:", error);
    }

    // Find available port
    while (!(await checkPortAvailable(serverPort))) {
        elizaLogger.warn(
            `Port ${serverPort} is in use, trying ${serverPort + 1}`
        );
        serverPort++;
    }

    // upload some agent functionality into directClient
    directClient.startAgent = async (character) => {
        // Handle plugins
        character.plugins = await handlePluginImporting(character.plugins);

        // wrap it so we don't have to inject directClient later
        return startAgent(character, directClient);
    };

    directClient.loadCharacterTryPath = loadCharacterTryPath;
    directClient.jsonToCharacter = jsonToCharacter;

    directClient.start(serverPort);

    if (serverPort !== Number.parseInt(settings.SERVER_PORT || "3000")) {
        elizaLogger.log(`Server started on alternate port ${serverPort}`);
    }

    elizaLogger.log(
        "Run `pnpm start:client` to start the client and visit the outputted URL (http://localhost:5173) to chat with your agents. When running multiple agents, use client with different port `SERVER_PORT=3001 pnpm start:client`"
    );
};
>>>>>>> f61a1fec

startAgents().catch((error) => {
    elizaLogger.error("Unhandled error in startAgents:", error);
    process.exit(1);
});

// Prevent unhandled exceptions from crashing the process if desired
<<<<<<< HEAD
if (process.env.PREVENT_UNHANDLED_EXIT && parseBooleanFromText(process.env.PREVENT_UNHANDLED_EXIT)) {
	// Handle uncaught exceptions to prevent the process from crashing
	process.on("uncaughtException", function (err) {
		console.error("uncaughtException", err)
	})

    // Handle unhandled rejections to prevent the process from crashing
    process.on('unhandledRejection', function(err) {
=======
if (
    process.env.PREVENT_UNHANDLED_EXIT &&
    parseBooleanFromText(process.env.PREVENT_UNHANDLED_EXIT)
) {
    // Handle uncaught exceptions to prevent the process from crashing
    process.on("uncaughtException", function (err) {
        console.error("uncaughtException", err);
    });

    // Handle unhandled rejections to prevent the process from crashing
    process.on("unhandledRejection", function (err) {
>>>>>>> f61a1fec
        console.error("unhandledRejection", err);
    });
}<|MERGE_RESOLUTION|>--- conflicted
+++ resolved
@@ -1,30 +1,3 @@
-<<<<<<< HEAD
-import { PGLiteDatabaseAdapter } from "@elizaos/adapter-pglite"
-import { PostgresDatabaseAdapter } from "@elizaos/adapter-postgres"
-import { QdrantDatabaseAdapter } from "@elizaos/adapter-qdrant"
-import { RedisClient } from "@elizaos/adapter-redis"
-import { SqliteDatabaseAdapter } from "@elizaos/adapter-sqlite"
-import { SupabaseDatabaseAdapter } from "@elizaos/adapter-supabase"
-import { AutoClientInterface } from "@elizaos/client-auto"
-import { DiscordClientInterface } from "@elizaos/client-discord"
-import { InstagramClientInterface } from "@elizaos/client-instagram"
-import { CoinbaseClient } from "@elizaos/client-coinbase";
-import { LensAgentClient } from "@elizaos/client-lens"
-import { SlackClientInterface } from "@elizaos/client-slack"
-import { TelegramClientInterface } from "@elizaos/client-telegram"
-import { TwitterClientInterface } from "@elizaos/client-twitter"
-import { FarcasterClientInterface } from "@elizaos/client-farcaster"
-import { OmniflixPlugin } from "@elizaos/plugin-omniflix"
-import { JeeterClientInterface } from "@elizaos/client-simsai"
-
-import { DirectClient } from "@elizaos/client-direct"
-import { agentKitPlugin } from "@elizaos/plugin-agentkit"
-
-import { PrimusAdapter } from "@elizaos/plugin-primus"
-import { lightningPlugin } from "@elizaos/plugin-lightning"
-import { elizaCodeinPlugin, onchainJson } from "@elizaos/plugin-iq6900"
-
-=======
 import { PGLiteDatabaseAdapter } from "@elizaos/adapter-pglite";
 import { PostgresDatabaseAdapter } from "@elizaos/adapter-postgres";
 import { QdrantDatabaseAdapter } from "@elizaos/adapter-qdrant";
@@ -54,7 +27,6 @@
 import { lightningPlugin } from "@elizaos/plugin-lightning";
 import { elizaCodeinPlugin, onchainJson } from "@elizaos/plugin-iq6900";
 import { dcapPlugin } from "@elizaos/plugin-dcap";
->>>>>>> f61a1fec
 import {
     AgentRuntime,
     CacheManager,
@@ -85,88 +57,6 @@
 import createZilliqaPlugin from "@elizaos/plugin-zilliqa";
 
 // import { intifacePlugin } from "@elizaos/plugin-intiface";
-<<<<<<< HEAD
-import { ThreeDGenerationPlugin } from "@elizaos/plugin-3d-generation"
-import { abstractPlugin } from "@elizaos/plugin-abstract"
-import { akashPlugin } from "@elizaos/plugin-akash"
-import { alloraPlugin } from "@elizaos/plugin-allora"
-import { aptosPlugin } from "@elizaos/plugin-aptos"
-import { artheraPlugin } from "@elizaos/plugin-arthera"
-import { autonomePlugin } from "@elizaos/plugin-autonome"
-import { availPlugin } from "@elizaos/plugin-avail"
-import { avalanchePlugin } from "@elizaos/plugin-avalanche"
-import { b2Plugin } from "@elizaos/plugin-b2"
-import { binancePlugin } from "@elizaos/plugin-binance"
-import { birdeyePlugin } from "@elizaos/plugin-birdeye"
-import { bnbPlugin } from "@elizaos/plugin-bnb"
-import { advancedTradePlugin, coinbaseCommercePlugin, coinbaseMassPaymentsPlugin, tokenContractPlugin, tradePlugin, webhookPlugin } from "@elizaos/plugin-coinbase"
-import { coingeckoPlugin } from "@elizaos/plugin-coingecko"
-import { coinmarketcapPlugin } from "@elizaos/plugin-coinmarketcap"
-import { confluxPlugin } from "@elizaos/plugin-conflux"
-import { createCosmosPlugin } from "@elizaos/plugin-cosmos"
-import { cronosZkEVMPlugin } from "@elizaos/plugin-cronoszkevm"
-import { evmPlugin } from "@elizaos/plugin-evm"
-import { flowPlugin } from "@elizaos/plugin-flow"
-import { fuelPlugin } from "@elizaos/plugin-fuel"
-import { genLayerPlugin } from "@elizaos/plugin-genlayer"
-import { gitcoinPassportPlugin } from "@elizaos/plugin-gitcoin-passport"
-import { initiaPlugin } from "@elizaos/plugin-initia"
-import { imageGenerationPlugin } from "@elizaos/plugin-image-generation"
-import { lensPlugin } from "@elizaos/plugin-lensNetwork"
-import { multiversxPlugin } from "@elizaos/plugin-multiversx"
-import { nearPlugin } from "@elizaos/plugin-near"
-import createNFTCollectionsPlugin from "@elizaos/plugin-nft-collections"
-import { nftGenerationPlugin } from "@elizaos/plugin-nft-generation"
-import { createNodePlugin } from "@elizaos/plugin-node"
-import { obsidianPlugin } from "@elizaos/plugin-obsidian"
-import { OpacityAdapter } from "@elizaos/plugin-opacity"
-import { openWeatherPlugin } from "@elizaos/plugin-open-weather"
-import { quaiPlugin } from "@elizaos/plugin-quai"
-import { sgxPlugin } from "@elizaos/plugin-sgx"
-import { solanaPlugin } from "@elizaos/plugin-solana"
-import { solanaAgentkitPlugin } from "@elizaos/plugin-solana-agent-kit"
-import { squidRouterPlugin } from "@elizaos/plugin-squid-router"
-import { stargazePlugin } from "@elizaos/plugin-stargaze"
-import { storyPlugin } from "@elizaos/plugin-story"
-import { suiPlugin } from "@elizaos/plugin-sui"
-import { TEEMode, teePlugin } from "@elizaos/plugin-tee"
-import { teeLogPlugin } from "@elizaos/plugin-tee-log"
-import { teeMarlinPlugin } from "@elizaos/plugin-tee-marlin"
-import { verifiableLogPlugin } from "@elizaos/plugin-tee-verifiable-log"
-import { tonPlugin } from "@elizaos/plugin-ton"
-import { webSearchPlugin } from "@elizaos/plugin-web-search"
-import { dkgPlugin } from "@elizaos/plugin-dkg"
-import { injectivePlugin } from "@elizaos/plugin-injective"
-import { giphyPlugin } from "@elizaos/plugin-giphy"
-import { letzAIPlugin } from "@elizaos/plugin-letzai"
-import { thirdwebPlugin } from "@elizaos/plugin-thirdweb"
-import { hyperliquidPlugin } from "@elizaos/plugin-hyperliquid"
-import { echoChambersPlugin } from "@elizaos/plugin-echochambers"
-import { dexScreenerPlugin } from "@elizaos/plugin-dexscreener"
-import { pythDataPlugin } from "@elizaos/plugin-pyth-data"
-import { openaiPlugin } from "@elizaos/plugin-openai"
-import nitroPlugin from "@elizaos/plugin-router-nitro"
-import { devinPlugin } from "@elizaos/plugin-devin"
-import { zksyncEraPlugin } from "@elizaos/plugin-zksync-era"
-import { chainbasePlugin } from "@elizaos/plugin-chainbase"
-import { holdstationPlugin } from "@elizaos/plugin-holdstation"
-import { nvidiaNimPlugin } from "@elizaos/plugin-nvidia-nim"
-import { zxPlugin } from "@elizaos/plugin-0x"
-import { hyperbolicPlugin } from "@elizaos/plugin-hyperbolic"
-import { litPlugin } from "@elizaos/plugin-lit"
-import Database from "better-sqlite3"
-import fs from "fs"
-import net from "net"
-import path from "path"
-import { fileURLToPath } from "url"
-import yargs from "yargs"
-import { emailPlugin } from "@elizaos/plugin-email"
-import { seiPlugin } from "@elizaos/plugin-sei"
-import { sunoPlugin } from "@elizaos/plugin-suno"
-import { udioPlugin } from "@elizaos/plugin-udio"
-import { imgflipPlugin } from "@elizaos/plugin-imgflip"
-import { ethstoragePlugin } from "@elizaos/plugin-ethstorage"
-=======
 import { ThreeDGenerationPlugin } from "@elizaos/plugin-3d-generation";
 import { abstractPlugin } from "@elizaos/plugin-abstract";
 import { akashPlugin } from "@elizaos/plugin-akash";
@@ -269,7 +159,6 @@
 
 import { trikonPlugin } from "@elizaos/plugin-trikon";
 import arbitragePlugin from "@elizaos/plugin-arbitrage";
->>>>>>> f61a1fec
 
 import {
     githubInitializePlugin,
@@ -914,67 +803,6 @@
 }
 
 // also adds plugins from character file into the runtime
-<<<<<<< HEAD
-export async function initializeClients(character: Character, runtime: IAgentRuntime) {
-	// each client can only register once
-	// and if we want two we can explicitly support it
-	const clients: Record<string, any> = {}
-	const clientTypes: string[] = character.clients?.map((str) => str.toLowerCase()) || []
-	elizaLogger.log("initializeClients", clientTypes, "for", character.name)
-
-	// Start Auto Client if "auto" detected as a configured client
-	if (clientTypes.includes(Clients.AUTO)) {
-		const autoClient = await AutoClientInterface.start(runtime)
-		if (autoClient) clients.auto = autoClient
-	}
-
-	if (clientTypes.includes(Clients.DISCORD)) {
-		const discordClient = await DiscordClientInterface.start(runtime)
-		if (discordClient) clients.discord = discordClient
-	}
-
-	if (clientTypes.includes(Clients.TELEGRAM)) {
-		const telegramClient = await TelegramClientInterface.start(runtime)
-		if (telegramClient) clients.telegram = telegramClient
-	}
-
-	if (clientTypes.includes(Clients.TWITTER)) {
-		const twitterClient = await TwitterClientInterface.start(runtime)
-		if (twitterClient) {
-			clients.twitter = twitterClient
-		}
-	}
-
-	if (clientTypes.includes(Clients.INSTAGRAM)) {
-		const instagramClient = await InstagramClientInterface.start(runtime)
-		if (instagramClient) {
-			clients.instagram = instagramClient
-		}
-	}
-
-	if (clientTypes.includes(Clients.FARCASTER)) {
-		const farcasterClient = await FarcasterClientInterface.start(runtime)
-		if (farcasterClient) {
-			clients.farcaster = farcasterClient
-		}
-	}
-
-    if (clientTypes.includes(Clients.COINBASE)) {
-        // why is this one different :(
-        const coinbaseClient = new CoinbaseClient(runtime);
-        if (coinbaseClient) {
-            coinbaseClient.start();
-            clients.coinbase = coinbaseClient;
-        }
-    }
-
-
-	if (clientTypes.includes("lens")) {
-		const lensClient = new LensAgentClient(runtime)
-		lensClient.start()
-		clients.lens = lensClient
-	}
-=======
 export async function initializeClients(
     character: Character,
     runtime: IAgentRuntime
@@ -1052,40 +880,12 @@
         const simsaiClient = await JeeterClientInterface.start(runtime);
         if (simsaiClient) clients.simsai = simsaiClient;
     }
->>>>>>> f61a1fec
 
     if (clientTypes.includes("github")) {
         const githubClient = await GitHubClientInterface.start(runtime);
         if (githubClient) clients.github = githubClient;
     }
 
-<<<<<<< HEAD
-	elizaLogger.log("client keys", Object.keys(clients))
-
-	// TODO: Add Slack client to the list
-	// Initialize clients as an object
-
-	if (clientTypes.includes("slack")) {
-		const slackClient = await SlackClientInterface.start(runtime)
-		if (slackClient) clients.slack = slackClient // Use object property instead of push
-	}
-
-	function determineClientType(client: Client): string {
-		// Check if client has a direct type identifier
-		if ("type" in client) {
-			return (client as any).type
-		}
-
-		// Check constructor name
-		const constructorName = client.constructor?.name
-		if (constructorName && !constructorName.includes("Object")) {
-			return constructorName.toLowerCase().replace("client", "")
-		}
-
-		// Fallback: Generate a unique identifier
-		return `client_${Date.now()}`
-	}
-=======
     elizaLogger.log("client keys", Object.keys(clients));
 
     if (clientTypes.includes("deva")) {
@@ -1115,7 +915,6 @@
         // Fallback: Generate a unique identifier
         return `client_${Date.now()}`;
     }
->>>>>>> f61a1fec
 
     if (character.plugins?.length > 0) {
         for (const plugin of character.plugins) {
@@ -1131,10 +930,6 @@
             }
         }
     }
-<<<<<<< HEAD
-    elizaLogger.log("client keys", Object.keys(clients));
-=======
->>>>>>> f61a1fec
 
     return clients;
 }
@@ -1143,77 +938,6 @@
     return character.settings?.secrets?.[secret] || process.env[secret];
 }
 
-<<<<<<< HEAD
-let nodePlugin: any | undefined
-
-export async function createAgent(character: Character, db: IDatabaseAdapter, cache: ICacheManager, token: string): Promise<AgentRuntime> {
-	elizaLogger.log(`Creating runtime for character ${character.name}`)
-
-	nodePlugin ??= createNodePlugin()
-
-	const teeMode = getSecret(character, "TEE_MODE") || "OFF"
-	const walletSecretSalt = getSecret(character, "WALLET_SECRET_SALT")
-
-	// Validate TEE configuration
-	if (teeMode !== TEEMode.OFF && !walletSecretSalt) {
-		elizaLogger.error("A WALLET_SECRET_SALT required when TEE_MODE is enabled")
-		throw new Error("Invalid TEE configuration")
-	}
-
-	let goatPlugin: any | undefined
-
-	if (getSecret(character, "EVM_PRIVATE_KEY")) {
-		goatPlugin = await createGoatPlugin((secret) => getSecret(character, secret))
-	}
-
-	// Initialize Reclaim adapter if environment variables are present
-	// let verifiableInferenceAdapter;
-	// if (
-	//     process.env.RECLAIM_APP_ID &&
-	//     process.env.RECLAIM_APP_SECRET &&
-	//     process.env.VERIFIABLE_INFERENCE_ENABLED === "true"
-	// ) {
-	//     verifiableInferenceAdapter = new ReclaimAdapter({
-	//         appId: process.env.RECLAIM_APP_ID,
-	//         appSecret: process.env.RECLAIM_APP_SECRET,
-	//         modelProvider: character.modelProvider,
-	//         token,
-	//     });
-	//     elizaLogger.log("Verifiable inference adapter initialized");
-	// }
-	// Initialize Opacity adapter if environment variables are present
-	let verifiableInferenceAdapter
-	if (process.env.OPACITY_TEAM_ID && process.env.OPACITY_CLOUDFLARE_NAME && process.env.OPACITY_PROVER_URL && process.env.VERIFIABLE_INFERENCE_ENABLED === "true") {
-		verifiableInferenceAdapter = new OpacityAdapter({
-			teamId: process.env.OPACITY_TEAM_ID,
-			teamName: process.env.OPACITY_CLOUDFLARE_NAME,
-			opacityProverUrl: process.env.OPACITY_PROVER_URL,
-			modelProvider: character.modelProvider,
-			token: token,
-		})
-		elizaLogger.log("Verifiable inference adapter initialized")
-		elizaLogger.log("teamId", process.env.OPACITY_TEAM_ID)
-		elizaLogger.log("teamName", process.env.OPACITY_CLOUDFLARE_NAME)
-		elizaLogger.log("opacityProverUrl", process.env.OPACITY_PROVER_URL)
-		elizaLogger.log("modelProvider", character.modelProvider)
-		elizaLogger.log("token", token)
-	}
-	if (process.env.PRIMUS_APP_ID && process.env.PRIMUS_APP_SECRET && process.env.VERIFIABLE_INFERENCE_ENABLED === "true") {
-		verifiableInferenceAdapter = new PrimusAdapter({
-			appId: process.env.PRIMUS_APP_ID,
-			appSecret: process.env.PRIMUS_APP_SECRET,
-			attMode: "proxytls",
-			modelProvider: character.modelProvider,
-			token,
-		})
-		elizaLogger.log("Verifiable inference primus adapter initialized")
-	}
-
-    return new AgentRuntime({
-        conversationLength: Number(
-            getSecret(character, "CONVERSATION_LENGTH") || "32",
-        ),
-=======
 let nodePlugin: any | undefined;
 
 export async function createAgent(
@@ -1305,7 +1029,6 @@
     }
 
     return new AgentRuntime({
->>>>>>> f61a1fec
         databaseAdapter: db,
         token,
         modelProvider: character.modelProvider,
@@ -1313,8 +1036,6 @@
         character,
         // character.plugins are handled when clients are added
         plugins: [
-<<<<<<< HEAD
-=======
             parseBooleanFromText(getSecret(character, "BITMIND")) &&
             getSecret(character, "BITMIND_API_TOKEN")
                 ? bittensorPlugin
@@ -1324,7 +1045,6 @@
             )
                 ? emailAutomationPlugin
                 : null,
->>>>>>> f61a1fec
             getSecret(character, "IQ_WALLET_ADDRESS") &&
             getSecret(character, "IQSOlRPC")
                 ? elizaCodeinPlugin
@@ -1351,11 +1071,7 @@
             getSecret(character, "SOLANA_PUBLIC_KEY") ||
             (getSecret(character, "WALLET_PUBLIC_KEY") &&
                 !getSecret(character, "WALLET_PUBLIC_KEY")?.startsWith("0x"))
-<<<<<<< HEAD
-                ? solanaPlugin
-=======
                 ? [solanaPlugin, solanaPluginV2]
->>>>>>> f61a1fec
                 : null,
             getSecret(character, "SOLANA_PRIVATE_KEY")
                 ? solanaAgentkitPlugin
@@ -1382,11 +1098,7 @@
             (getSecret(character, "SOLANA_PUBLIC_KEY") ||
                 (getSecret(character, "WALLET_PUBLIC_KEY") &&
                     !getSecret(character, "WALLET_PUBLIC_KEY")?.startsWith(
-<<<<<<< HEAD
-                        "0x",
-=======
                         "0x"
->>>>>>> f61a1fec
                     ))) &&
             getSecret(character, "SOLANA_ADMIN_PUBLIC_KEY") &&
             getSecret(character, "SOLANA_PRIVATE_KEY") &&
@@ -1397,16 +1109,10 @@
             getSecret(character, "COINMARKETCAP_API_KEY")
                 ? coinmarketcapPlugin
                 : null,
-<<<<<<< HEAD
-            // getSecret(character, "COINBASE_COMMERCE_KEY")
-            //     ? coinbaseCommercePlugin
-            //     : null,
-=======
             getSecret(character, "ZERION_API_KEY") ? zerionPlugin : null,
             getSecret(character, "COINBASE_COMMERCE_KEY")
                 ? coinbaseCommercePlugin
                 : null,
->>>>>>> f61a1fec
             getSecret(character, "FAL_API_KEY") ||
             getSecret(character, "OPENAI_API_KEY") ||
             getSecret(character, "VENICE_API_KEY") ||
@@ -1420,11 +1126,7 @@
             ...(getSecret(character, "COINBASE_API_KEY") &&
             getSecret(character, "COINBASE_PRIVATE_KEY")
                 ? [
-<<<<<<< HEAD
-                    //   coinbaseMassPaymentsPlugin,
-=======
                       coinbaseMassPaymentsPlugin,
->>>>>>> f61a1fec
                       tradePlugin,
                       tokenContractPlugin,
                       advancedTradePlugin,
@@ -1448,26 +1150,16 @@
                 : null,
             getSecret(character, "COINBASE_API_KEY") &&
             getSecret(character, "COINBASE_PRIVATE_KEY") &&
-<<<<<<< HEAD
-            // getSecret(character, "COINBASE_NOTIFICATION_URI")
-            //     ? webhookPlugin
-            //     : null,
-            goatPlugin,
-=======
             getSecret(character, "COINBASE_NOTIFICATION_URI")
                 ? webhookPlugin
                 : null,
             goatPlugin,
             zilliqaPlugin,
->>>>>>> f61a1fec
             getSecret(character, "COINGECKO_API_KEY") ||
             getSecret(character, "COINGECKO_PRO_API_KEY")
                 ? coingeckoPlugin
                 : null,
-<<<<<<< HEAD
-=======
             getSecret(character, "MORALIS_API_KEY") ? moralisPlugin : null,
->>>>>>> f61a1fec
             getSecret(character, "EVM_PROVIDER_URL") ? goatPlugin : null,
             getSecret(character, "ABSTRACT_PRIVATE_KEY")
                 ? abstractPlugin
@@ -1486,12 +1178,9 @@
                 ? lensPlugin
                 : null,
             getSecret(character, "APTOS_PRIVATE_KEY") ? aptosPlugin : null,
-<<<<<<< HEAD
-=======
             getSecret(character, "MIND_COLD_WALLET_ADDRESS")
                 ? mindNetworkPlugin
                 : null,
->>>>>>> f61a1fec
             getSecret(character, "MVX_PRIVATE_KEY") ? multiversxPlugin : null,
             getSecret(character, "ZKSYNC_PRIVATE_KEY") ? zksyncEraPlugin : null,
             getSecret(character, "CRONOSZKEVM_PRIVATE_KEY")
@@ -1560,8 +1249,6 @@
             getSecret(character, "PYTH_MAINNET_PROGRAM_KEY")
                 ? pythDataPlugin
                 : null,
-<<<<<<< HEAD
-=======
             getSecret(character, "LND_TLS_CERT") &&
             getSecret(character, "LND_MACAROON") &&
             getSecret(character, "LND_SOCKET")
@@ -1628,7 +1315,6 @@
             getSecret(character, "ARBITRAGE_BUNDLE_EXECUTOR_ADDRESS")
                 ? arbitragePlugin
                 : null,
->>>>>>> f61a1fec
             ...(getSecret(character, "GITHUB_PLUGIN_ENABLED") === "true" &&
             getSecret(character, "GITHUB_API_TOKEN")
                 ? [
@@ -1643,13 +1329,9 @@
                       githubInteractWithPRPlugin,
                   ]
                 : []),
-<<<<<<< HEAD
-        ].filter(Boolean),
-=======
         ]
             .flat()
             .filter(Boolean),
->>>>>>> f61a1fec
         providers: [],
         managers: [],
         cacheManager: cache,
@@ -1814,59 +1496,6 @@
     process.env.REMOTE_CHARACTER_URLS.startsWith("http");
 
 const startAgents = async () => {
-<<<<<<< HEAD
-	const directClient = new DirectClient()
-	let serverPort = Number.parseInt(settings.SERVER_PORT || "3000")
-	const args = parseArguments()
-	const charactersArg = args.characters || args.character
-	let characters = [defaultCharacter]
-
-	if (process.env.IQ_WALLET_ADDRESS && process.env.IQSOlRPC) {
-		characters = await loadCharacterFromOnchain()
-	}
-
-    if (charactersArg || hasValidRemoteUrls()) {
-        characters = await loadCharacters(charactersArg);
-    }
-
-	// Normalize characters for injectable plugins
-	characters = await Promise.all(characters.map(normalizeCharacter))
-
-	try {
-		for (const character of characters) {
-			await startAgent(character, directClient)
-		}
-	} catch (error) {
-		elizaLogger.error("Error starting agents:", error)
-	}
-
-	// Find available port
-	while (!(await checkPortAvailable(serverPort))) {
-		elizaLogger.warn(`Port ${serverPort} is in use, trying ${serverPort + 1}`)
-		serverPort++
-	}
-
-	// upload some agent functionality into directClient
-	directClient.startAgent = async (character) => {
-		// Handle plugins
-		character.plugins = await handlePluginImporting(character.plugins)
-
-		// wrap it so we don't have to inject directClient later
-		return startAgent(character, directClient)
-	}
-
-	directClient.loadCharacterTryPath = loadCharacterTryPath
-	directClient.jsonToCharacter = jsonToCharacter
-
-	directClient.start(serverPort)
-
-	if (serverPort !== Number.parseInt(settings.SERVER_PORT || "3000")) {
-		elizaLogger.log(`Server started on alternate port ${serverPort}`)
-	}
-
-	elizaLogger.log("Run `pnpm start:client` to start the client and visit the outputted URL (http://localhost:5173) to chat with your agents. When running multiple agents, use client with different port `SERVER_PORT=3001 pnpm start:client`")
-}
-=======
     const directClient = new DirectClient();
     let serverPort = Number.parseInt(settings.SERVER_PORT || "3000");
     const args = parseArguments();
@@ -1924,7 +1553,6 @@
         "Run `pnpm start:client` to start the client and visit the outputted URL (http://localhost:5173) to chat with your agents. When running multiple agents, use client with different port `SERVER_PORT=3001 pnpm start:client`"
     );
 };
->>>>>>> f61a1fec
 
 startAgents().catch((error) => {
     elizaLogger.error("Unhandled error in startAgents:", error);
@@ -1932,16 +1560,6 @@
 });
 
 // Prevent unhandled exceptions from crashing the process if desired
-<<<<<<< HEAD
-if (process.env.PREVENT_UNHANDLED_EXIT && parseBooleanFromText(process.env.PREVENT_UNHANDLED_EXIT)) {
-	// Handle uncaught exceptions to prevent the process from crashing
-	process.on("uncaughtException", function (err) {
-		console.error("uncaughtException", err)
-	})
-
-    // Handle unhandled rejections to prevent the process from crashing
-    process.on('unhandledRejection', function(err) {
-=======
 if (
     process.env.PREVENT_UNHANDLED_EXIT &&
     parseBooleanFromText(process.env.PREVENT_UNHANDLED_EXIT)
@@ -1953,7 +1571,6 @@
 
     // Handle unhandled rejections to prevent the process from crashing
     process.on("unhandledRejection", function (err) {
->>>>>>> f61a1fec
         console.error("unhandledRejection", err);
     });
 }