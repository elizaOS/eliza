--- conflicted
+++ resolved
@@ -4,19 +4,18 @@
 import { SqliteDatabaseAdapter } from "@elizaos/adapter-sqlite";
 import { SupabaseDatabaseAdapter } from "@elizaos/adapter-supabase";
 import { AutoClientInterface } from "@elizaos/client-auto";
+import { DirectClient } from "@elizaos/client-direct";
 import { DiscordClientInterface } from "@elizaos/client-discord";
+import { FarcasterClientInterface } from "@elizaos/client-farcaster";
 import { InstagramClientInterface } from "@elizaos/client-instagram";
 import { LensAgentClient } from "@elizaos/client-lens";
 import { SlackClientInterface } from "@elizaos/client-slack";
 import { TelegramClientInterface } from "@elizaos/client-telegram";
 import { TwitterClientInterface } from "@elizaos/client-twitter";
-import { FarcasterClientInterface } from "@elizaos/client-farcaster";
-import { DirectClient } from "@elizaos/client-direct";
 import { agentKitPlugin } from "@elizaos/plugin-agentkit";
 // import { ReclaimAdapter } from "@elizaos/plugin-reclaim";
+import { elizaCodeinPlugin, onchainJson } from "@elizaos/plugin-iq6900";
 import { PrimusAdapter } from "@elizaos/plugin-primus";
-import { lightningPlugin } from "@elizaos/plugin-lightning";
-import { elizaCodeinPlugin, onchainJson } from "@elizaos/plugin-iq6900";
 
 import {
     AgentRuntime,
@@ -57,7 +56,6 @@
 import { b2Plugin } from "@elizaos/plugin-b2";
 import { binancePlugin } from "@elizaos/plugin-binance";
 import { birdeyePlugin } from "@elizaos/plugin-birdeye";
-import { bnbPlugin } from "@elizaos/plugin-bnb";
 import {
     advancedTradePlugin,
     coinbaseCommercePlugin,
@@ -71,14 +69,19 @@
 import { confluxPlugin } from "@elizaos/plugin-conflux";
 import { createCosmosPlugin } from "@elizaos/plugin-cosmos";
 import { cronosZkEVMPlugin } from "@elizaos/plugin-cronoszkevm";
+import { dexScreenerPlugin } from "@elizaos/plugin-dexscreener";
+import { echoChambersPlugin } from "@elizaos/plugin-echochambers";
 import { evmPlugin } from "@elizaos/plugin-evm";
 import { flowPlugin } from "@elizaos/plugin-flow";
 import { fuelPlugin } from "@elizaos/plugin-fuel";
 import { genLayerPlugin } from "@elizaos/plugin-genlayer";
+import { giphyPlugin } from "@elizaos/plugin-giphy";
 import { gitcoinPassportPlugin } from "@elizaos/plugin-gitcoin-passport";
-import { initiaPlugin } from "@elizaos/plugin-initia";
+import { hyperliquidPlugin } from "@elizaos/plugin-hyperliquid";
 import { imageGenerationPlugin } from "@elizaos/plugin-image-generation";
+import { injectivePlugin } from "@elizaos/plugin-injective";
 import { lensPlugin } from "@elizaos/plugin-lensNetwork";
+import { letzAIPlugin } from "@elizaos/plugin-letzai";
 import { multiversxPlugin } from "@elizaos/plugin-multiversx";
 import { nearPlugin } from "@elizaos/plugin-near";
 import createNFTCollectionsPlugin from "@elizaos/plugin-nft-collections";
@@ -90,41 +93,21 @@
 import { quaiPlugin } from "@elizaos/plugin-quai";
 import { sgxPlugin } from "@elizaos/plugin-sgx";
 import { solanaPlugin } from "@elizaos/plugin-solana";
-<<<<<<< HEAD
-import { solanaAgentkitPlguin } from "@elizaos/plugin-solana-agentkit";
-=======
-import { solanaAgentkitPlugin } from "@elizaos/plugin-solana-agent-kit";
->>>>>>> 055c9eb9
-import { squidRouterPlugin } from "@elizaos/plugin-squid-router";
 import { stargazePlugin } from "@elizaos/plugin-stargaze";
 import { storyPlugin } from "@elizaos/plugin-story";
 import { suiPlugin } from "@elizaos/plugin-sui";
-import { swiprPlugin } from "@elizaos/plugin-swipr";
 import { TEEMode, teePlugin } from "@elizaos/plugin-tee";
 import { teeLogPlugin } from "@elizaos/plugin-tee-log";
 import { teeMarlinPlugin } from "@elizaos/plugin-tee-marlin";
 import { verifiableLogPlugin } from "@elizaos/plugin-tee-verifiable-log";
+import { thirdwebPlugin } from "@elizaos/plugin-thirdweb";
 import { tonPlugin } from "@elizaos/plugin-ton";
 import { webSearchPlugin } from "@elizaos/plugin-web-search";
-import { dkgPlugin } from "@elizaos/plugin-dkg";
-import { injectivePlugin } from "@elizaos/plugin-injective";
-import { giphyPlugin } from "@elizaos/plugin-giphy";
-import { letzAIPlugin } from "@elizaos/plugin-letzai";
-import { thirdwebPlugin } from "@elizaos/plugin-thirdweb";
-import { hyperliquidPlugin } from "@elizaos/plugin-hyperliquid";
-import { echoChambersPlugin } from "@elizaos/plugin-echochambers";
-import { dexScreenerPlugin } from "@elizaos/plugin-dexscreener";
-import { pythDataPlugin } from "@elizaos/plugin-pyth-data";
-
-import { openaiPlugin } from "@elizaos/plugin-openai";
+
 import nitroPlugin from "@elizaos/plugin-router-nitro";
-import { devinPlugin } from "@elizaos/plugin-devin";
 
 import { zksyncEraPlugin } from "@elizaos/plugin-zksync-era";
 
-import { nvidiaNimPlugin } from "@elizaos/plugin-nvidia-nim";
-
-import { zxPlugin } from "@elizaos/plugin-0x";
 import Database from "better-sqlite3";
 import fs from "fs";
 import net from "net";
@@ -919,7 +902,9 @@
                 ? elizaCodeinPlugin
                 : null,
             bootstrapPlugin,
-            getSecret(character, "CDP_API_KEY_NAME") && getSecret(character, "CDP_API_KEY_PRIVATE_KEY") && getSecret(character, "CDP_AGENT_KIT_NETWORK")
+            getSecret(character, "CDP_API_KEY_NAME") &&
+            getSecret(character, "CDP_API_KEY_PRIVATE_KEY") &&
+            getSecret(character, "CDP_AGENT_KIT_NETWORK")
                 ? agentKitPlugin
                 : null,
             getSecret(character, "DEXSCREENER_API_KEY")
@@ -1098,41 +1083,6 @@
             getSecret(character, "RESERVOIR_API_KEY")
                 ? createNFTCollectionsPlugin()
                 : null,
-<<<<<<< HEAD
-            swiprPlugin,
-=======
-            getSecret(character, "ZERO_EX_API_KEY") ? zxPlugin : null,
-            getSecret(character, "DKG_PRIVATE_KEY") ? dkgPlugin : null,
-            getSecret(character, "PYTH_TESTNET_PROGRAM_KEY") ||
-            getSecret(character, "PYTH_MAINNET_PROGRAM_KEY")
-                ? pythDataPlugin
-                : null,
-            getSecret(character, "LND_TLS_CERT") &&
-            getSecret(character, "LND_MACAROON") &&
-            getSecret(character, "LND_SOCKET")
-                ? lightningPlugin
-                : null,
-            getSecret(character, "OPENAI_API_KEY") &&
-            parseBooleanFromText(
-                getSecret(character, "ENABLE_OPEN_AI_COMMUNITY_PLUGIN"),
-            )
-                ? openaiPlugin
-                : null,
-            getSecret(character, "DEVIN_API_TOKEN")
-                ? devinPlugin
-                : null,
-            getSecret(character, "INITIA_PRIVATE_KEY") ? initiaPlugin : null,
-
-            getSecret(character, "NVIDIA_NIM_API_KEY") ||
-            getSecret(character, "NVIDIA_NGC_API_KEY")
-                ? nvidiaNimPlugin
-                : null,
-            getSecret(character, "INITIA_PRIVATE_KEY") && getSecret(character, "INITIA_NODE_URL") ? initiaPlugin : null,
-            getSecret(character, "BNB_PRIVATE_KEY") ||
-            getSecret(character, "BNB_PUBLIC_KEY")?.startsWith("0x")
-                ? bnbPlugin
-                : null,
->>>>>>> 055c9eb9
         ].filter(Boolean),
         providers: [],
         actions: [],
