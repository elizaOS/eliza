--- conflicted
+++ resolved
@@ -11,10 +11,6 @@
 import { TelegramClientInterface } from "@elizaos/client-telegram";
 import { TwitterClientInterface } from "@elizaos/client-twitter";
 // import { ReclaimAdapter } from "@elizaos/plugin-reclaim";
-<<<<<<< HEAD
-import { DirectClient } from "@elizaos/client-direct";
-=======
->>>>>>> 64b4174c
 import { PrimusAdapter } from "@elizaos/plugin-primus";
 
 import {
@@ -42,10 +38,7 @@
 import { bootstrapPlugin } from "@elizaos/plugin-bootstrap";
 import createGoatPlugin from "@elizaos/plugin-goat";
 // import { intifacePlugin } from "@elizaos/plugin-intiface";
-<<<<<<< HEAD
-=======
 import { DirectClient } from "@elizaos/client-direct";
->>>>>>> 64b4174c
 import { ThreeDGenerationPlugin } from "@elizaos/plugin-3d-generation";
 import { abstractPlugin } from "@elizaos/plugin-abstract";
 import { alloraPlugin } from "@elizaos/plugin-allora";
@@ -108,12 +101,7 @@
 import path from "path";
 import { fileURLToPath } from "url";
 import yargs from "yargs";
-<<<<<<< HEAD
-import {dominosPlugin} from "@elizaos/plugin-dominos";
-import { igPlugin } from "@elizaos/plugin-ig";
-=======
 import createNFTCollectionsPlugin from "@elizaos/plugin-nft-collections";
->>>>>>> 64b4174c
 
 const __filename = fileURLToPath(import.meta.url); // get the resolved path to the file
 const __dirname = path.dirname(__filename); // get the name of the directory
@@ -163,16 +151,6 @@
 function mergeCharacters(base: Character, child: Character): Character {
     const mergeObjects = (baseObj: any, childObj: any) => {
         const result: any = {};
-<<<<<<< HEAD
-        const keys = new Set([...Object.keys(baseObj || {}), ...Object.keys(childObj || {})]);
-        keys.forEach(key => {
-            if (typeof baseObj[key] === 'object' && typeof childObj[key] === 'object' && !Array.isArray(baseObj[key]) && !Array.isArray(childObj[key])) {
-                result[key] = mergeObjects(baseObj[key], childObj[key]);
-            } else if (Array.isArray(baseObj[key]) || Array.isArray(childObj[key])) {
-                result[key] = [...(baseObj[key] || []), ...(childObj[key] || [])];
-            } else {
-                result[key] = childObj[key] !== undefined ? childObj[key] : baseObj[key];
-=======
         const keys = new Set([
             ...Object.keys(baseObj || {}),
             ...Object.keys(childObj || {}),
@@ -196,7 +174,6 @@
             } else {
                 result[key] =
                     childObj[key] !== undefined ? childObj[key] : baseObj[key];
->>>>>>> 64b4174c
             }
         });
         return result;
@@ -211,34 +188,6 @@
     let character = JSON.parse(content);
     validateCharacterConfig(character);
 
-<<<<<<< HEAD
-     // .id isn't really valid
-     const characterId = character.id || character.name;
-     const characterPrefix = `CHARACTER.${characterId.toUpperCase().replace(/ /g, "_")}.`;
-     const characterSettings = Object.entries(process.env)
-         .filter(([key]) => key.startsWith(characterPrefix))
-         .reduce((settings, [key, value]) => {
-             const settingKey = key.slice(characterPrefix.length);
-             return { ...settings, [settingKey]: value };
-         }, {});
-     if (Object.keys(characterSettings).length > 0) {
-         character.settings = character.settings || {};
-         character.settings.secrets = {
-             ...characterSettings,
-             ...character.settings.secrets,
-         };
-     }
-     // Handle plugins
-     character.plugins = await handlePluginImporting(
-        character.plugins
-    );
-    if (character.extends) {
-        elizaLogger.info(`Merging  ${character.name} character with parent characters`);
-        for (const extendPath of character.extends) {
-            const baseCharacter = await loadCharacter(path.resolve(path.dirname(filePath), extendPath));
-            character = mergeCharacters(baseCharacter, character);
-            elizaLogger.info(`Merged ${character.name} with ${baseCharacter.name}`);
-=======
     // .id isn't really valid
     const characterId = character.id || character.name;
     const characterPrefix = `CHARACTER.${characterId.toUpperCase().replace(/ /g, "_")}.`;
@@ -269,7 +218,6 @@
             elizaLogger.info(
                 `Merged ${character.name} with ${baseCharacter.name}`
             );
->>>>>>> 64b4174c
         }
     }
     return character;
@@ -542,13 +490,9 @@
         // Test the connection
         db.init()
             .then(() => {
-<<<<<<< HEAD
-                elizaLogger.success("Successfully connected to Supabase database");
-=======
                 elizaLogger.success(
                     "Successfully connected to Supabase database"
                 );
->>>>>>> 64b4174c
             })
             .catch((error) => {
                 elizaLogger.error("Failed to connect to Supabase:", error);
@@ -580,25 +524,17 @@
         });
         return db;
     } else {
-<<<<<<< HEAD
-        const filePath = process.env.SQLITE_FILE ?? path.resolve(dataDir, "db.sqlite");
-=======
         const filePath =
             process.env.SQLITE_FILE ?? path.resolve(dataDir, "db.sqlite");
->>>>>>> 64b4174c
         elizaLogger.info(`Initializing SQLite database at ${filePath}...`);
         const db = new SqliteDatabaseAdapter(new Database(filePath));
 
         // Test the connection
         db.init()
             .then(() => {
-<<<<<<< HEAD
-                elizaLogger.success("Successfully connected to SQLite database");
-=======
                 elizaLogger.success(
                     "Successfully connected to SQLite database"
                 );
->>>>>>> 64b4174c
             })
             .catch((error) => {
                 elizaLogger.error("Failed to connect to SQLite:", error);
@@ -776,12 +712,8 @@
     if (
         process.env.PRIMUS_APP_ID &&
         process.env.PRIMUS_APP_SECRET &&
-<<<<<<< HEAD
-        process.env.VERIFIABLE_INFERENCE_ENABLED === "true"){
-=======
         process.env.VERIFIABLE_INFERENCE_ENABLED === "true"
     ) {
->>>>>>> 64b4174c
         verifiableInferenceAdapter = new PrimusAdapter({
             appId: process.env.PRIMUS_APP_ID,
             appSecret: process.env.PRIMUS_APP_SECRET,
@@ -943,17 +875,10 @@
             getSecret(character, "AKASH_WALLET_ADDRESS")
                 ? akashPlugin
                 : null,
-<<<<<<< HEAD
-            getSecret(character, "QUAI_PRIVATE_KEY")
-                ? quaiPlugin
-                : null,
-            igPlugin,
-=======
             getSecret(character, "QUAI_PRIVATE_KEY") ? quaiPlugin : null,
             getSecret(character, "RESERVOIR_API_KEY")
                 ? createNFTCollectionsPlugin()
                 : null,
->>>>>>> 64b4174c
         ].filter(Boolean),
         providers: [],
         actions: [],
