--- conflicted
+++ resolved
@@ -76,16 +76,13 @@
         "@elizaos/plugin-letzai": "workspace:*",
         "@elizaos/plugin-thirdweb": "workspace:*",
         "@elizaos/plugin-genlayer": "workspace:*",
-<<<<<<< HEAD
         "@elizaos/plugin-depin": "workspace:*",
         "@elizaos/plugin-open-weather": "workspace:*",
         "@elizaos/plugin-obsidian": "workspace:*",
         "@elizaos/plugin-arthera": "workspace:*",
         "@elizaos/plugin-allora": "workspace:*",
         "@elizaos/plugin-opacity": "workspace:*",
-=======
         "@elizaos/plugin-tee-verifiable-log": "workspace:*",
->>>>>>> 5dfbaaad
         "readline": "1.3.0",
         "ws": "8.18.0",
         "yargs": "17.7.2"
