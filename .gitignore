--- conflicted
+++ resolved
@@ -58,10 +58,6 @@
 
 agent/content
 
-<<<<<<< HEAD
-.idea/
-=======
 eliza.manifest
 eliza.manifest.sgx
-eliza.sig
->>>>>>> 78114886
+eliza.sig